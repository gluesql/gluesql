--- conflicted
+++ resolved
@@ -138,14 +138,11 @@
                 .map(|expr| translate_expr(expr.as_ref()).map(Box::new))
                 .transpose()?,
         }),
-<<<<<<< HEAD
         SqlExpr::ArrayIndex { obj, indexes } => Ok(Expr::ArrayIndex {
             obj: translate_expr(obj).map(Box::new)?,
             indexes: indexes.iter().map(translate_expr).collect::<Result<_>>()?,
         }),
-=======
         SqlExpr::Position { expr, r#in } => translate_positon(expr, r#in),
->>>>>>> 97715525
         _ => Err(TranslateError::UnsupportedExpr(sql_expr.to_string()).into()),
     }
 }
