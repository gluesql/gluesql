use {
    super::TranslateError,
    crate::{
        ast::{AstLiteral, DateTimeField, TrimWhereField},
        result::Result,
    },
    sqlparser::ast::{
        DateTimeField as SqlDateTimeField, TrimWhereField as SqlTrimWhereField, Value as SqlValue,
    },
};

pub fn translate_ast_literal(sql_value: &SqlValue) -> Result<AstLiteral> {
    Ok(match sql_value {
        SqlValue::Boolean(v) => AstLiteral::Boolean(*v),
        SqlValue::Number(v, _) => AstLiteral::Number(v.clone()),
        SqlValue::SingleQuotedString(v) | SqlValue::HexStringLiteral(v) => {
            AstLiteral::QuotedString(v.clone())
        }
        SqlValue::Interval {
            value,
            leading_field,
            last_field,
            ..
        } => AstLiteral::Interval {
            value: value.to_owned(),
            leading_field: leading_field
                .as_ref()
                .map(translate_datetime_field)
                .transpose()?,
            last_field: last_field
                .as_ref()
                .map(translate_datetime_field)
                .transpose()?,
        },
        SqlValue::Null => AstLiteral::Null,
        _ => {
            return Err(TranslateError::UnsupportedAstLiteral(sql_value.to_string()).into());
        }
    })
}

pub fn translate_datetime_field(sql_datetime_field: &SqlDateTimeField) -> Result<DateTimeField> {
    Ok(match sql_datetime_field {
        SqlDateTimeField::Year => DateTimeField::Year,
        SqlDateTimeField::Month => DateTimeField::Month,
        SqlDateTimeField::Day => DateTimeField::Day,
        SqlDateTimeField::Hour => DateTimeField::Hour,
        SqlDateTimeField::Minute => DateTimeField::Minute,
        SqlDateTimeField::Second => DateTimeField::Second,
<<<<<<< HEAD
        SqlDateTimeField::Century => DateTimeField::Century,
        SqlDateTimeField::Decade => DateTimeField::Decade,
        SqlDateTimeField::Week => DateTimeField::Week,
        SqlDateTimeField::Dow => DateTimeField::Dow, //Day of Week
        SqlDateTimeField::Doy => DateTimeField::Doy, //Day of Year
        SqlDateTimeField::Epoch => DateTimeField::Epoch,
        SqlDateTimeField::Isodow => DateTimeField::Isodow,
        SqlDateTimeField::Isoyear => DateTimeField::Isoyear,
        SqlDateTimeField::Julian => DateTimeField::Julian,
        SqlDateTimeField::Microseconds => DateTimeField::Microseconds,
        SqlDateTimeField::Millenium => DateTimeField::Millenium,
        SqlDateTimeField::Milliseconds => DateTimeField::Milliseconds,
        SqlDateTimeField::Quarter => DateTimeField::Quarter,
        SqlDateTimeField::Timezone => DateTimeField::Timezone,
        SqlDateTimeField::TimezoneHour => DateTimeField::TimezoneHour,
        SqlDateTimeField::TimezoneMinute => DateTimeField::TimezoneMinute,
    }
=======
        _ => {
            return Err(
                TranslateError::UnsupportedDateTimeField(sql_datetime_field.to_string()).into(),
            )
        }
    })
>>>>>>> 4fbf83c6
}

pub fn translate_trim_where_field(sql_trim_where_field: &SqlTrimWhereField) -> TrimWhereField {
    use TrimWhereField::*;
    match sql_trim_where_field {
        SqlTrimWhereField::Both => Both,
        SqlTrimWhereField::Leading => Leading,
        SqlTrimWhereField::Trailing => Trailing,
    }
}<|MERGE_RESOLUTION|>--- conflicted
+++ resolved
@@ -47,32 +47,12 @@
         SqlDateTimeField::Hour => DateTimeField::Hour,
         SqlDateTimeField::Minute => DateTimeField::Minute,
         SqlDateTimeField::Second => DateTimeField::Second,
-<<<<<<< HEAD
-        SqlDateTimeField::Century => DateTimeField::Century,
-        SqlDateTimeField::Decade => DateTimeField::Decade,
-        SqlDateTimeField::Week => DateTimeField::Week,
-        SqlDateTimeField::Dow => DateTimeField::Dow, //Day of Week
-        SqlDateTimeField::Doy => DateTimeField::Doy, //Day of Year
-        SqlDateTimeField::Epoch => DateTimeField::Epoch,
-        SqlDateTimeField::Isodow => DateTimeField::Isodow,
-        SqlDateTimeField::Isoyear => DateTimeField::Isoyear,
-        SqlDateTimeField::Julian => DateTimeField::Julian,
-        SqlDateTimeField::Microseconds => DateTimeField::Microseconds,
-        SqlDateTimeField::Millenium => DateTimeField::Millenium,
-        SqlDateTimeField::Milliseconds => DateTimeField::Milliseconds,
-        SqlDateTimeField::Quarter => DateTimeField::Quarter,
-        SqlDateTimeField::Timezone => DateTimeField::Timezone,
-        SqlDateTimeField::TimezoneHour => DateTimeField::TimezoneHour,
-        SqlDateTimeField::TimezoneMinute => DateTimeField::TimezoneMinute,
-    }
-=======
         _ => {
             return Err(
                 TranslateError::UnsupportedDateTimeField(sql_datetime_field.to_string()).into(),
             )
         }
     })
->>>>>>> 4fbf83c6
 }
 
 pub fn translate_trim_where_field(sql_trim_where_field: &SqlTrimWhereField) -> TrimWhereField {
