--- conflicted
+++ resolved
@@ -32,13 +32,10 @@
                 Some("INT128") => Ok(DataType::Int128),
                 Some("UINT8") => Ok(DataType::Uint8),
                 Some("UINT16") => Ok(DataType::Uint16),
-<<<<<<< HEAD
-                Some("POINT") => Ok(DataType::Point),
-=======
                 Some("UINT32") => Ok(DataType::Uint32),
                 Some("UINT64") => Ok(DataType::Uint64),
                 Some("UINT128") => Ok(DataType::Uint128),
->>>>>>> e1361b4f
+                Some("POINT") => Ok(DataType::Point),
                 Some("INET") => Ok(DataType::Inet),
 
                 _ => Err(TranslateError::UnsupportedDataType(sql_data_type.to_string()).into()),
