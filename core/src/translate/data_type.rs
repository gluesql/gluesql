use {
    super::TranslateError,
    crate::{ast::DataType, result::Result},
    sqlparser::ast::{
        DataType as SqlDataType, ExactNumberInfo as SqlExactNumberInfo,
        TimezoneInfo as SqlTimezoneInfo,
    },
};

pub fn translate_data_type(sql_data_type: &SqlDataType) -> Result<DataType> {
    match sql_data_type {
        SqlDataType::Boolean => Ok(DataType::Boolean),
        SqlDataType::Int(None) | SqlDataType::Integer(None) => Ok(DataType::Int),
        SqlDataType::Float(_) => Ok(DataType::Float),
        SqlDataType::Text => Ok(DataType::Text),
        SqlDataType::Bytea => Ok(DataType::Bytea),
        SqlDataType::Date => Ok(DataType::Date),
        SqlDataType::Timestamp(None, SqlTimezoneInfo::None) => Ok(DataType::Timestamp),
        SqlDataType::Time(None, SqlTimezoneInfo::None) => Ok(DataType::Time),
        SqlDataType::Interval => Ok(DataType::Interval),
        SqlDataType::Uuid => Ok(DataType::Uuid),
        SqlDataType::Decimal(SqlExactNumberInfo::None) => Ok(DataType::Decimal),
        SqlDataType::Custom(name, _idents) => {
            let name = name.0.get(0).map(|v| v.value.to_uppercase());

            match name.as_deref() {
                Some("MAP") => Ok(DataType::Map),
                Some("LIST") => Ok(DataType::List),
                Some("INT8") => Ok(DataType::Int8),
                Some("INT16") => Ok(DataType::Int16),
                Some("INT32") => Ok(DataType::Int32),
                Some("INT128") => Ok(DataType::Int128),
                Some("UINT8") => Ok(DataType::Uint8),
                Some("UINT16") => Ok(DataType::Uint16),
<<<<<<< HEAD
                Some("POINT") => Ok(DataType::Point),
=======
                Some("INET") => Ok(DataType::Inet),
>>>>>>> f511bedf

                _ => Err(TranslateError::UnsupportedDataType(sql_data_type.to_string()).into()),
            }
        }
        _ => Err(TranslateError::UnsupportedDataType(sql_data_type.to_string()).into()),
    }
}<|MERGE_RESOLUTION|>--- conflicted
+++ resolved
@@ -32,11 +32,8 @@
                 Some("INT128") => Ok(DataType::Int128),
                 Some("UINT8") => Ok(DataType::Uint8),
                 Some("UINT16") => Ok(DataType::Uint16),
-<<<<<<< HEAD
                 Some("POINT") => Ok(DataType::Point),
-=======
                 Some("INET") => Ok(DataType::Inet),
->>>>>>> f511bedf
 
                 _ => Err(TranslateError::UnsupportedDataType(sql_data_type.to_string()).into()),
             }
