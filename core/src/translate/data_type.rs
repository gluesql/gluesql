use {
    super::TranslateError,
    crate::{ast::DataType, result::Result},
    sqlparser::ast::DataType as SqlDataType,
};

pub fn translate_data_type(sql_data_type: &SqlDataType) -> Result<DataType> {
    match sql_data_type {
        SqlDataType::Boolean => Ok(DataType::Boolean),
<<<<<<< HEAD
        SqlDataType::Int(Some(8)) => Ok(DataType::Int8),
=======
        SqlDataType::Int(Some(16)) => Ok(DataType::Int16),
>>>>>>> 3440c990
        SqlDataType::Int(Some(32)) => Ok(DataType::Int32),
        SqlDataType::Int(Some(128)) => Ok(DataType::Int128),
        SqlDataType::UnsignedInt(Some(8)) | SqlDataType::UnsignedInteger(Some(8)) => {
            Ok(DataType::Uint8)
        }
        SqlDataType::Int(None) | SqlDataType::Int(Some(64)) | SqlDataType::Integer(None) => {
            Ok(DataType::Int)
        }
        SqlDataType::Float(_) => Ok(DataType::Float),
        SqlDataType::Text => Ok(DataType::Text),
        SqlDataType::Bytea => Ok(DataType::Bytea),
        SqlDataType::Date => Ok(DataType::Date),
        SqlDataType::Timestamp => Ok(DataType::Timestamp),
        SqlDataType::Time => Ok(DataType::Time),
        SqlDataType::Interval => Ok(DataType::Interval),
        SqlDataType::Uuid => Ok(DataType::Uuid),
        SqlDataType::Decimal(None, None) => Ok(DataType::Decimal),
        SqlDataType::Custom(name) => {
            let name = name.0.get(0).map(|v| v.value.to_uppercase());

            match name.as_deref() {
                Some("MAP") => Ok(DataType::Map),
                Some("LIST") => Ok(DataType::List),
<<<<<<< HEAD
                Some("INT16") => Ok(DataType::Int16),

=======
                Some("INT8") => Ok(DataType::Int8),
>>>>>>> 3440c990
                _ => Err(TranslateError::UnsupportedDataType(sql_data_type.to_string()).into()),
            }
        }
        _ => Err(TranslateError::UnsupportedDataType(sql_data_type.to_string()).into()),
    }
}<|MERGE_RESOLUTION|>--- conflicted
+++ resolved
@@ -7,11 +7,6 @@
 pub fn translate_data_type(sql_data_type: &SqlDataType) -> Result<DataType> {
     match sql_data_type {
         SqlDataType::Boolean => Ok(DataType::Boolean),
-<<<<<<< HEAD
-        SqlDataType::Int(Some(8)) => Ok(DataType::Int8),
-=======
-        SqlDataType::Int(Some(16)) => Ok(DataType::Int16),
->>>>>>> 3440c990
         SqlDataType::Int(Some(32)) => Ok(DataType::Int32),
         SqlDataType::Int(Some(128)) => Ok(DataType::Int128),
         SqlDataType::UnsignedInt(Some(8)) | SqlDataType::UnsignedInteger(Some(8)) => {
@@ -35,12 +30,9 @@
             match name.as_deref() {
                 Some("MAP") => Ok(DataType::Map),
                 Some("LIST") => Ok(DataType::List),
-<<<<<<< HEAD
+                Some("INT8") => Ok(DataType::Int8),
                 Some("INT16") => Ok(DataType::Int16),
 
-=======
-                Some("INT8") => Ok(DataType::Int8),
->>>>>>> 3440c990
                 _ => Err(TranslateError::UnsupportedDataType(sql_data_type.to_string()).into()),
             }
         }
