mod ast_literal;
mod data_type;
mod ddl;
mod error;
mod expr;
mod function;
mod operator;
mod query;

pub use self::{
    data_type::translate_data_type,
    ddl::{translate_column_def, translate_operate_function_arg},
    error::TranslateError,
    expr::{translate_expr, translate_order_by_expr},
    query::{alias_or_name, translate_query, translate_select_item},
};

use {
    crate::{
        ast::{Assignment, ForeignKey, ReferentialAction, Statement, Variable},
        result::Result,
    },
    ddl::translate_alter_table_operation,
    sqlparser::ast::{
<<<<<<< HEAD
        Assignment as SqlAssignment, Ident as SqlIdent, ObjectName as SqlObjectName,
        ObjectType as SqlObjectType, ReferentialAction as SqlReferentialAction,
        Statement as SqlStatement, TableConstraint as SqlTableConstraint, TableFactor,
        TableWithJoins,
=======
        Assignment as SqlAssignment, FromTable as SqlFromTable, Ident as SqlIdent,
        ObjectName as SqlObjectName, ObjectType as SqlObjectType, Statement as SqlStatement,
        TableFactor, TableWithJoins,
>>>>>>> c4f905eb
    },
};

pub fn translate(sql_statement: &SqlStatement) -> Result<Statement> {
    match sql_statement {
        SqlStatement::Query(query) => translate_query(query).map(Statement::Query),
        SqlStatement::Insert {
            table_name,
            columns,
            source,
            ..
        } => {
            let table_name = translate_object_name(table_name)?;
            let columns = translate_idents(columns);
            let source = source
                .as_deref()
                .ok_or_else(|| {
                    TranslateError::DefaultValuesOnInsertNotSupported(table_name.clone()).into()
                })
                .and_then(translate_query)?;

            Ok(Statement::Insert {
                table_name,
                columns,
                source,
            })
        }
        SqlStatement::Update {
            table,
            assignments,
            selection,
            ..
        } => Ok(Statement::Update {
            table_name: translate_table_with_join(table)?,
            assignments: assignments
                .iter()
                .map(translate_assignment)
                .collect::<Result<_>>()?,
            selection: selection.as_ref().map(translate_expr).transpose()?,
        }),
        SqlStatement::Delete {
            from, selection, ..
        } => {
            let from = match from {
                SqlFromTable::WithFromKeyword(from) => from,
                SqlFromTable::WithoutKeyword(_) => {
                    return Err(TranslateError::UnreachableOmittingFromInDelete.into())
                }
            };
            let table_name = from
                .iter()
                .map(translate_table_with_join)
                .next()
                .ok_or(TranslateError::UnreachableEmptyTable)??;

            Ok(Statement::Delete {
                table_name,
                selection: selection.as_ref().map(translate_expr).transpose()?,
            })
        }
        SqlStatement::CreateTable {
            if_not_exists,
            name,
            columns,
            query,
            engine,
            constraints,
            comment,
            ..
        } => {
            let columns = columns
                .iter()
                .map(translate_column_def)
                .collect::<Result<Vec<_>>>()?;

            let columns = (!columns.is_empty()).then_some(columns);

            let name = translate_object_name(name)?;

            let foreign_keys = constraints
                .iter()
                .map(translate_foreign_key)
                .collect::<Result<Vec<_>>>()?;

            Ok(Statement::CreateTable {
                if_not_exists: *if_not_exists,
                name,
                columns,
                source: match query {
                    Some(v) => Some(translate_query(v).map(Box::new)?),
                    None => None,
                },
                engine: engine.clone(),
                foreign_keys,
                comment: comment.clone(),
            })
        }
        SqlStatement::AlterTable {
            name, operations, ..
        } => {
            if operations.len() > 1 {
                return Err(TranslateError::UnsupportedMultipleAlterTableOperations.into());
            }

            let operation = operations
                .iter()
                .next()
                .ok_or(TranslateError::UnreachableEmptyAlterTableOperation)?;

            Ok(Statement::AlterTable {
                name: translate_object_name(name)?,
                operation: translate_alter_table_operation(operation)?,
            })
        }
        SqlStatement::Drop {
            object_type: SqlObjectType::Table,
            if_exists,
            names,
            cascade,
            ..
        } => Ok(Statement::DropTable {
            if_exists: *if_exists,
            names: names
                .iter()
                .map(translate_object_name)
                .collect::<Result<Vec<_>>>()?,
            cascade: *cascade,
        }),
        SqlStatement::DropFunction {
            if_exists,
            func_desc,
            ..
        } => Ok(Statement::DropFunction {
            if_exists: *if_exists,
            names: func_desc
                .iter()
                .map(|v| translate_object_name(&v.name))
                .collect::<Result<Vec<_>>>()?,
        }),
        SqlStatement::CreateIndex {
            name,
            table_name,
            columns,
            ..
        } => {
            if columns.len() > 1 {
                return Err(TranslateError::CompositeIndexNotSupported.into());
            }

            let Some(name) = name else {
                return Err(TranslateError::UnsupportedUnnamedIndex.into());
            };

            let name = translate_object_name(name)?;

            if name.to_uppercase() == "PRIMARY" {
                return Err(TranslateError::ReservedIndexName(name).into());
            };

            Ok(Statement::CreateIndex {
                name,
                table_name: translate_object_name(table_name)?,
                column: translate_order_by_expr(&columns[0])?,
            })
        }
        SqlStatement::Drop {
            object_type: SqlObjectType::Index,
            names,
            ..
        } => {
            if names.len() > 1 {
                return Err(TranslateError::TooManyParamsInDropIndex.into());
            }

            let object_name = &names[0].0;
            if object_name.len() != 2 {
                return Err(TranslateError::InvalidParamsInDropIndex.into());
            }

            let table_name = object_name[0].value.to_owned();
            let name = object_name[1].value.to_owned();

            if name.to_uppercase() == "PRIMARY" {
                return Err(TranslateError::CannotDropPrimary.into());
            };

            Ok(Statement::DropIndex { name, table_name })
        }
        SqlStatement::StartTransaction { .. } => Ok(Statement::StartTransaction),
        SqlStatement::Commit { .. } => Ok(Statement::Commit),
        SqlStatement::Rollback { .. } => Ok(Statement::Rollback),
        SqlStatement::ShowTables {
            filter: None,
            db_name: None,
            ..
        } => Ok(Statement::ShowVariable(Variable::Tables)),
        SqlStatement::ShowFunctions { filter: None } => {
            Ok(Statement::ShowVariable(Variable::Functions))
        }
        SqlStatement::ShowVariable { variable } => match (variable.len(), variable.get(0)) {
            (1, Some(keyword)) => match keyword.value.to_uppercase().as_str() {
                "VERSION" => Ok(Statement::ShowVariable(Variable::Version)),
                v => Err(TranslateError::UnsupportedShowVariableKeyword(v.to_owned()).into()),
            },
            (3, Some(keyword)) => match keyword.value.to_uppercase().as_str() {
                "INDEXES" => match variable.get(2) {
                    Some(tablename) => Ok(Statement::ShowIndexes(tablename.value.to_owned())),
                    _ => Err(TranslateError::UnsupportedShowVariableStatement(
                        sql_statement.to_string(),
                    )
                    .into()),
                },
                _ => Err(TranslateError::UnsupportedShowVariableStatement(
                    sql_statement.to_string(),
                )
                .into()),
            },
            _ => Err(
                TranslateError::UnsupportedShowVariableStatement(sql_statement.to_string()).into(),
            ),
        },
        SqlStatement::ShowColumns { table_name, .. } => Ok(Statement::ShowColumns {
            table_name: translate_object_name(table_name)?,
        }),
        SqlStatement::CreateFunction {
            or_replace,
            name,
            args,
            params,
            ..
        } => {
            let args = args
                .as_ref()
                .map(|args| {
                    args.iter()
                        .map(translate_operate_function_arg)
                        .collect::<Result<Vec<_>>>()
                })
                .transpose()?;
            Ok(Statement::CreateFunction {
                or_replace: *or_replace,
                name: translate_object_name(name)?,
                args: args.unwrap_or_default(),
                return_: params
                    .return_
                    .as_ref()
                    .map(translate_expr)
                    .transpose()?
                    .ok_or(TranslateError::UnsupportedEmptyFunctionBody)?,
            })
        }
        _ => Err(TranslateError::UnsupportedStatement(sql_statement.to_string()).into()),
    }
}

pub fn translate_assignment(sql_assignment: &SqlAssignment) -> Result<Assignment> {
    let SqlAssignment { id, value } = sql_assignment;

    if id.len() > 1 {
        return Err(
            TranslateError::CompoundIdentOnUpdateNotSupported(sql_assignment.to_string()).into(),
        );
    }

    Ok(Assignment {
        id: id
            .get(0)
            .ok_or(TranslateError::UnreachableEmptyIdent)?
            .value
            .to_owned(),
        value: translate_expr(value)?,
    })
}

fn translate_table_with_join(table: &TableWithJoins) -> Result<String> {
    if !table.joins.is_empty() {
        return Err(TranslateError::JoinOnUpdateNotSupported.into());
    }
    match &table.relation {
        TableFactor::Table { name, .. } => translate_object_name(name),
        t => Err(TranslateError::UnsupportedTableFactor(t.to_string()).into()),
    }
}

fn translate_object_name(sql_object_name: &SqlObjectName) -> Result<String> {
    let sql_object_name = &sql_object_name.0;
    if sql_object_name.len() > 1 {
        let compound_object_name = translate_idents(sql_object_name).join(".");
        return Err(TranslateError::CompoundObjectNotSupported(compound_object_name).into());
    }

    sql_object_name
        .get(0)
        .map(|v| v.value.to_owned())
        .ok_or_else(|| TranslateError::UnreachableEmptyObject.into())
}

pub fn translate_idents(idents: &[SqlIdent]) -> Vec<String> {
    idents.iter().map(|v| v.value.to_owned()).collect()
}

pub fn translate_referential_action(action: SqlReferentialAction) -> ReferentialAction {
    use SqlReferentialAction::*;
    match action {
        NoAction | Restrict => ReferentialAction::NoAction,
        Cascade => ReferentialAction::Cascade,
        SetNull => ReferentialAction::SetNull,
        SetDefault => ReferentialAction::SetDefault,
    }
}

pub fn translate_foreign_key(table_constraint: &SqlTableConstraint) -> Result<ForeignKey> {
    match table_constraint {
        SqlTableConstraint::ForeignKey {
            name,
            columns,
            foreign_table,
            referred_columns,
            on_delete,
            on_update,
        } => {
            let column = columns.first().map(|i| i.value.clone()).ok_or(
                TranslateError::InvalidForeignKeyConstraint(
                    name.to_owned()
                        .map(|i| i.value.clone())
                        .unwrap_or("".to_owned()),
                ),
            )?;

            let referred_column = referred_columns
                .first()
                .ok_or(TranslateError::InvalidForeignKeyConstraint(
                    name.clone()
                        .map(|i| i.value.clone())
                        .unwrap_or("".to_owned()),
                ))?
                .value
                .clone();

            let referred_table = translate_object_name(foreign_table)?;

            let name = match name {
                Some(name) => name.value.clone(),
                None => format!("FK_{column}-{referred_table}_{referred_column}"),
            };

            Ok(ForeignKey {
                name,
                column,
                referred_table,
                referred_column,
                on_delete: on_delete.map(translate_referential_action),
                on_update: on_update.map(translate_referential_action),
            })
        }
        _ => Err(TranslateError::UnsupportedConstraint(table_constraint.to_string()).into()),
    }
}

#[cfg(test)]
mod tests {
    use {super::*, crate::parse_sql::parse};

    #[test]
    fn statement() {
        let sql = "INSERT INTO Foo DEFAULT VALUES";
        let actual = parse(sql).and_then(|parsed| translate(&parsed[0]));
        let expected =
            Err(TranslateError::DefaultValuesOnInsertNotSupported("Foo".to_owned()).into());

        assert_eq!(actual, expected);
    }
}<|MERGE_RESOLUTION|>--- conflicted
+++ resolved
@@ -22,16 +22,10 @@
     },
     ddl::translate_alter_table_operation,
     sqlparser::ast::{
-<<<<<<< HEAD
-        Assignment as SqlAssignment, Ident as SqlIdent, ObjectName as SqlObjectName,
-        ObjectType as SqlObjectType, ReferentialAction as SqlReferentialAction,
-        Statement as SqlStatement, TableConstraint as SqlTableConstraint, TableFactor,
-        TableWithJoins,
-=======
         Assignment as SqlAssignment, FromTable as SqlFromTable, Ident as SqlIdent,
-        ObjectName as SqlObjectName, ObjectType as SqlObjectType, Statement as SqlStatement,
-        TableFactor, TableWithJoins,
->>>>>>> c4f905eb
+        ObjectName as SqlObjectName, ObjectType as SqlObjectType,
+        ReferentialAction as SqlReferentialAction, Statement as SqlStatement,
+        TableConstraint as SqlTableConstraint, TableFactor, TableWithJoins,
     },
 };
 
