mod ast_literal;
mod data_type;
mod ddl;
mod error;
mod expr;
mod function;
mod operator;
mod query;

pub use self::{
    data_type::translate_data_type,
    ddl::{translate_column_def, translate_operate_function_arg},
    error::TranslateError,
    expr::{translate_expr, translate_order_by_expr},
    query::{alias_or_name, translate_query, translate_select_item},
};

use {
    crate::{
        ast::{Assignment, ForeignKey, ReferentialAction, Statement, Variable},
        result::Result,
    },
    ddl::translate_alter_table_operation,
    sqlparser::ast::{
        Assignment as SqlAssignment, Ident as SqlIdent, ObjectName as SqlObjectName,
        ObjectType as SqlObjectType, ReferentialAction as SqlReferentialAction,
        Statement as SqlStatement, TableConstraint as SqlTableConstraint, TableFactor,
        TableWithJoins,
    },
};

pub fn translate(sql_statement: &SqlStatement) -> Result<Statement> {
    match sql_statement {
        SqlStatement::Query(query) => translate_query(query).map(Statement::Query),
        SqlStatement::Insert {
            table_name,
            columns,
            source,
            ..
        } => {
            let table_name = translate_object_name(table_name)?;
            let columns = translate_idents(columns);
            let source = source
                .as_deref()
                .ok_or_else(|| {
                    TranslateError::DefaultValuesOnInsertNotSupported(table_name.clone()).into()
                })
                .and_then(translate_query)?;

            Ok(Statement::Insert {
                table_name,
                columns,
                source,
            })
        }
        SqlStatement::Update {
            table,
            assignments,
            selection,
            ..
        } => Ok(Statement::Update {
            table_name: translate_table_with_join(table)?,
            assignments: assignments
                .iter()
                .map(translate_assignment)
                .collect::<Result<_>>()?,
            selection: selection.as_ref().map(translate_expr).transpose()?,
        }),
        SqlStatement::Delete {
            from, selection, ..
        } => {
            let table_name = from
                .iter()
                .map(translate_table_with_join)
                .next()
                .ok_or(TranslateError::UnreachableEmptyTable)??;

            Ok(Statement::Delete {
                table_name,
                selection: selection.as_ref().map(translate_expr).transpose()?,
            })
        }
        SqlStatement::CreateTable {
            if_not_exists,
            name,
            columns,
            query,
            engine,
<<<<<<< HEAD
            constraints,
=======
            comment,
>>>>>>> 71f26644
            ..
        } => {
            let columns = columns
                .iter()
                .map(translate_column_def)
                .collect::<Result<Vec<_>>>()?;

            let columns = (!columns.is_empty()).then_some(columns);

            let name = translate_object_name(name)?;

            let foreign_keys = constraints
                .iter()
                .map(translate_foreign_key)
                .collect::<Result<Vec<_>>>()?;

            let foreign_keys = (!foreign_keys.is_empty()).then_some(foreign_keys);

            Ok(Statement::CreateTable {
                if_not_exists: *if_not_exists,
                name,
                columns,
                source: match query {
                    Some(v) => Some(translate_query(v).map(Box::new)?),
                    None => None,
                },
                engine: engine.clone(),
<<<<<<< HEAD
                foreign_keys,
=======
                comment: comment.clone(),
>>>>>>> 71f26644
            })
        }
        SqlStatement::AlterTable {
            name, operations, ..
        } => {
            if operations.len() > 1 {
                return Err(TranslateError::UnsupportedMultipleAlterTableOperations.into());
            }

            let operation = operations
                .iter()
                .next()
                .ok_or(TranslateError::UnreachableEmptyAlterTableOperation)?;

            Ok(Statement::AlterTable {
                name: translate_object_name(name)?,
                operation: translate_alter_table_operation(operation)?,
            })
        }
        SqlStatement::Drop {
            object_type: SqlObjectType::Table,
            if_exists,
            names,
            cascade,
            ..
        } => Ok(Statement::DropTable {
            if_exists: *if_exists,
            names: names
                .iter()
                .map(translate_object_name)
                .collect::<Result<Vec<_>>>()?,
            cascade: *cascade,
        }),
        SqlStatement::DropFunction {
            if_exists,
            func_desc,
            ..
        } => Ok(Statement::DropFunction {
            if_exists: *if_exists,
            names: func_desc
                .iter()
                .map(|v| translate_object_name(&v.name))
                .collect::<Result<Vec<_>>>()?,
        }),
        SqlStatement::CreateIndex {
            name,
            table_name,
            columns,
            ..
        } => {
            if columns.len() > 1 {
                return Err(TranslateError::CompositeIndexNotSupported.into());
            }

            let Some(name) = name else {
                return Err(TranslateError::UnsupportedUnnamedIndex.into());
            };

            let name = translate_object_name(name)?;

            if name.to_uppercase() == "PRIMARY" {
                return Err(TranslateError::ReservedIndexName(name).into());
            };

            Ok(Statement::CreateIndex {
                name,
                table_name: translate_object_name(table_name)?,
                column: translate_order_by_expr(&columns[0])?,
            })
        }
        SqlStatement::Drop {
            object_type: SqlObjectType::Index,
            names,
            ..
        } => {
            if names.len() > 1 {
                return Err(TranslateError::TooManyParamsInDropIndex.into());
            }

            let object_name = &names[0].0;
            if object_name.len() != 2 {
                return Err(TranslateError::InvalidParamsInDropIndex.into());
            }

            let table_name = object_name[0].value.to_owned();
            let name = object_name[1].value.to_owned();

            if name.to_uppercase() == "PRIMARY" {
                return Err(TranslateError::CannotDropPrimary.into());
            };

            Ok(Statement::DropIndex { name, table_name })
        }
        SqlStatement::StartTransaction { .. } => Ok(Statement::StartTransaction),
        SqlStatement::Commit { .. } => Ok(Statement::Commit),
        SqlStatement::Rollback { .. } => Ok(Statement::Rollback),
        SqlStatement::ShowTables {
            filter: None,
            db_name: None,
            ..
        } => Ok(Statement::ShowVariable(Variable::Tables)),
        SqlStatement::ShowFunctions { filter: None } => {
            Ok(Statement::ShowVariable(Variable::Functions))
        }
        SqlStatement::ShowVariable { variable } => match (variable.len(), variable.get(0)) {
            (1, Some(keyword)) => match keyword.value.to_uppercase().as_str() {
                "VERSION" => Ok(Statement::ShowVariable(Variable::Version)),
                v => Err(TranslateError::UnsupportedShowVariableKeyword(v.to_owned()).into()),
            },
            (3, Some(keyword)) => match keyword.value.to_uppercase().as_str() {
                "INDEXES" => match variable.get(2) {
                    Some(tablename) => Ok(Statement::ShowIndexes(tablename.value.to_owned())),
                    _ => Err(TranslateError::UnsupportedShowVariableStatement(
                        sql_statement.to_string(),
                    )
                    .into()),
                },
                _ => Err(TranslateError::UnsupportedShowVariableStatement(
                    sql_statement.to_string(),
                )
                .into()),
            },
            _ => Err(
                TranslateError::UnsupportedShowVariableStatement(sql_statement.to_string()).into(),
            ),
        },
        SqlStatement::ShowColumns { table_name, .. } => Ok(Statement::ShowColumns {
            table_name: translate_object_name(table_name)?,
        }),
        SqlStatement::CreateFunction {
            or_replace,
            name,
            args,
            params,
            ..
        } => {
            let args = args
                .as_ref()
                .map(|args| {
                    args.iter()
                        .map(translate_operate_function_arg)
                        .collect::<Result<Vec<_>>>()
                })
                .transpose()?;
            Ok(Statement::CreateFunction {
                or_replace: *or_replace,
                name: translate_object_name(name)?,
                args: args.unwrap_or_default(),
                return_: params
                    .return_
                    .as_ref()
                    .map(translate_expr)
                    .transpose()?
                    .ok_or(TranslateError::UnsupportedEmptyFunctionBody)?,
            })
        }
        _ => Err(TranslateError::UnsupportedStatement(sql_statement.to_string()).into()),
    }
}

pub fn translate_assignment(sql_assignment: &SqlAssignment) -> Result<Assignment> {
    let SqlAssignment { id, value } = sql_assignment;

    if id.len() > 1 {
        return Err(
            TranslateError::CompoundIdentOnUpdateNotSupported(sql_assignment.to_string()).into(),
        );
    }

    Ok(Assignment {
        id: id
            .get(0)
            .ok_or(TranslateError::UnreachableEmptyIdent)?
            .value
            .to_owned(),
        value: translate_expr(value)?,
    })
}

fn translate_table_with_join(table: &TableWithJoins) -> Result<String> {
    if !table.joins.is_empty() {
        return Err(TranslateError::JoinOnUpdateNotSupported.into());
    }
    match &table.relation {
        TableFactor::Table { name, .. } => translate_object_name(name),
        t => Err(TranslateError::UnsupportedTableFactor(t.to_string()).into()),
    }
}

fn translate_object_name(sql_object_name: &SqlObjectName) -> Result<String> {
    let sql_object_name = &sql_object_name.0;
    if sql_object_name.len() > 1 {
        let compound_object_name = translate_idents(sql_object_name).join(".");
        return Err(TranslateError::CompoundObjectNotSupported(compound_object_name).into());
    }

    sql_object_name
        .get(0)
        .map(|v| v.value.to_owned())
        .ok_or_else(|| TranslateError::UnreachableEmptyObject.into())
}

pub fn translate_idents(idents: &[SqlIdent]) -> Vec<String> {
    idents.iter().map(|v| v.value.to_owned()).collect()
}

pub fn translate_referential_action(action: SqlReferentialAction) -> ReferentialAction {
    use SqlReferentialAction::*;
    match action {
        NoAction | Restrict => ReferentialAction::NoAction,
        Cascade => ReferentialAction::Cascade,
        SetNull => ReferentialAction::SetNull,
        SetDefault => ReferentialAction::SetDefault,
    }
}

pub fn translate_foreign_key(table_constraint: &SqlTableConstraint) -> Result<ForeignKey> {
    match table_constraint {
        SqlTableConstraint::ForeignKey {
            name,
            columns,
            foreign_table,
            referred_columns,
            on_delete,
            on_update,
        } => {
            let column = columns.first().map(|i| i.value.clone()).ok_or(
                TranslateError::InvalidForeignKeyConstraint(
                    name.to_owned()
                        .map(|i| i.value.clone())
                        .unwrap_or("".to_owned()),
                ),
            )?;

            let referred_column = referred_columns
                .first()
                .ok_or(TranslateError::InvalidForeignKeyConstraint(
                    name.clone()
                        .map(|i| i.value.clone())
                        .unwrap_or("".to_owned()),
                ))?
                .value
                .clone();

            let referred_table = translate_object_name(foreign_table)?;

            let name = match name {
                Some(name) => name.value.clone(),
                None => format!("FK_{column}-{referred_table}_{referred_column}"),
            };

            Ok(ForeignKey {
                name,
                column,
                referred_table,
                referred_column,
                on_delete: on_delete.map(translate_referential_action),
                on_update: on_update.map(translate_referential_action),
            })
        }
        _ => Err(TranslateError::UnsupportedConstraint(table_constraint.to_string()).into()),
    }
}

#[cfg(test)]
mod tests {
    use {super::*, crate::parse_sql::parse};

    #[test]
    fn statement() {
        let sql = "INSERT INTO Foo DEFAULT VALUES";
        let actual = parse(sql).and_then(|parsed| translate(&parsed[0]));
        let expected =
            Err(TranslateError::DefaultValuesOnInsertNotSupported("Foo".to_owned()).into());

        assert_eq!(actual, expected);
    }
}<|MERGE_RESOLUTION|>--- conflicted
+++ resolved
@@ -86,11 +86,8 @@
             columns,
             query,
             engine,
-<<<<<<< HEAD
             constraints,
-=======
             comment,
->>>>>>> 71f26644
             ..
         } => {
             let columns = columns
@@ -118,11 +115,8 @@
                     None => None,
                 },
                 engine: engine.clone(),
-<<<<<<< HEAD
                 foreign_keys,
-=======
                 comment: comment.clone(),
->>>>>>> 71f26644
             })
         }
         SqlStatement::AlterTable {
