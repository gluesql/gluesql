use {
    super::{
        ast_literal::{translate_datetime_field, translate_trim_where_field},
        expr::translate_expr,
        translate_data_type, translate_object_name, TranslateError,
    },
    crate::{
        ast::{Aggregate, CountArgExpr, Expr, Function},
        result::Result,
    },
    sqlparser::ast::{
        DataType, DateTimeField as SqlDateTimeField, Expr as SqlExpr, Function as SqlFunction,
        FunctionArg as SqlFunctionArg, FunctionArgExpr as SqlFunctionArgExpr,
        TrimWhereField as SqlTrimWhereField,
    },
};

pub fn translate_trim(
    expr: &SqlExpr,
    trim_where: &Option<SqlTrimWhereField>,
    trim_what: &Option<Box<SqlExpr>>,
) -> Result<Expr> {
    let expr = translate_expr(expr)?;
    let trim_where_field = trim_where.as_ref().map(translate_trim_where_field);
    let filter_chars = trim_what
        .as_ref()
        .map(|expr| translate_expr(expr.as_ref()))
        .transpose()?;

    Ok(Expr::Function(Box::new(Function::Trim {
        expr,
        filter_chars,
        trim_where_field,
    })))
}

pub fn translate_floor(expr: &SqlExpr) -> Result<Expr> {
    let expr = translate_expr(expr)?;

    Ok(Expr::Function(Box::new(Function::Floor(expr))))
}

pub fn translate_ceil(expr: &SqlExpr) -> Result<Expr> {
    let expr = translate_expr(expr)?;

    Ok(Expr::Function(Box::new(Function::Ceil(expr))))
}

pub fn translate_position(sub_expr: &SqlExpr, from_expr: &SqlExpr) -> Result<Expr> {
    let from_expr = translate_expr(from_expr)?;
    let sub_expr = translate_expr(sub_expr)?;
    Ok(Expr::Function(Box::new(Function::Position {
        from_expr,
        sub_expr,
    })))
}

pub fn translate_cast(expr: &SqlExpr, data_type: &DataType) -> Result<Expr> {
    let expr = translate_expr(expr)?;
    let data_type = translate_data_type(data_type)?;
    Ok(Expr::Function(Box::new(Function::Cast { expr, data_type })))
}

pub fn translate_extract(field: &SqlDateTimeField, expr: &SqlExpr) -> Result<Expr> {
    let field = translate_datetime_field(field)?;
    let expr = translate_expr(expr)?;
    Ok(Expr::Function(Box::new(Function::Extract { field, expr })))
}

fn check_len(name: String, found: usize, expected: usize) -> Result<()> {
    if found == expected {
        Ok(())
    } else {
        Err(TranslateError::FunctionArgsLengthNotMatching {
            name,
            found,
            expected,
        }
        .into())
    }
}

fn check_len_range(
    name: String,
    found: usize,
    expected_minimum: usize,
    expected_maximum: usize,
) -> Result<()> {
    if found >= expected_minimum && found <= expected_maximum {
        Ok(())
    } else {
        Err(TranslateError::FunctionArgsLengthNotWithinRange {
            name,
            expected_minimum,
            expected_maximum,
            found,
        }
        .into())
    }
}

fn check_len_min(name: String, found: usize, expected_minimum: usize) -> Result<()> {
    if found >= expected_minimum {
        Ok(())
    } else {
        Err(TranslateError::FunctionArgsLengthNotMatchingMin {
            name,
            expected_minimum,
            found,
        }
        .into())
    }
}

fn translate_function_zero_arg(func: Function, args: Vec<&SqlExpr>, name: String) -> Result<Expr> {
    check_len(name, args.len(), 0)?;

    Ok(Expr::Function(Box::new(func)))
}

fn translate_function_one_arg<T: FnOnce(Expr) -> Function>(
    func: T,
    args: Vec<&SqlExpr>,
    name: String,
) -> Result<Expr> {
    check_len(name, args.len(), 1)?;

    translate_expr(args[0])
        .map(func)
        .map(Box::new)
        .map(Expr::Function)
}

fn translate_aggregate_one_arg<T: FnOnce(Expr) -> Aggregate>(
    func: T,
    args: Vec<&SqlExpr>,
    name: String,
) -> Result<Expr> {
    check_len(name, args.len(), 1)?;

    translate_expr(args[0])
        .map(func)
        .map(Box::new)
        .map(Expr::Aggregate)
}

fn translate_function_trim<T: FnOnce(Expr, Option<Expr>) -> Function>(
    func: T,
    args: Vec<&SqlExpr>,
    name: String,
) -> Result<Expr> {
    check_len_range(name, args.len(), 1, 2)?;

    let expr = translate_expr(args[0])?;
    let chars = if args.len() == 1 {
        None
    } else {
        Some(translate_expr(args[1])?)
    };

    let result = func(expr, chars);

    Ok(Expr::Function(Box::new(result)))
}

pub fn translate_function_arg_exprs(
    function_arg_exprs: Vec<&SqlFunctionArgExpr>,
) -> Result<Vec<&SqlExpr>> {
    function_arg_exprs
        .into_iter()
        .map(|function_arg| match function_arg {
            SqlFunctionArgExpr::Expr(expr) => Ok(expr),
            SqlFunctionArgExpr::Wildcard | SqlFunctionArgExpr::QualifiedWildcard(_) => {
                Err(TranslateError::WildcardFunctionArgNotAccepted.into())
            }
        })
        .collect::<Result<Vec<_>>>()
}

pub fn translate_function(sql_function: &SqlFunction) -> Result<Expr> {
    let SqlFunction { name, args, .. } = sql_function;
    let name = translate_object_name(name)?.to_uppercase();

    let function_arg_exprs = args
        .iter()
        .map(|arg| match arg {
            SqlFunctionArg::Named { .. } => {
                Err(TranslateError::NamedFunctionArgNotSupported.into())
            }
            SqlFunctionArg::Unnamed(arg_expr) => Ok(arg_expr),
        })
        .collect::<Result<Vec<_>>>()?;

    if name.as_str() == "COUNT" {
        check_len(name, args.len(), 1)?;

        let count_arg = match function_arg_exprs[0] {
            SqlFunctionArgExpr::Expr(expr) => CountArgExpr::Expr(translate_expr(expr)?),
            SqlFunctionArgExpr::QualifiedWildcard(idents) => {
                let table_name = translate_object_name(idents)?;
                let idents = format!("{}.*", table_name);

                return Err(TranslateError::QualifiedWildcardInCountNotSupported(idents).into());
            }
            SqlFunctionArgExpr::Wildcard => CountArgExpr::Wildcard,
        };

        return Ok(Expr::Aggregate(Box::new(Aggregate::Count(count_arg))));
    }

    if name.as_str() == "POINT" {
        check_len(name, args.len(), 2)?;
        let args = translate_function_arg_exprs(function_arg_exprs)?;
        let x = translate_expr(args[0])?;
        let y = translate_expr(args[1])?;
        return Ok(Expr::Function(Box::new(Function::Point(x, y))));
    }

    let args = translate_function_arg_exprs(function_arg_exprs)?;

    match name.as_str() {
        "SUM" => translate_aggregate_one_arg(Aggregate::Sum, args, name),
        "MIN" => translate_aggregate_one_arg(Aggregate::Min, args, name),
        "MAX" => translate_aggregate_one_arg(Aggregate::Max, args, name),
        "AVG" => translate_aggregate_one_arg(Aggregate::Avg, args, name),
        "VARIANCE" => translate_aggregate_one_arg(Aggregate::Variance, args, name),
        "STDEV" => translate_aggregate_one_arg(Aggregate::Stdev, args, name),
        "CONCAT" => {
            let exprs = args
                .into_iter()
                .map(translate_expr)
                .collect::<Result<Vec<_>>>()?;
            Ok(Expr::Function(Box::new(Function::Concat(exprs))))
        }
        "CONCAT_WS" => {
            check_len_min(name, args.len(), 2)?;
            let separator = translate_expr(args[0])?;
            let exprs = args
                .into_iter()
                .skip(1)
                .map(translate_expr)
                .collect::<Result<Vec<_>>>()?;
            Ok(Expr::Function(Box::new(Function::ConcatWs {
                separator,
                exprs,
            })))
        }
        "FIND_IDX" => {
            check_len_range(name, args.len(), 2, 3)?;

            let from_expr = translate_expr(args[0])?;
            let sub_expr = translate_expr(args[1])?;
            let start = (args.len() > 2)
                .then(|| translate_expr(args[2]))
                .transpose()?;

            Ok(Expr::Function(Box::new(Function::FindIdx {
                from_expr,
                sub_expr,
                start,
            })))
        }
        "LOWER" => translate_function_one_arg(Function::Lower, args, name),
        "UPPER" => translate_function_one_arg(Function::Upper, args, name),
        "LEFT" => {
            check_len(name, args.len(), 2)?;

            let expr = translate_expr(args[0])?;
            let size = translate_expr(args[1])?;

            Ok(Expr::Function(Box::new(Function::Left { expr, size })))
        }
        "IFNULL" => {
            check_len(name, args.len(), 2)?;
            let expr = translate_expr(args[0])?;
            let then = translate_expr(args[1])?;
            Ok(Expr::Function(Box::new(Function::IfNull { expr, then })))
        }
        "RIGHT" => {
            check_len(name, args.len(), 2)?;

            let expr = translate_expr(args[0])?;
            let size = translate_expr(args[1])?;

            Ok(Expr::Function(Box::new(Function::Right { expr, size })))
        }
        "SQRT" => {
            check_len(name, args.len(), 1)?;

            translate_expr(args[0])
                .map(Function::Sqrt)
                .map(Box::new)
                .map(Expr::Function)
        }
        "POWER" => {
            check_len(name, args.len(), 2)?;

            let expr = translate_expr(args[0])?;
            let power = translate_expr(args[1])?;

            Ok(Expr::Function(Box::new(Function::Power { expr, power })))
        }
        "LPAD" => {
            check_len_range(name, args.len(), 2, 3)?;

            let expr = translate_expr(args[0])?;
            let size = translate_expr(args[1])?;
            let fill = if args.len() == 2 {
                None
            } else {
                Some(translate_expr(args[2])?)
            };

            Ok(Expr::Function(Box::new(Function::Lpad {
                expr,
                size,
                fill,
            })))
        }
        "RPAD" => {
            check_len_range(name, args.len(), 2, 3)?;

            let expr = translate_expr(args[0])?;
            let size = translate_expr(args[1])?;
            let fill = if args.len() == 2 {
                None
            } else {
                Some(translate_expr(args[2])?)
            };

            Ok(Expr::Function(Box::new(Function::Rpad {
                expr,
                size,
                fill,
            })))
        }
        "RAND" => {
            check_len_range(name, args.len(), 0, 1)?;
            let v = if args.is_empty() {
                None
            } else {
                Some(translate_expr(args[0])?)
            };
            Ok(Expr::Function(Box::new(Function::Rand(v))))
        }
        "ROUND" => translate_function_one_arg(Function::Round, args, name),
        "EXP" => translate_function_one_arg(Function::Exp, args, name),
        "LN" => translate_function_one_arg(Function::Ln, args, name),
        "LOG" => {
            check_len(name, args.len(), 2)?;

            let antilog = translate_expr(args[0])?;
            let base = translate_expr(args[1])?;

            Ok(Expr::Function(Box::new(Function::Log { antilog, base })))
        }
        "LOG2" => translate_function_one_arg(Function::Log2, args, name),
        "LOG10" => translate_function_one_arg(Function::Log10, args, name),
        "SIN" => translate_function_one_arg(Function::Sin, args, name),
        "COS" => translate_function_one_arg(Function::Cos, args, name),
        "TAN" => translate_function_one_arg(Function::Tan, args, name),
        "ASIN" => translate_function_one_arg(Function::Asin, args, name),
        "ACOS" => translate_function_one_arg(Function::Acos, args, name),
        "ATAN" => translate_function_one_arg(Function::Atan, args, name),
        "RADIANS" => translate_function_one_arg(Function::Radians, args, name),
        "DEGREES" => translate_function_one_arg(Function::Degrees, args, name),
        "PI" => translate_function_zero_arg(Function::Pi(), args, name),
        "NOW" => translate_function_zero_arg(Function::Now(), args, name),
        "GCD" => {
            check_len(name, args.len(), 2)?;

            let left = translate_expr(args[0])?;
            let right = translate_expr(args[1])?;

            Ok(Expr::Function(Box::new(Function::Gcd { left, right })))
        }
        "LCM" => {
            check_len(name, args.len(), 2)?;

            let left = translate_expr(args[0])?;
            let right = translate_expr(args[1])?;

            Ok(Expr::Function(Box::new(Function::Lcm { left, right })))
        }
        "LTRIM" => {
            translate_function_trim(|expr, chars| Function::Ltrim { expr, chars }, args, name)
        }
        "RTRIM" => {
            translate_function_trim(|expr, chars| Function::Rtrim { expr, chars }, args, name)
        }
        "DIV" => {
            check_len(name, args.len(), 2)?;

            let dividend = translate_expr(args[0])?;
            let divisor = translate_expr(args[1])?;

            Ok(Expr::Function(Box::new(Function::Div {
                dividend,
                divisor,
            })))
        }
        "MOD" => {
            check_len(name, args.len(), 2)?;

            let dividend = translate_expr(args[0])?;
            let divisor = translate_expr(args[1])?;

            Ok(Expr::Function(Box::new(Function::Mod {
                dividend,
                divisor,
            })))
        }
        "REVERSE" => translate_function_one_arg(Function::Reverse, args, name),
        "REPEAT" => {
            check_len(name, args.len(), 2)?;

            let expr = translate_expr(args[0])?;
            let num = translate_expr(args[1])?;

            Ok(Expr::Function(Box::new(Function::Repeat { expr, num })))
        }
        "SUBSTR" => {
            check_len_range(name, args.len(), 2, 3)?;

            let expr = translate_expr(args[0])?;
            let start = translate_expr(args[1])?;
            let count = (args.len() > 2)
                .then(|| translate_expr(args[2]))
                .transpose()?;

            Ok(Expr::Function(Box::new(Function::Substr {
                expr,
                start,
                count,
            })))
        }
        "UNWRAP" => {
            check_len(name, args.len(), 2)?;

            let expr = translate_expr(args[0])?;
            let selector = translate_expr(args[1])?;

            Ok(Expr::Function(Box::new(Function::Unwrap {
                expr,
                selector,
            })))
        }
        "ABS" => translate_function_one_arg(Function::Abs, args, name),
        "SIGN" => translate_function_one_arg(Function::Sign, args, name),
        "GENERATE_UUID" => translate_function_zero_arg(Function::GenerateUuid(), args, name),
        "FORMAT" => {
            check_len(name, args.len(), 2)?;

            let expr = translate_expr(args[0])?;
            let format = translate_expr(args[1])?;

            Ok(Expr::Function(Box::new(Function::Format { expr, format })))
        }
        "TO_DATE" => {
            check_len(name, args.len(), 2)?;

            let expr = translate_expr(args[0])?;
            let format = translate_expr(args[1])?;

            Ok(Expr::Function(Box::new(Function::ToDate { expr, format })))
        }

        "TO_TIMESTAMP" => {
            check_len(name, args.len(), 2)?;

            let expr = translate_expr(args[0])?;
            let format = translate_expr(args[1])?;

            Ok(Expr::Function(Box::new(Function::ToTimestamp {
                expr,
                format,
            })))
        }
        "TO_TIME" => {
            check_len(name, args.len(), 2)?;

            let expr = translate_expr(args[0])?;
            let format = translate_expr(args[1])?;

            Ok(Expr::Function(Box::new(Function::ToTime { expr, format })))
        }
        "ASCII" => {
            check_len(name, args.len(), 1)?;

            let expr = translate_expr(args[0])?;
            Ok(Expr::Function(Box::new(Function::Ascii(expr))))
        }
        "CHR" => {
            check_len(name, args.len(), 1)?;

            let expr = translate_expr(args[0])?;
            Ok(Expr::Function(Box::new(Function::Chr(expr))))
        }
<<<<<<< HEAD
        "ST_X" => {
            check_len(name, args.len(), 1)?;

            let expr = translate_expr(args[0])?;
            Ok(Expr::Function(Box::new(Function::StX(expr))))
        }
        "ST_Y" => {
            check_len(name, args.len(), 1)?;

            let expr = translate_expr(args[0])?;
            Ok(Expr::Function(Box::new(Function::StY(expr))))
        }
        "ST_GEOFROMTEXT" => {
            check_len(name, args.len(), 1)?;

            let expr = translate_expr(args[0])?;
            Ok(Expr::Function(Box::new(Function::StGeomFromText(expr))))
=======
        "APPEND" => {
            check_len(name, args.len(), 2)?;
            let expr = translate_expr(args[0])?;
            let value = translate_expr(args[1])?;

            Ok(Expr::Function(Box::new(Function::Append { expr, value })))
>>>>>>> 751c2881
        }
        _ => Err(TranslateError::UnsupportedFunction(name).into()),
    }
}<|MERGE_RESOLUTION|>--- conflicted
+++ resolved
@@ -496,7 +496,13 @@
             let expr = translate_expr(args[0])?;
             Ok(Expr::Function(Box::new(Function::Chr(expr))))
         }
-<<<<<<< HEAD
+        "APPEND" => {
+            check_len(name, args.len(), 2)?;
+            let expr = translate_expr(args[0])?;
+            let value = translate_expr(args[1])?;
+
+            Ok(Expr::Function(Box::new(Function::Append { expr, value })))
+        }
         "ST_X" => {
             check_len(name, args.len(), 1)?;
 
@@ -514,14 +520,6 @@
 
             let expr = translate_expr(args[0])?;
             Ok(Expr::Function(Box::new(Function::StGeomFromText(expr))))
-=======
-        "APPEND" => {
-            check_len(name, args.len(), 2)?;
-            let expr = translate_expr(args[0])?;
-            let value = translate_expr(args[1])?;
-
-            Ok(Expr::Function(Box::new(Function::Append { expr, value })))
->>>>>>> 751c2881
         }
         _ => Err(TranslateError::UnsupportedFunction(name).into()),
     }
