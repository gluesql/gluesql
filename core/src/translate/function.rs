--- conflicted
+++ resolved
@@ -598,7 +598,6 @@
             let expr = translate_expr(args[0])?;
             Ok(Expr::Function(Box::new(Function::IsEmpty(expr))))
         }
-<<<<<<< HEAD
         "SLICE" => {
             check_len(name, args.len(), 3)?;
             let expr = translate_expr(args[0])?;
@@ -606,13 +605,12 @@
             let length = translate_expr(args[2])?;
 
             Ok(Expr::Function(Box::new(Function::Slice{expr, start, length})))
-=======
+        }
         "VALUES" => {
             check_len(name, args.len(), 1)?;
 
             let expr = translate_expr(args[0])?;
             Ok(Expr::Function(Box::new(Function::Values(expr))))
->>>>>>> a624028e
         }
         _ => {
             let exprs = args
