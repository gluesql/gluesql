use {
    super::{
        ast_literal::{translate_datetime_field, translate_trim_where_field},
        expr::translate_expr,
        translate_data_type, translate_object_name, TranslateError,
    },
    crate::{
        ast::{Aggregate, CountArgExpr, Expr, Function},
        result::Result,
    },
    sqlparser::ast::{
        DataType, DateTimeField as SqlDateTimeField, Expr as SqlExpr, Function as SqlFunction,
        FunctionArg as SqlFunctionArg, FunctionArgExpr as SqlFunctionArgExpr,
        TrimWhereField as SqlTrimWhereField,
    },
};

pub fn translate_trim(
    expr: &SqlExpr,
    trim_where: &Option<SqlTrimWhereField>,
    trim_what: &Option<Box<SqlExpr>>,
) -> Result<Expr> {
    let expr = translate_expr(expr)?;
    let trim_where_field = trim_where.as_ref().map(translate_trim_where_field);
    let filter_chars = trim_what
        .as_ref()
        .map(|expr| translate_expr(expr.as_ref()))
        .transpose()?;

    Ok(Expr::Function(Box::new(Function::Trim {
        expr,
        filter_chars,
        trim_where_field,
    })))
}

pub fn translate_floor(expr: &SqlExpr) -> Result<Expr> {
    let expr = translate_expr(expr)?;

    Ok(Expr::Function(Box::new(Function::Floor(expr))))
}

pub fn translate_ceil(expr: &SqlExpr) -> Result<Expr> {
    let expr = translate_expr(expr)?;

    Ok(Expr::Function(Box::new(Function::Ceil(expr))))
}

pub fn translate_position(sub_expr: &SqlExpr, from_expr: &SqlExpr) -> Result<Expr> {
    let from_expr = translate_expr(from_expr)?;
    let sub_expr = translate_expr(sub_expr)?;
    Ok(Expr::Function(Box::new(Function::Position {
        from_expr,
        sub_expr,
    })))
}

pub fn translate_cast(expr: &SqlExpr, data_type: &DataType) -> Result<Expr> {
    let expr = translate_expr(expr)?;
    let data_type = translate_data_type(data_type)?;
    Ok(Expr::Function(Box::new(Function::Cast { expr, data_type })))
}

pub fn translate_extract(field: &SqlDateTimeField, expr: &SqlExpr) -> Result<Expr> {
    let field = translate_datetime_field(field)?;
    let expr = translate_expr(expr)?;
    Ok(Expr::Function(Box::new(Function::Extract { field, expr })))
}

fn check_len(name: String, found: usize, expected: usize) -> Result<()> {
    if found == expected {
        Ok(())
    } else {
        Err(TranslateError::FunctionArgsLengthNotMatching {
            name,
            found,
            expected,
        }
        .into())
    }
}

fn check_len_range(
    name: String,
    found: usize,
    expected_minimum: usize,
    expected_maximum: usize,
) -> Result<()> {
    if found >= expected_minimum && found <= expected_maximum {
        Ok(())
    } else {
        Err(TranslateError::FunctionArgsLengthNotWithinRange {
            name,
            expected_minimum,
            expected_maximum,
            found,
        }
        .into())
    }
}

fn check_len_min(name: String, found: usize, expected_minimum: usize) -> Result<()> {
    if found >= expected_minimum {
        Ok(())
    } else {
        Err(TranslateError::FunctionArgsLengthNotMatchingMin {
            name,
            expected_minimum,
            found,
        }
        .into())
    }
}

fn translate_function_zero_arg(func: Function, args: Vec<&SqlExpr>, name: String) -> Result<Expr> {
    check_len(name, args.len(), 0)?;

    Ok(Expr::Function(Box::new(func)))
}

fn translate_function_one_arg<T: FnOnce(Expr) -> Function>(
    func: T,
    args: Vec<&SqlExpr>,
    name: String,
) -> Result<Expr> {
    check_len(name, args.len(), 1)?;

    translate_expr(args[0])
        .map(func)
        .map(Box::new)
        .map(Expr::Function)
}

fn translate_aggregate_one_arg<T: FnOnce(Expr) -> Aggregate>(
    func: T,
    args: Vec<&SqlExpr>,
    name: String,
) -> Result<Expr> {
    check_len(name, args.len(), 1)?;

    translate_expr(args[0])
        .map(func)
        .map(Box::new)
        .map(Expr::Aggregate)
}

fn translate_function_trim<T: FnOnce(Expr, Option<Expr>) -> Function>(
    func: T,
    args: Vec<&SqlExpr>,
    name: String,
) -> Result<Expr> {
    check_len_range(name, args.len(), 1, 2)?;

    let expr = translate_expr(args[0])?;
    let chars = if args.len() == 1 {
        None
    } else {
        Some(translate_expr(args[1])?)
    };

    let result = func(expr, chars);

    Ok(Expr::Function(Box::new(result)))
}

pub fn translate_function_arg_exprs(
    function_arg_exprs: Vec<&SqlFunctionArgExpr>,
) -> Result<Vec<&SqlExpr>> {
    function_arg_exprs
        .into_iter()
        .map(|function_arg| match function_arg {
            SqlFunctionArgExpr::Expr(expr) => Ok(expr),
            SqlFunctionArgExpr::Wildcard | SqlFunctionArgExpr::QualifiedWildcard(_) => {
                Err(TranslateError::WildcardFunctionArgNotAccepted.into())
            }
        })
        .collect::<Result<Vec<_>>>()
}

pub fn translate_function(sql_function: &SqlFunction) -> Result<Expr> {
    let SqlFunction { name, args, .. } = sql_function;
    let name = translate_object_name(name)?.to_uppercase();

    let function_arg_exprs = args
        .iter()
        .map(|arg| match arg {
            SqlFunctionArg::Named { .. } => {
                Err(TranslateError::NamedFunctionArgNotSupported.into())
            }
            SqlFunctionArg::Unnamed(arg_expr) => Ok(arg_expr),
        })
        .collect::<Result<Vec<_>>>()?;

    if name.as_str() == "COUNT" {
        check_len(name, args.len(), 1)?;

        let count_arg = match function_arg_exprs[0] {
            SqlFunctionArgExpr::Expr(expr) => CountArgExpr::Expr(translate_expr(expr)?),
            SqlFunctionArgExpr::QualifiedWildcard(idents) => {
                let table_name = translate_object_name(idents)?;
                let idents = format!("{}.*", table_name);

                return Err(TranslateError::QualifiedWildcardInCountNotSupported(idents).into());
            }
            SqlFunctionArgExpr::Wildcard => CountArgExpr::Wildcard,
        };

        return Ok(Expr::Aggregate(Box::new(Aggregate::Count(count_arg))));
    }

    let args = translate_function_arg_exprs(function_arg_exprs)?;

    match name.as_str() {
        "SUM" => translate_aggregate_one_arg(Aggregate::Sum, args, name),
        "MIN" => translate_aggregate_one_arg(Aggregate::Min, args, name),
        "MAX" => translate_aggregate_one_arg(Aggregate::Max, args, name),
        "AVG" => translate_aggregate_one_arg(Aggregate::Avg, args, name),
        "VARIANCE" => translate_aggregate_one_arg(Aggregate::Variance, args, name),
        "STDEV" => translate_aggregate_one_arg(Aggregate::Stdev, args, name),
        "CONCAT" => {
            let exprs = args
                .into_iter()
                .map(translate_expr)
                .collect::<Result<Vec<_>>>()?;
            Ok(Expr::Function(Box::new(Function::Concat(exprs))))
        }
        "CONCAT_WS" => {
            check_len_min(name, args.len(), 2)?;
            let separator = translate_expr(args[0])?;
            let exprs = args
                .into_iter()
                .skip(1)
                .map(translate_expr)
                .collect::<Result<Vec<_>>>()?;
            Ok(Expr::Function(Box::new(Function::ConcatWs {
                separator,
                exprs,
            })))
        }
        "FIND_IDX" => {
            check_len_range(name, args.len(), 2, 3)?;

            let from_expr = translate_expr(args[0])?;
            let sub_expr = translate_expr(args[1])?;
            let start = (args.len() > 2)
                .then(|| translate_expr(args[2]))
                .transpose()?;

            Ok(Expr::Function(Box::new(Function::FindIdx {
                from_expr,
                sub_expr,
                start,
            })))
        }
        "LOWER" => translate_function_one_arg(Function::Lower, args, name),
        "INITCAP" => translate_function_one_arg(Function::Initcap, args, name),
        "UPPER" => translate_function_one_arg(Function::Upper, args, name),
        "LEFT" => {
            check_len(name, args.len(), 2)?;

            let expr = translate_expr(args[0])?;
            let size = translate_expr(args[1])?;

            Ok(Expr::Function(Box::new(Function::Left { expr, size })))
        }
        "IFNULL" => {
            check_len(name, args.len(), 2)?;
            let expr = translate_expr(args[0])?;
            let then = translate_expr(args[1])?;
            Ok(Expr::Function(Box::new(Function::IfNull { expr, then })))
        }
        "RIGHT" => {
            check_len(name, args.len(), 2)?;

            let expr = translate_expr(args[0])?;
            let size = translate_expr(args[1])?;

            Ok(Expr::Function(Box::new(Function::Right { expr, size })))
        }
        "SQRT" => {
            check_len(name, args.len(), 1)?;

            translate_expr(args[0])
                .map(Function::Sqrt)
                .map(Box::new)
                .map(Expr::Function)
        }
        "POWER" => {
            check_len(name, args.len(), 2)?;

            let expr = translate_expr(args[0])?;
            let power = translate_expr(args[1])?;

            Ok(Expr::Function(Box::new(Function::Power { expr, power })))
        }
        "LPAD" => {
            check_len_range(name, args.len(), 2, 3)?;

            let expr = translate_expr(args[0])?;
            let size = translate_expr(args[1])?;
            let fill = if args.len() == 2 {
                None
            } else {
                Some(translate_expr(args[2])?)
            };

            Ok(Expr::Function(Box::new(Function::Lpad {
                expr,
                size,
                fill,
            })))
        }
        "RPAD" => {
            check_len_range(name, args.len(), 2, 3)?;

            let expr = translate_expr(args[0])?;
            let size = translate_expr(args[1])?;
            let fill = if args.len() == 2 {
                None
            } else {
                Some(translate_expr(args[2])?)
            };

            Ok(Expr::Function(Box::new(Function::Rpad {
                expr,
                size,
                fill,
            })))
        }
        "RAND" => {
            check_len_range(name, args.len(), 0, 1)?;
            let v = if args.is_empty() {
                None
            } else {
                Some(translate_expr(args[0])?)
            };
            Ok(Expr::Function(Box::new(Function::Rand(v))))
        }
        "ROUND" => translate_function_one_arg(Function::Round, args, name),
        "EXP" => translate_function_one_arg(Function::Exp, args, name),
        "LN" => translate_function_one_arg(Function::Ln, args, name),
        "LOG" => {
            check_len(name, args.len(), 2)?;

            let antilog = translate_expr(args[0])?;
            let base = translate_expr(args[1])?;

            Ok(Expr::Function(Box::new(Function::Log { antilog, base })))
        }
        "LOG2" => translate_function_one_arg(Function::Log2, args, name),
        "LOG10" => translate_function_one_arg(Function::Log10, args, name),
        "SIN" => translate_function_one_arg(Function::Sin, args, name),
        "COS" => translate_function_one_arg(Function::Cos, args, name),
        "TAN" => translate_function_one_arg(Function::Tan, args, name),
        "ASIN" => translate_function_one_arg(Function::Asin, args, name),
        "ACOS" => translate_function_one_arg(Function::Acos, args, name),
        "ATAN" => translate_function_one_arg(Function::Atan, args, name),
        "RADIANS" => translate_function_one_arg(Function::Radians, args, name),
        "DEGREES" => translate_function_one_arg(Function::Degrees, args, name),
        "PI" => translate_function_zero_arg(Function::Pi(), args, name),
        "NOW" => translate_function_zero_arg(Function::Now(), args, name),
        "GCD" => {
            check_len(name, args.len(), 2)?;

            let left = translate_expr(args[0])?;
            let right = translate_expr(args[1])?;

            Ok(Expr::Function(Box::new(Function::Gcd { left, right })))
        }
        "LCM" => {
            check_len(name, args.len(), 2)?;

            let left = translate_expr(args[0])?;
            let right = translate_expr(args[1])?;

            Ok(Expr::Function(Box::new(Function::Lcm { left, right })))
        }
        "LTRIM" => {
            translate_function_trim(|expr, chars| Function::Ltrim { expr, chars }, args, name)
        }
        "RTRIM" => {
            translate_function_trim(|expr, chars| Function::Rtrim { expr, chars }, args, name)
        }
        "DIV" => {
            check_len(name, args.len(), 2)?;

            let dividend = translate_expr(args[0])?;
            let divisor = translate_expr(args[1])?;

            Ok(Expr::Function(Box::new(Function::Div {
                dividend,
                divisor,
            })))
        }
        "MOD" => {
            check_len(name, args.len(), 2)?;

            let dividend = translate_expr(args[0])?;
            let divisor = translate_expr(args[1])?;

            Ok(Expr::Function(Box::new(Function::Mod {
                dividend,
                divisor,
            })))
        }
        "REVERSE" => translate_function_one_arg(Function::Reverse, args, name),
        "REPEAT" => {
            check_len(name, args.len(), 2)?;

            let expr = translate_expr(args[0])?;
            let num = translate_expr(args[1])?;

            Ok(Expr::Function(Box::new(Function::Repeat { expr, num })))
        }
        "SUBSTR" => {
            check_len_range(name, args.len(), 2, 3)?;

            let expr = translate_expr(args[0])?;
            let start = translate_expr(args[1])?;
            let count = (args.len() > 2)
                .then(|| translate_expr(args[2]))
                .transpose()?;

            Ok(Expr::Function(Box::new(Function::Substr {
                expr,
                start,
                count,
            })))
        }
        "UNWRAP" => {
            check_len(name, args.len(), 2)?;

            let expr = translate_expr(args[0])?;
            let selector = translate_expr(args[1])?;

            Ok(Expr::Function(Box::new(Function::Unwrap {
                expr,
                selector,
            })))
        }
        "ABS" => translate_function_one_arg(Function::Abs, args, name),
        "SIGN" => translate_function_one_arg(Function::Sign, args, name),
        "GENERATE_UUID" => translate_function_zero_arg(Function::GenerateUuid(), args, name),
        "FORMAT" => {
            check_len(name, args.len(), 2)?;

            let expr = translate_expr(args[0])?;
            let format = translate_expr(args[1])?;

            Ok(Expr::Function(Box::new(Function::Format { expr, format })))
        }
        "TO_DATE" => {
            check_len(name, args.len(), 2)?;

            let expr = translate_expr(args[0])?;
            let format = translate_expr(args[1])?;

            Ok(Expr::Function(Box::new(Function::ToDate { expr, format })))
        }

        "TO_TIMESTAMP" => {
            check_len(name, args.len(), 2)?;

            let expr = translate_expr(args[0])?;
            let format = translate_expr(args[1])?;

            Ok(Expr::Function(Box::new(Function::ToTimestamp {
                expr,
                format,
            })))
        }
        "TO_TIME" => {
            check_len(name, args.len(), 2)?;

            let expr = translate_expr(args[0])?;
            let format = translate_expr(args[1])?;

            Ok(Expr::Function(Box::new(Function::ToTime { expr, format })))
        }
        "ASCII" => {
            check_len(name, args.len(), 1)?;

            let expr = translate_expr(args[0])?;
            Ok(Expr::Function(Box::new(Function::Ascii(expr))))
        }
        "CHR" => {
            check_len(name, args.len(), 1)?;

            let expr = translate_expr(args[0])?;
            Ok(Expr::Function(Box::new(Function::Chr(expr))))
        }
        "APPEND" => {
            check_len(name, args.len(), 2)?;
            let expr = translate_expr(args[0])?;
            let value = translate_expr(args[1])?;

            Ok(Expr::Function(Box::new(Function::Append { expr, value })))
        }
<<<<<<< HEAD
        "PREPEND" => {
            check_len(name, args.len(), 2)?;
            let expr = translate_expr(args[0])?;
            let value = translate_expr(args[1])?;

            Ok(Expr::Function(Box::new(Function::Prepend { expr, value })))
=======
        "POINT" => {
            check_len(name, args.len(), 2)?;
            let x = translate_expr(args[0])?;
            let y = translate_expr(args[1])?;
            Ok(Expr::Function(Box::new(Function::Point { x, y })))
        }
        "GET_X" => {
            check_len(name, args.len(), 1)?;

            let expr = translate_expr(args[0])?;
            Ok(Expr::Function(Box::new(Function::GetX(expr))))
        }
        "GET_Y" => {
            check_len(name, args.len(), 1)?;

            let expr = translate_expr(args[0])?;
            Ok(Expr::Function(Box::new(Function::GetY(expr))))
>>>>>>> d087ab82
        }
        _ => {
            let exprs = args
                .into_iter()
                .map(translate_expr)
                .collect::<Result<Vec<_>>>()?;
            Ok(Expr::Function(Box::new(Function::Custom { name, exprs })))
        }
    }
}<|MERGE_RESOLUTION|>--- conflicted
+++ resolved
@@ -496,14 +496,13 @@
 
             Ok(Expr::Function(Box::new(Function::Append { expr, value })))
         }
-<<<<<<< HEAD
         "PREPEND" => {
             check_len(name, args.len(), 2)?;
             let expr = translate_expr(args[0])?;
             let value = translate_expr(args[1])?;
 
             Ok(Expr::Function(Box::new(Function::Prepend { expr, value })))
-=======
+        }
         "POINT" => {
             check_len(name, args.len(), 2)?;
             let x = translate_expr(args[0])?;
@@ -521,7 +520,6 @@
 
             let expr = translate_expr(args[0])?;
             Ok(Expr::Function(Box::new(Function::GetY(expr))))
->>>>>>> d087ab82
         }
         _ => {
             let exprs = args
