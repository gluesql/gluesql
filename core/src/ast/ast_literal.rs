use {
<<<<<<< HEAD
    crate::{ast::ToSql, data::Interval},
=======
    crate::ast::ToSql,
>>>>>>> aafa8879
    bigdecimal::BigDecimal,
    serde::{Deserialize, Serialize},
    strum_macros::Display,
};

#[derive(Debug, Clone, PartialEq, Eq, Hash, Serialize, Deserialize)]
pub enum AstLiteral {
    Boolean(bool),
    Number(BigDecimal),
    QuotedString(String),
    HexString(String),
    Interval {
        value: String,
        leading_field: Option<DateTimeField>,
        last_field: Option<DateTimeField>,
    },
    Null,
}

impl ToSql for AstLiteral {
    fn to_sql(&self) -> String {
        match self {
<<<<<<< HEAD
            AstLiteral::Boolean(b) => b.to_string(),
            AstLiteral::Number(n) => n.to_string(),
            AstLiteral::QuotedString(qs) => format!("\"{}\"", qs),
            AstLiteral::HexString(hs) => format!("\"{}\"", hs),
=======
            AstLiteral::Boolean(b) => b.to_string().to_uppercase(),
            AstLiteral::Number(n) => n.to_string(),
            AstLiteral::QuotedString(qs) => format!(r#""{qs}""#),
            AstLiteral::HexString(hs) => format!(r#""{hs}""#),
>>>>>>> aafa8879
            AstLiteral::Interval {
                value,
                leading_field,
                last_field,
<<<<<<< HEAD
            } => Interval::try_from_literal(value, leading_field.as_ref(), last_field.as_ref())
                .unwrap()
                .into(),
            AstLiteral::Null => "Null".to_string(),
=======
            } => {
                let value = format!(r#"INTERVAL "{value}""#);
                let leading = leading_field
                    .as_ref()
                    .map(ToString::to_string)
                    .unwrap_or_else(|| "".to_owned());

                match last_field {
                    Some(last) => format!("{value} {leading} TO {last}"),
                    None => format!("{value} {leading}"),
                }
            }
            AstLiteral::Null => "NULL".to_string(),
>>>>>>> aafa8879
        }
    }
}

#[derive(Debug, Clone, PartialEq, Eq, Hash, Serialize, Deserialize, Display)]
#[strum(serialize_all = "SCREAMING_SNAKE_CASE")]
pub enum DateTimeField {
    Year,
    Month,
    Day,
    Hour,
    Minute,
    Second,
}

#[derive(Debug, Clone, PartialEq, Eq, Hash, Serialize, Deserialize)]
pub enum TrimWhereField {
    Both,
    Leading,
    Trailing,
}

#[cfg(test)]
mod tests {
    use {
        crate::ast::{AstLiteral, DateTimeField, ToSql},
        bigdecimal::BigDecimal,
    };

    #[test]
    fn to_sql() {
        assert_eq!("TRUE", AstLiteral::Boolean(true).to_sql());
        assert_eq!("123", AstLiteral::Number(BigDecimal::from(123)).to_sql());
        assert_eq!(
            r#""hello""#,
            AstLiteral::QuotedString("hello".to_owned()).to_sql()
        );
        assert_eq!(
            r#"INTERVAL "1-2" YEAR TO MONTH"#,
            AstLiteral::Interval {
                value: "1-2".to_owned(),
                leading_field: Some(DateTimeField::Year),
                last_field: Some(DateTimeField::Month),
            }
            .to_sql()
        );
        assert_eq!(
            r#"INTERVAL "10" HOUR"#,
            AstLiteral::Interval {
                value: "10".to_owned(),
                leading_field: Some(DateTimeField::Hour),
                last_field: None,
            }
            .to_sql()
        );
        assert_eq!("NULL", AstLiteral::Null.to_sql());
    }
}<|MERGE_RESOLUTION|>--- conflicted
+++ resolved
@@ -1,9 +1,5 @@
 use {
-<<<<<<< HEAD
-    crate::{ast::ToSql, data::Interval},
-=======
     crate::ast::ToSql,
->>>>>>> aafa8879
     bigdecimal::BigDecimal,
     serde::{Deserialize, Serialize},
     strum_macros::Display,
@@ -26,27 +22,14 @@
 impl ToSql for AstLiteral {
     fn to_sql(&self) -> String {
         match self {
-<<<<<<< HEAD
-            AstLiteral::Boolean(b) => b.to_string(),
-            AstLiteral::Number(n) => n.to_string(),
-            AstLiteral::QuotedString(qs) => format!("\"{}\"", qs),
-            AstLiteral::HexString(hs) => format!("\"{}\"", hs),
-=======
             AstLiteral::Boolean(b) => b.to_string().to_uppercase(),
             AstLiteral::Number(n) => n.to_string(),
             AstLiteral::QuotedString(qs) => format!(r#""{qs}""#),
             AstLiteral::HexString(hs) => format!(r#""{hs}""#),
->>>>>>> aafa8879
             AstLiteral::Interval {
                 value,
                 leading_field,
                 last_field,
-<<<<<<< HEAD
-            } => Interval::try_from_literal(value, leading_field.as_ref(), last_field.as_ref())
-                .unwrap()
-                .into(),
-            AstLiteral::Null => "Null".to_string(),
-=======
             } => {
                 let value = format!(r#"INTERVAL "{value}""#);
                 let leading = leading_field
@@ -60,7 +43,6 @@
                 }
             }
             AstLiteral::Null => "NULL".to_string(),
->>>>>>> aafa8879
         }
     }
 }
