--- conflicted
+++ resolved
@@ -95,11 +95,8 @@
         columns: Option<Vec<ColumnDef>>,
         source: Option<Box<Query>>,
         engine: Option<String>,
-<<<<<<< HEAD
         foreign_keys: Option<Vec<ForeignKey>>,
-=======
         comment: Option<String>,
->>>>>>> 71f26644
     },
     /// CREATE FUNCTION
     CreateFunction {
@@ -217,11 +214,8 @@
                 columns,
                 source,
                 engine,
-<<<<<<< HEAD
                 foreign_keys,
-=======
                 comment,
->>>>>>> 71f26644
             } => {
                 let if_not_exists = if_not_exists.then_some("IF NOT EXISTS");
                 let body = match (source, columns) {
@@ -498,11 +492,8 @@
                 columns: None,
                 source: None,
                 engine: None,
-<<<<<<< HEAD
                 foreign_keys: None,
-=======
                 comment: None,
->>>>>>> 71f26644
             }
             .to_sql()
         );
@@ -515,11 +506,8 @@
                 columns: None,
                 source: None,
                 engine: None,
-<<<<<<< HEAD
                 foreign_keys: None,
-=======
                 comment: None,
->>>>>>> 71f26644
             }
             .to_sql()
         );
@@ -539,11 +527,8 @@
                 },]),
                 source: None,
                 engine: None,
-<<<<<<< HEAD
                 foreign_keys: None,
-=======
                 comment: Some("this is comment".to_owned()),
->>>>>>> 71f26644
             }
             .to_sql()
         );
@@ -581,11 +566,8 @@
                 ]),
                 source: None,
                 engine: None,
-<<<<<<< HEAD
                 foreign_keys: None,
-=======
                 comment: None,
->>>>>>> 71f26644
             }
             .to_sql()
         );
@@ -628,11 +610,8 @@
                     offset: None
                 })),
                 engine: None,
-<<<<<<< HEAD
                 foreign_keys: None,
-=======
                 comment: None,
->>>>>>> 71f26644
             }
             .to_sql()
         );
@@ -652,11 +631,8 @@
                     offset: None
                 })),
                 engine: None,
-<<<<<<< HEAD
                 foreign_keys: None,
-=======
                 comment: None,
->>>>>>> 71f26644
             }
             .to_sql()
         );
@@ -672,11 +648,8 @@
                 columns: None,
                 source: None,
                 engine: Some("MEMORY".to_owned()),
-<<<<<<< HEAD
                 foreign_keys: None,
-=======
                 comment: None,
->>>>>>> 71f26644
             }
             .to_sql()
         );
@@ -696,11 +669,8 @@
                 },]),
                 source: None,
                 engine: Some("SLED".to_owned()),
-<<<<<<< HEAD
                 foreign_keys: None,
-=======
                 comment: None,
->>>>>>> 71f26644
             }
             .to_sql()
         );
