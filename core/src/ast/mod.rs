mod ast_literal;
mod data_type;
mod ddl;
mod expr;
mod function;
mod operator;
mod query;

pub use ast_literal::{AstLiteral, DateTimeField, TrimWhereField};
pub use data_type::DataType;
pub use ddl::*;
pub use expr::Expr;
pub use function::{Aggregate, CountArgExpr, Function};
pub use operator::*;
pub use query::*;

use serde::{Deserialize, Serialize};

#[derive(Debug, Clone, PartialEq, Eq, Hash, Serialize, Deserialize)]
pub struct ObjectName(pub Vec<String>);

#[derive(Debug, Clone, PartialEq, Eq, Hash, Serialize, Deserialize)]
pub enum Statement {
    ShowColumns {
        table_name: ObjectName,
    },
    /// SELECT
    Query(Box<Query>),
    /// INSERT
    Insert {
        /// TABLE
        table_name: ObjectName,
        /// COLUMNS
        columns: Vec<String>,
        /// A SQL query that specifies what to insert
        source: Box<Query>,
    },
    /// UPDATE
    Update {
        /// TABLE
        table_name: ObjectName,
        /// Column assignments
        assignments: Vec<Assignment>,
        /// WHERE
        selection: Option<Expr>,
    },
    /// DELETE
    Delete {
        /// FROM
        table_name: ObjectName,
        /// WHERE
        selection: Option<Expr>,
    },
    /// CREATE TABLE
    CreateTable {
        if_not_exists: bool,
        /// Table name
        name: ObjectName,
        /// Optional schema
        columns: Vec<ColumnDef>,
        source: Option<Box<Query>>,
    },
    /// ALTER TABLE
    #[cfg(feature = "alter-table")]
    AlterTable {
        /// Table name
        name: ObjectName,
        operation: AlterTableOperation,
    },
    /// DROP TABLE
    DropTable {
        /// An optional `IF EXISTS` clause. (Non-standard.)
        if_exists: bool,
        /// One or more objects to drop. (ANSI SQL requires exactly one.)
        names: Vec<ObjectName>,
    },
    /// CREATE INDEX
    #[cfg(feature = "index")]
    CreateIndex {
        name: ObjectName,
        table_name: ObjectName,
        column: OrderByExpr,
    },
    /// DROP INDEX
    #[cfg(feature = "index")]
    DropIndex {
        name: ObjectName,
        table_name: ObjectName,
    },
    /// START TRANSACTION, BEGIN
    #[cfg(feature = "transaction")]
    StartTransaction,
    /// COMMIT
    #[cfg(feature = "transaction")]
    Commit,
    /// ROLLBACK
    #[cfg(feature = "transaction")]
    Rollback,
    /// SHOW VARIABLE
    #[cfg(feature = "metadata")]
    ShowVariable(Variable),
<<<<<<< HEAD

    ShowIndexes{table_name: ObjectName,},
=======
	ShowIndexes {
		table_name: ObjectName,
	},
>>>>>>> d615acc0
}

#[derive(Debug, Clone, PartialEq, Eq, Hash, Serialize, Deserialize)]
pub struct Assignment {
    pub id: String,
    pub value: Expr,
}

#[cfg(feature = "metadata")]
#[derive(Debug, Clone, PartialEq, Eq, Hash, Serialize, Deserialize)]
pub enum Variable {
    Tables,
    Version,
}<|MERGE_RESOLUTION|>--- conflicted
+++ resolved
@@ -99,14 +99,9 @@
     /// SHOW VARIABLE
     #[cfg(feature = "metadata")]
     ShowVariable(Variable),
-<<<<<<< HEAD
-
-    ShowIndexes{table_name: ObjectName,},
-=======
 	ShowIndexes {
 		table_name: ObjectName,
 	},
->>>>>>> d615acc0
 }
 
 #[derive(Debug, Clone, PartialEq, Eq, Hash, Serialize, Deserialize)]
