--- conflicted
+++ resolved
@@ -216,22 +216,12 @@
 
 #[cfg(test)]
 mod tests {
-<<<<<<< HEAD
     #[cfg(feature = "alter-table")]
     use {crate::ast::AlterTableOperation, bigdecimal::BigDecimal, std::str::FromStr};
 
     use crate::ast::{
-        AstLiteral, ColumnDef, ColumnOption, ColumnOptionDef, DataType, Expr, ObjectName, Query,
-        SetExpr, Statement, ToSql, Values,
-=======
-    use {
-        crate::ast::{
-            AlterTableOperation, Assignment, AstLiteral, BinaryOperator, ColumnDef, ColumnOption,
-            ColumnOptionDef, DataType, Expr, ObjectName, Query, SetExpr, Statement, ToSql, Values,
-        },
-        bigdecimal::BigDecimal,
-        std::str::FromStr,
->>>>>>> 3a604c93
+        Assignment, AstLiteral, BinaryOperator, ColumnDef, ColumnOption, ColumnOptionDef, DataType,
+        Expr, ObjectName, Query, SetExpr, Statement, ToSql, Values,
     };
 
     #[test]
