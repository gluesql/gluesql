--- conflicted
+++ resolved
@@ -409,11 +409,8 @@
             }
             Function::IsEmpty(e) => format!("IS_EMPTY({})", e.to_sql()),
             Function::Length(e) => format!("LENGTH({})", e.to_sql()),
-<<<<<<< HEAD
+            Function::Values(e) => format!("VALUES({})", e.to_sql()),
             Function::Entries(e) => format!("ENTRIES({})", e.to_sql()),
-=======
-            Function::Values(e) => format!("VALUES({})", e.to_sql()),
->>>>>>> fb1944e3
         }
     }
 }
@@ -1181,24 +1178,6 @@
             ))))
             .to_sql()
         );
-<<<<<<< HEAD
-        assert_eq!(
-            r#"ENTRIES("map")"#,
-            &Expr::Function(Box::new(Function::Entries(Expr::Identifier(
-                "map".to_owned()
-            ))))
-            .to_sql()
-        );
-=======
-
-        assert_eq!(
-            r#"VALUES("map")"#,
-            &Expr::Function(Box::new(Function::Values(Expr::Identifier(
-                "map".to_owned()
-            ))))
-            .to_sql()
-        )
->>>>>>> fb1944e3
     }
 
     #[test]
