use {
    super::{ast_literal::TrimWhereField, Expr},
    serde::{Deserialize, Serialize},
    strum_macros::Display,
};

#[derive(Debug, Clone, PartialEq, Eq, Hash, Serialize, Deserialize, Display)]
#[strum(serialize_all = "SCREAMING_SNAKE_CASE")]
pub enum Function {
    Abs(Expr),
    Lower(Expr),
    Upper(Expr),
    Left {
        expr: Expr,
        size: Expr,
    },
    Right {
        expr: Expr,
        size: Expr,
    },
    Asin(Expr),
    Acos(Expr),
    Atan(Expr),
    Lpad {
        expr: Expr,
        size: Expr,
        fill: Option<Expr>,
    },
    Rpad {
        expr: Expr,
        size: Expr,
        fill: Option<Expr>,
    },
    Ceil(Expr),
    Concat(Vec<Expr>),
<<<<<<< HEAD
    #[strum(to_string = "IFNULL")]
    IfNull { expr: Expr, expr2: Expr },
    #[strum(to_string = "ROUND")]
=======
>>>>>>> e4c04c11
    Round(Expr),
    Floor(Expr),
    Trim {
        expr: Expr,
        filter_chars: Option<Expr>,
        trim_where_field: Option<TrimWhereField>,
    },
    Exp(Expr),
    Ln(Expr),
    Log {
        antilog: Expr,
        base: Expr,
    },
    Log2(Expr),
    Log10(Expr),
    Div {
        dividend: Expr,
        divisor: Expr,
    },
    Mod {
        dividend: Expr,
        divisor: Expr,
    },
    Gcd {
        left: Expr,
        right: Expr,
    },
    Lcm {
        left: Expr,
        right: Expr,
    },
    Sin(Expr),
    Cos(Expr),
    Tan(Expr),
    Sqrt(Expr),
    Power {
        expr: Expr,
        power: Expr,
    },
    Radians(Expr),
    Degrees(Expr),
    Now(),
    Pi(),
    Ltrim {
        expr: Expr,
        chars: Option<Expr>,
    },
    Rtrim {
        expr: Expr,
        chars: Option<Expr>,
    },
    Reverse(Expr),
    Repeat {
        expr: Expr,
        num: Expr,
    },
    Sign(Expr),
    Substr {
        expr: Expr,
        start: Expr,
        count: Option<Expr>,
    },
    Unwrap {
        expr: Expr,
        selector: Expr,
    },
    GenerateUuid(),
}

#[derive(Debug, Clone, PartialEq, Eq, Hash, Serialize, Deserialize)]
pub enum Aggregate {
    Count(CountArgExpr),
    Sum(Expr),
    Max(Expr),
    Min(Expr),
    Avg(Expr),
}

#[derive(Debug, Clone, PartialEq, Eq, Hash, Serialize, Deserialize)]
pub enum CountArgExpr {
    Expr(Expr),
    Wildcard,
}<|MERGE_RESOLUTION|>--- conflicted
+++ resolved
@@ -33,12 +33,7 @@
     },
     Ceil(Expr),
     Concat(Vec<Expr>),
-<<<<<<< HEAD
-    #[strum(to_string = "IFNULL")]
     IfNull { expr: Expr, expr2: Expr },
-    #[strum(to_string = "ROUND")]
-=======
->>>>>>> e4c04c11
     Round(Expr),
     Floor(Expr),
     Trim {
