use {
    super::{ast_literal::TrimWhereField, DataType, DateTimeField, Expr},
    crate::ast::ToSql,
    serde::{Deserialize, Serialize},
    strum_macros::Display,
};

#[derive(Debug, Clone, PartialEq, Eq, Hash, Serialize, Deserialize, Display)]
#[strum(serialize_all = "SCREAMING_SNAKE_CASE")]
pub enum Function {
    Abs(Expr),
    Lower(Expr),
    Upper(Expr),
    Left {
        expr: Expr,
        size: Expr,
    },
    Right {
        expr: Expr,
        size: Expr,
    },
    Asin(Expr),
    Acos(Expr),
    Atan(Expr),
    Lpad {
        expr: Expr,
        size: Expr,
        fill: Option<Expr>,
    },
    Rpad {
        expr: Expr,
        size: Expr,
        fill: Option<Expr>,
    },
    Cast {
        expr: Expr,
        data_type: DataType,
    },
    Ceil(Expr),
    Concat(Vec<Expr>),
    ConcatWs {
        separator: Expr,
        exprs: Vec<Expr>,
    },
    IfNull {
        expr: Expr,
        then: Expr,
    },
    Rand(Option<Expr>),
    Round(Expr),
    Floor(Expr),
    Trim {
        expr: Expr,
        filter_chars: Option<Expr>,
        trim_where_field: Option<TrimWhereField>,
    },
    Exp(Expr),
    Extract {
        field: DateTimeField,
        expr: Expr,
    },
    Ln(Expr),
    Log {
        antilog: Expr,
        base: Expr,
    },
    Log2(Expr),
    Log10(Expr),
    Div {
        dividend: Expr,
        divisor: Expr,
    },
    Mod {
        dividend: Expr,
        divisor: Expr,
    },
    Gcd {
        left: Expr,
        right: Expr,
    },
    Lcm {
        left: Expr,
        right: Expr,
    },
    Sin(Expr),
    Cos(Expr),
    Tan(Expr),
    Sqrt(Expr),
    Power {
        expr: Expr,
        power: Expr,
    },
    Radians(Expr),
    Degrees(Expr),
    Now(),
    Pi(),
    Ltrim {
        expr: Expr,
        chars: Option<Expr>,
    },
    Rtrim {
        expr: Expr,
        chars: Option<Expr>,
    },
    Reverse(Expr),
    Repeat {
        expr: Expr,
        num: Expr,
    },
    Sign(Expr),
    Substr {
        expr: Expr,
        start: Expr,
        count: Option<Expr>,
    },
    Unwrap {
        expr: Expr,
        selector: Expr,
    },
    GenerateUuid(),
    Format {
        expr: Expr,
        format: Expr,
    },
    ToDate {
        expr: Expr,
        format: Expr,
    },
    ToTimestamp {
        expr: Expr,
        format: Expr,
    },
    ToTime {
        expr: Expr,
        format: Expr,
    },
    Position {
        from_expr: Expr,
        sub_expr: Expr,
    },
    FindIdx {
        from_expr: Expr,
        sub_expr: Expr,
        start: Option<Expr>,
    },
    Ascii(Expr),
    Chr(Expr),
<<<<<<< HEAD
    StX(Expr),
    StY(Expr),
    StGeomFromText(Expr),
    Point(Expr, Expr),
=======
    Append {
        expr: Expr,
        value: Expr,
    },
>>>>>>> 751c2881
}

impl ToSql for Function {
    fn to_sql(&self) -> String {
        match self {
            Function::Abs(e) => format!("ABS({})", e.to_sql()),
            Function::Lower(e) => format!("LOWER({})", e.to_sql()),
            Function::Upper(e) => format!("UPPER({})", e.to_sql()),
            Function::Left { expr, size } => format!("LEFT({}, {})", expr.to_sql(), size.to_sql()),
            Function::Right { expr, size } => {
                format!("RIGHT({}, {})", expr.to_sql(), size.to_sql())
            }
            Function::Asin(e) => format!("ASIN({})", e.to_sql()),
            Function::Acos(e) => format!("ACOS({})", e.to_sql()),
            Function::Atan(e) => format!("ATAN({})", e.to_sql()),
            Function::Lpad { expr, size, fill } => match fill {
                None => format!("LPAD({}, {})", expr.to_sql(), size.to_sql()),
                Some(fill) => format!(
                    "LPAD({}, {}, {})",
                    expr.to_sql(),
                    size.to_sql(),
                    fill.to_sql()
                ),
            },
            Function::Rpad { expr, size, fill } => match fill {
                None => format!("RPAD({}, {})", expr.to_sql(), size.to_sql()),
                Some(fill) => format!(
                    "RPAD({}, {}, {})",
                    expr.to_sql(),
                    size.to_sql(),
                    fill.to_sql()
                ),
            },
            Function::Cast { expr, data_type } => {
                format!("CAST({} AS {data_type})", expr.to_sql())
            }
            Function::Ceil(e) => format!("CEIL({})", e.to_sql()),
            Function::Concat(items) => {
                let items = items
                    .iter()
                    .map(ToSql::to_sql)
                    .collect::<Vec<_>>()
                    .join(", ");
                format!("CONCAT({items})")
            }
            Function::ConcatWs { separator, exprs } => {
                let exprs = exprs
                    .iter()
                    .map(ToSql::to_sql)
                    .collect::<Vec<_>>()
                    .join(", ");
                format!("CONCAT_WS({}, {})", separator.to_sql(), exprs)
            }
            Function::IfNull { expr, then } => {
                format!("IFNULL({}, {})", expr.to_sql(), then.to_sql())
            }
            Function::Rand(e) => match e {
                Some(v) => format!("RAND({})", v.to_sql()),
                None => "RAND()".to_owned(),
            },
            Function::Round(e) => format!("ROUND({})", e.to_sql()),
            Function::Floor(e) => format!("FLOOR({})", e.to_sql()),
            Function::Trim {
                expr,
                filter_chars,
                trim_where_field,
            } => {
                let trim_where_field = match trim_where_field {
                    None => "".to_owned(),
                    Some(t) => format!("{t} "),
                };

                match filter_chars {
                    None => format!("TRIM({}{})", trim_where_field, expr.to_sql()),
                    Some(filter_chars) => format!(
                        "TRIM({}{} FROM {})",
                        trim_where_field,
                        filter_chars.to_sql(),
                        expr.to_sql()
                    ),
                }
            }
            Function::Exp(e) => format!("EXP({})", e.to_sql()),
            Function::Ln(e) => format!("LN({})", e.to_sql()),
            Function::Log { antilog, base } => {
                format!("LOG({}, {})", antilog.to_sql(), base.to_sql())
            }
            Function::Log2(e) => format!("LOG2({})", e.to_sql()),
            Function::Log10(e) => format!("LOG10({})", e.to_sql()),
            Function::Div { dividend, divisor } => {
                format!("DIV({}, {})", dividend.to_sql(), divisor.to_sql())
            }
            Function::Mod { dividend, divisor } => {
                format!("MOD({}, {})", dividend.to_sql(), divisor.to_sql())
            }
            Function::Gcd { left, right } => format!("GCD({}, {})", left.to_sql(), right.to_sql()),
            Function::Lcm { left, right } => format!("LCM({}, {})", left.to_sql(), right.to_sql()),
            Function::Sin(e) => format!("SIN({})", e.to_sql()),
            Function::Cos(e) => format!("COS({})", e.to_sql()),
            Function::Tan(e) => format!("TAN({})", e.to_sql()),
            Function::Sqrt(e) => format!("SQRT({})", e.to_sql()),
            Function::Power { expr, power } => {
                format!("POWER({}, {})", expr.to_sql(), power.to_sql())
            }
            Function::Radians(e) => format!("RADIANS({})", e.to_sql()),
            Function::Degrees(e) => format!("DEGREES({})", e.to_sql()),
            Function::Now() => "NOW()".to_owned(),
            Function::Pi() => "PI()".to_owned(),
            Function::Ltrim { expr, chars } => match chars {
                None => format!("LTRIM({})", expr.to_sql()),
                Some(chars) => format!("LTRIM({}, {})", expr.to_sql(), chars.to_sql()),
            },
            Function::Rtrim { expr, chars } => match chars {
                None => format!("RTRIM({})", expr.to_sql()),
                Some(chars) => format!("RTRIM({}, {})", expr.to_sql(), chars.to_sql()),
            },
            Function::Reverse(e) => format!("REVERSE({})", e.to_sql()),
            Function::Repeat { expr, num } => {
                format!("REPEAT({}, {})", expr.to_sql(), num.to_sql())
            }
            Function::Sign(e) => format!("SIGN({})", e.to_sql()),
            Function::Substr { expr, start, count } => match count {
                None => format!("SUBSTR({}, {})", expr.to_sql(), start.to_sql()),
                Some(count) => format!(
                    "SUBSTR({}, {}, {})",
                    expr.to_sql(),
                    start.to_sql(),
                    count.to_sql()
                ),
            },
            Function::Unwrap { expr, selector } => {
                format!("UNWRAP({}, {})", expr.to_sql(), selector.to_sql())
            }
            Function::GenerateUuid() => "GENERATE_UUID()".to_owned(),
            Function::Format { expr, format } => {
                format!("FORMAT({}, {})", expr.to_sql(), format.to_sql())
            }
            Function::ToDate { expr, format } => {
                format!("TO_DATE({}, {})", expr.to_sql(), format.to_sql())
            }
            Function::ToTimestamp { expr, format } => {
                format!("TO_TIMESTAMP({}, {})", expr.to_sql(), format.to_sql())
            }
            Function::ToTime { expr, format } => {
                format!("TO_TIME({}, {})", expr.to_sql(), format.to_sql())
            }
            Function::Position {
                from_expr,
                sub_expr,
            } => format!("POSITION({} IN {})", sub_expr.to_sql(), from_expr.to_sql()),
            Function::FindIdx {
                from_expr,
                sub_expr,
                start,
            } => match start {
                None => format!("FIND_IDX({}, {})", from_expr.to_sql(), sub_expr.to_sql()),
                Some(start_expr) => format!(
                    "FIND_IDX({}, {}, {})",
                    from_expr.to_sql(),
                    sub_expr.to_sql(),
                    start_expr.to_sql()
                ),
            },
            Function::Extract { field, expr } => {
                format!("EXTRACT({field} FROM '{}')", expr.to_sql())
            }
            Function::Ascii(e) => format!("ASCII({})", e.to_sql()),
            Function::Chr(e) => format!("CHR({})", e.to_sql()),
<<<<<<< HEAD
            Function::StX(e) => format!("ST_X({})", e.to_sql()),
            Function::StY(e) => format!("ST_Y({})", e.to_sql()),
            Function::StGeomFromText(e) => format!("ST_GEOFROMTEXT({})", e.to_sql()),
            Function::Point(x, y) => format!("POINT({}, {})", x.to_sql(), y.to_sql()),
=======
            Function::Append { expr, value } => {
                format!(
                    "APPEND({items}, {value})",
                    items = expr.to_sql(),
                    value = value.to_sql()
                )
            }
>>>>>>> 751c2881
        }
    }
}

#[derive(Debug, Clone, PartialEq, Eq, Hash, Serialize, Deserialize)]
pub enum Aggregate {
    Count(CountArgExpr),
    Sum(Expr),
    Max(Expr),
    Min(Expr),
    Avg(Expr),
    Variance(Expr),
    Stdev(Expr),
}

impl ToSql for Aggregate {
    fn to_sql(&self) -> String {
        match self {
            Aggregate::Count(cae) => format!("COUNT({})", cae.to_sql()),
            Aggregate::Sum(e) => format!("SUM({})", e.to_sql()),
            Aggregate::Max(e) => format!("MAX({})", e.to_sql()),
            Aggregate::Min(e) => format!("MIN({})", e.to_sql()),
            Aggregate::Avg(e) => format!("AVG({})", e.to_sql()),
            Aggregate::Variance(e) => format!("VARIANCE({})", e.to_sql()),
            Aggregate::Stdev(e) => format!("STDEV({})", e.to_sql()),
        }
    }
}

#[derive(Debug, Clone, PartialEq, Eq, Hash, Serialize, Deserialize)]
pub enum CountArgExpr {
    Expr(Expr),
    Wildcard,
}

impl ToSql for CountArgExpr {
    fn to_sql(&self) -> String {
        match self {
            CountArgExpr::Expr(e) => e.to_sql(),
            CountArgExpr::Wildcard => "*".to_owned(),
        }
    }
}

#[cfg(test)]
mod tests {
    use {
        crate::ast::{
            Aggregate, AstLiteral, CountArgExpr, DataType, DateTimeField, Expr, Function, ToSql,
            TrimWhereField,
        },
        bigdecimal::BigDecimal,
        std::str::FromStr,
    };

    #[test]
    fn to_sql_function() {
        assert_eq!(
            "ABS(num)",
            &Expr::Function(Box::new(Function::Abs(Expr::Identifier("num".to_owned())))).to_sql()
        );

        assert_eq!(
            "LOWER('Bye')",
            &Expr::Function(Box::new(Function::Lower(Expr::Literal(
                AstLiteral::QuotedString("Bye".to_owned())
            ))))
            .to_sql()
        );

        assert_eq!(
            "UPPER('Hi')",
            &Expr::Function(Box::new(Function::Upper(Expr::Literal(
                AstLiteral::QuotedString("Hi".to_owned())
            ))))
            .to_sql()
        );

        assert_eq!(
            "LEFT('GlueSQL', 2)",
            &Expr::Function(Box::new(Function::Left {
                expr: Expr::Literal(AstLiteral::QuotedString("GlueSQL".to_owned())),
                size: Expr::Literal(AstLiteral::Number(BigDecimal::from_str("2").unwrap()))
            }))
            .to_sql()
        );

        assert_eq!(
            "RIGHT('GlueSQL', 3)",
            &Expr::Function(Box::new(Function::Right {
                expr: Expr::Literal(AstLiteral::QuotedString("GlueSQL".to_owned())),
                size: Expr::Literal(AstLiteral::Number(BigDecimal::from_str("3").unwrap()))
            }))
            .to_sql()
        );

        assert_eq!(
            r#"ASIN(2)"#,
            &Expr::Function(Box::new(Function::Asin(Expr::Literal(AstLiteral::Number(
                BigDecimal::from_str("2").unwrap()
            )))))
            .to_sql()
        );

        assert_eq!(
            r#"ACOS(2)"#,
            &Expr::Function(Box::new(Function::Acos(Expr::Literal(AstLiteral::Number(
                BigDecimal::from_str("2").unwrap()
            )))))
            .to_sql()
        );

        assert_eq!(
            r#"ATAN(2)"#,
            &Expr::Function(Box::new(Function::Atan(Expr::Literal(AstLiteral::Number(
                BigDecimal::from_str("2").unwrap()
            )))))
            .to_sql()
        );

        assert_eq!(
            "LPAD('GlueSQL', 2)",
            &Expr::Function(Box::new(Function::Lpad {
                expr: Expr::Literal(AstLiteral::QuotedString("GlueSQL".to_owned())),
                size: Expr::Literal(AstLiteral::Number(BigDecimal::from_str("2").unwrap())),
                fill: None
            }))
            .to_sql()
        );

        assert_eq!(
            "LPAD('GlueSQL', 10, 'Go')",
            &Expr::Function(Box::new(Function::Lpad {
                expr: Expr::Literal(AstLiteral::QuotedString("GlueSQL".to_owned())),
                size: Expr::Literal(AstLiteral::Number(BigDecimal::from_str("10").unwrap())),
                fill: Some(Expr::Literal(AstLiteral::QuotedString("Go".to_owned())))
            }))
            .to_sql()
        );

        assert_eq!(
            "RPAD('GlueSQL', 10)",
            &Expr::Function(Box::new(Function::Rpad {
                expr: Expr::Literal(AstLiteral::QuotedString("GlueSQL".to_owned())),
                size: Expr::Literal(AstLiteral::Number(BigDecimal::from_str("10").unwrap())),
                fill: None
            }))
            .to_sql()
        );

        assert_eq!(
            "RPAD('GlueSQL', 10, 'Go')",
            &Expr::Function(Box::new(Function::Rpad {
                expr: Expr::Literal(AstLiteral::QuotedString("GlueSQL".to_owned())),
                size: Expr::Literal(AstLiteral::Number(BigDecimal::from_str("10").unwrap())),
                fill: Some(Expr::Literal(AstLiteral::QuotedString("Go".to_owned())))
            }))
            .to_sql()
        );

        assert_eq!(
            "CAST(1.0 AS INT)",
            &Expr::Function(Box::new(Function::Cast {
                expr: Expr::Literal(AstLiteral::Number(BigDecimal::from_str("1.0").unwrap())),
                data_type: DataType::Int
            }))
            .to_sql()
        );

        assert_eq!(
            "CEIL(num)",
            &Expr::Function(Box::new(Function::Ceil(Expr::Identifier("num".to_owned())))).to_sql()
        );

        assert_eq!(
            "CONCAT(Tic, tac, toe)",
            &Expr::Function(Box::new(Function::Concat(vec![
                Expr::Identifier("Tic".to_owned()),
                Expr::Identifier("tac".to_owned()),
                Expr::Identifier("toe".to_owned())
            ])))
            .to_sql()
        );

        assert_eq!(
            "CONCAT_WS(-, Tic, tac, toe)",
            &Expr::Function(Box::new(Function::ConcatWs {
                separator: Expr::Identifier("-".to_owned()),
                exprs: vec![
                    Expr::Identifier("Tic".to_owned()),
                    Expr::Identifier("tac".to_owned()),
                    Expr::Identifier("toe".to_owned())
                ]
            }))
            .to_sql()
        );

        assert_eq!(
            "IFNULL(updated_at, created_at)",
            &Expr::Function(Box::new(Function::IfNull {
                expr: Expr::Identifier("updated_at".to_owned()),
                then: Expr::Identifier("created_at".to_owned())
            }))
            .to_sql()
        );

        assert_eq!(
            "RAND()",
            &Expr::Function(Box::new(Function::Rand(None))).to_sql()
        );

        assert_eq!(
            "RAND(num)",
            &Expr::Function(Box::new(Function::Rand(Some(Expr::Identifier(
                "num".to_owned()
            )))))
            .to_sql()
        );

        assert_eq!(
            "ROUND(num)",
            &Expr::Function(Box::new(Function::Round(Expr::Identifier(
                "num".to_owned()
            ))))
            .to_sql()
        );

        assert_eq!(
            "FLOOR(num)",
            &Expr::Function(Box::new(Function::Floor(Expr::Identifier(
                "num".to_owned()
            ))))
            .to_sql()
        );

        assert_eq!(
            "TRIM(name)",
            &Expr::Function(Box::new(Function::Trim {
                expr: Expr::Identifier("name".to_owned()),
                filter_chars: None,
                trim_where_field: None
            }))
            .to_sql()
        );

        assert_eq!(
            "TRIM('*' FROM name)",
            &Expr::Function(Box::new(Function::Trim {
                expr: Expr::Identifier("name".to_owned()),
                filter_chars: Some(Expr::Literal(AstLiteral::QuotedString("*".to_owned()))),
                trim_where_field: None
            }))
            .to_sql()
        );

        assert_eq!(
            "TRIM(BOTH '*' FROM name)",
            &Expr::Function(Box::new(Function::Trim {
                expr: Expr::Identifier("name".to_owned()),
                filter_chars: Some(Expr::Literal(AstLiteral::QuotedString("*".to_owned()))),
                trim_where_field: Some(TrimWhereField::Both)
            }))
            .to_sql()
        );

        assert_eq!(
            "TRIM(LEADING '*' FROM name)",
            &Expr::Function(Box::new(Function::Trim {
                expr: Expr::Identifier("name".to_owned()),
                filter_chars: Some(Expr::Literal(AstLiteral::QuotedString("*".to_owned()))),
                trim_where_field: Some(TrimWhereField::Leading)
            }))
            .to_sql()
        );

        assert_eq!(
            r#"TRIM(LEADING name)"#,
            &Expr::Function(Box::new(Function::Trim {
                expr: Expr::Identifier("name".to_owned()),
                filter_chars: None,
                trim_where_field: Some(TrimWhereField::Leading)
            }))
            .to_sql()
        );

        assert_eq!(
            "EXP(1)",
            &Expr::Function(Box::new(Function::Exp(Expr::Literal(AstLiteral::Number(
                BigDecimal::from_str("1").unwrap()
            )))))
            .to_sql()
        );

        assert_eq!(
            "LN(1)",
            &Expr::Function(Box::new(Function::Ln(Expr::Literal(AstLiteral::Number(
                BigDecimal::from_str("1").unwrap()
            )))))
            .to_sql()
        );

        assert_eq!(
            "LOG(64, 8)",
            &Expr::Function(Box::new(Function::Log {
                antilog: Expr::Literal(AstLiteral::Number(BigDecimal::from_str("64").unwrap())),
                base: Expr::Literal(AstLiteral::Number(BigDecimal::from_str("8").unwrap()))
            }))
            .to_sql()
        );

        assert_eq!(
            "LOG2(num)",
            &Expr::Function(Box::new(Function::Log2(Expr::Identifier("num".to_owned())))).to_sql()
        );

        assert_eq!(
            "LOG10(num)",
            &Expr::Function(Box::new(Function::Log10(Expr::Identifier(
                "num".to_owned()
            ))))
            .to_sql()
        );

        assert_eq!(
            "DIV(64, 8)",
            &Expr::Function(Box::new(Function::Div {
                dividend: Expr::Literal(AstLiteral::Number(BigDecimal::from_str("64").unwrap())),
                divisor: Expr::Literal(AstLiteral::Number(BigDecimal::from_str("8").unwrap()))
            }))
            .to_sql()
        );

        assert_eq!(
            "MOD(64, 8)",
            &Expr::Function(Box::new(Function::Mod {
                dividend: Expr::Literal(AstLiteral::Number(BigDecimal::from_str("64").unwrap())),
                divisor: Expr::Literal(AstLiteral::Number(BigDecimal::from_str("8").unwrap()))
            }))
            .to_sql()
        );

        assert_eq!(
            "GCD(64, 8)",
            &Expr::Function(Box::new(Function::Gcd {
                left: Expr::Literal(AstLiteral::Number(BigDecimal::from_str("64").unwrap())),
                right: Expr::Literal(AstLiteral::Number(BigDecimal::from_str("8").unwrap()))
            }))
            .to_sql()
        );

        assert_eq!(
            "LCM(64, 8)",
            &Expr::Function(Box::new(Function::Lcm {
                left: Expr::Literal(AstLiteral::Number(BigDecimal::from_str("64").unwrap())),
                right: Expr::Literal(AstLiteral::Number(BigDecimal::from_str("8").unwrap()))
            }))
            .to_sql()
        );

        assert_eq!(
            "SIN(2)",
            &Expr::Function(Box::new(Function::Sin(Expr::Literal(AstLiteral::Number(
                BigDecimal::from_str("2").unwrap()
            )))))
            .to_sql()
        );

        assert_eq!(
            "COS(2)",
            &Expr::Function(Box::new(Function::Cos(Expr::Literal(AstLiteral::Number(
                BigDecimal::from_str("2").unwrap()
            )))))
            .to_sql()
        );

        assert_eq!(
            "TAN(2)",
            &Expr::Function(Box::new(Function::Tan(Expr::Literal(AstLiteral::Number(
                BigDecimal::from_str("2").unwrap()
            )))))
            .to_sql()
        );

        assert_eq!(
            "SQRT(2)",
            &Expr::Function(Box::new(Function::Sqrt(Expr::Literal(AstLiteral::Number(
                BigDecimal::from_str("2").unwrap()
            )))))
            .to_sql()
        );

        assert_eq!(
            "POWER(2, 10)",
            &Expr::Function(Box::new(Function::Power {
                expr: Expr::Literal(AstLiteral::Number(BigDecimal::from_str("2").unwrap())),
                power: Expr::Literal(AstLiteral::Number(BigDecimal::from_str("10").unwrap())),
            }))
            .to_sql()
        );

        assert_eq!(
            "RADIANS(1)",
            &Expr::Function(Box::new(Function::Radians(Expr::Literal(
                AstLiteral::Number(BigDecimal::from_str("1").unwrap())
            ))))
            .to_sql()
        );

        assert_eq!(
            "DEGREES(1)",
            &Expr::Function(Box::new(Function::Degrees(Expr::Literal(
                AstLiteral::Number(BigDecimal::from_str("1").unwrap())
            ))))
            .to_sql()
        );

        assert_eq!("NOW()", &Expr::Function(Box::new(Function::Now())).to_sql());

        assert_eq!("PI()", &Expr::Function(Box::new(Function::Pi())).to_sql());

        assert_eq!(
            "LTRIM('   HI ')",
            &Expr::Function(Box::new(Function::Ltrim {
                expr: Expr::Literal(AstLiteral::QuotedString("   HI ".to_owned())),
                chars: None
            }))
            .to_sql()
        );

        assert_eq!(
            "LTRIM('*IMPORTANT', '*')",
            &Expr::Function(Box::new(Function::Ltrim {
                expr: Expr::Literal(AstLiteral::QuotedString("*IMPORTANT".to_owned())),
                chars: Some(Expr::Literal(AstLiteral::QuotedString("*".to_owned()))),
            }))
            .to_sql()
        );

        assert_eq!(
            "RTRIM('   HI ')",
            &Expr::Function(Box::new(Function::Rtrim {
                expr: Expr::Literal(AstLiteral::QuotedString("   HI ".to_owned())),
                chars: None
            }))
            .to_sql()
        );

        assert_eq!(
            "RTRIM('IMPORTANT*', '*')",
            &Expr::Function(Box::new(Function::Rtrim {
                expr: Expr::Literal(AstLiteral::QuotedString("IMPORTANT*".to_owned())),
                chars: Some(Expr::Literal(AstLiteral::QuotedString("*".to_owned()))),
            }))
            .to_sql()
        );

        assert_eq!(
            "REVERSE(name)",
            &Expr::Function(Box::new(Function::Reverse(Expr::Identifier(
                "name".to_owned()
            ))))
            .to_sql()
        );

        assert_eq!(
            "REPEAT('Ha', 8)",
            &Expr::Function(Box::new(Function::Repeat {
                expr: Expr::Literal(AstLiteral::QuotedString("Ha".to_owned())),
                num: Expr::Literal(AstLiteral::Number(BigDecimal::from_str("8").unwrap()))
            }))
            .to_sql()
        );

        assert_eq!(
            "SIGN(1.0)",
            &Expr::Function(Box::new(Function::Sign(Expr::Literal(AstLiteral::Number(
                BigDecimal::from_str("1.0").unwrap()
            )))))
            .to_sql()
        );

        assert_eq!(
            "SUBSTR('GlueSQL', 2)",
            &Expr::Function(Box::new(Function::Substr {
                expr: Expr::Literal(AstLiteral::QuotedString("GlueSQL".to_owned())),
                start: Expr::Literal(AstLiteral::Number(BigDecimal::from_str("2").unwrap())),
                count: None
            }))
            .to_sql()
        );

        assert_eq!(
            "SUBSTR('GlueSQL', 1, 3)",
            &Expr::Function(Box::new(Function::Substr {
                expr: Expr::Literal(AstLiteral::QuotedString("GlueSQL".to_owned())),
                start: Expr::Literal(AstLiteral::Number(BigDecimal::from_str("1").unwrap())),
                count: Some(Expr::Literal(AstLiteral::Number(
                    BigDecimal::from_str("3").unwrap()
                )))
            }))
            .to_sql()
        );

        assert_eq!(
            "UNWRAP(nested, 'a.foo')",
            &Expr::Function(Box::new(Function::Unwrap {
                expr: Expr::Identifier("nested".to_owned()),
                selector: Expr::Literal(AstLiteral::QuotedString("a.foo".to_owned()))
            }))
            .to_sql()
        );

        assert_eq!(
            "GENERATE_UUID()",
            &Expr::Function(Box::new(Function::GenerateUuid())).to_sql()
        );

        assert_eq!(
            "FORMAT(DATE '2022-10-12', '%Y-%m')",
            &Expr::Function(Box::new(Function::Format {
                expr: Expr::TypedString {
                    data_type: DataType::Date,
                    value: "2022-10-12".to_owned()
                },
                format: Expr::Literal(AstLiteral::QuotedString("%Y-%m".to_owned()))
            }))
            .to_sql()
        );

        assert_eq!(
            "TO_DATE('2022-10-12', '%Y-%m-%d')",
            &Expr::Function(Box::new(Function::ToDate {
                expr: Expr::Literal(AstLiteral::QuotedString("2022-10-12".to_owned())),
                format: Expr::Literal(AstLiteral::QuotedString("%Y-%m-%d".to_owned()))
            }))
            .to_sql()
        );

        assert_eq!(
            "TO_TIMESTAMP('2022-10-12 00:34:23', '%Y-%m-%d %H:%M:%S')",
            &Expr::Function(Box::new(Function::ToTimestamp {
                expr: Expr::Literal(AstLiteral::QuotedString("2022-10-12 00:34:23".to_owned())),
                format: Expr::Literal(AstLiteral::QuotedString("%Y-%m-%d %H:%M:%S".to_owned()))
            }))
            .to_sql()
        );

        assert_eq!(
            "TO_TIME('00:34:23', '%H:%M:%S')",
            &Expr::Function(Box::new(Function::ToTime {
                expr: Expr::Literal(AstLiteral::QuotedString("00:34:23".to_owned())),
                format: Expr::Literal(AstLiteral::QuotedString("%H:%M:%S".to_owned()))
            }))
            .to_sql()
        );

        assert_eq!(
            "POSITION('cup' IN 'cupcake')",
            &Expr::Function(Box::new(Function::Position {
                from_expr: Expr::Literal(AstLiteral::QuotedString("cupcake".to_owned())),
                sub_expr: Expr::Literal(AstLiteral::QuotedString("cup".to_owned())),
            }))
            .to_sql()
        );

        assert_eq!(
            "FIND_IDX('noodle', 'o', 2)",
            &Expr::Function(Box::new(Function::FindIdx {
                from_expr: Expr::Literal(AstLiteral::QuotedString("noodle".to_owned())),
                sub_expr: Expr::Literal(AstLiteral::QuotedString("o".to_owned())),
                start: Some(Expr::Literal(AstLiteral::Number(
                    BigDecimal::from_str("2").unwrap()
                )))
            }))
            .to_sql()
        );

        assert_eq!(
            "FIND_IDX('goat cheese', 'goat')",
            &Expr::Function(Box::new(Function::FindIdx {
                from_expr: Expr::Literal(AstLiteral::QuotedString("goat cheese".to_owned())),
                sub_expr: Expr::Literal(AstLiteral::QuotedString("goat".to_owned())),
                start: None
            }))
            .to_sql()
        );

        assert_eq!(
            "ASCII('H')",
            &Expr::Function(Box::new(Function::Ascii(Expr::Literal(
                AstLiteral::QuotedString("H".to_owned())
            ))))
            .to_sql()
        );

        assert_eq!(
            r#"CHR(72)"#,
            &Expr::Function(Box::new(Function::Chr(Expr::Literal(AstLiteral::Number(
                BigDecimal::from_str("72").unwrap()
            )))))
            .to_sql()
        );

        assert_eq!(
            "EXTRACT(MINUTE FROM '2022-05-05 01:02:03')",
            &Expr::Function(Box::new(Function::Extract {
                field: DateTimeField::Minute,
                expr: Expr::Identifier("2022-05-05 01:02:03".to_owned())
            }))
            .to_sql()
        );

        assert_eq!(
<<<<<<< HEAD
            "ST_X(point)",
            &Expr::Function(Box::new(Function::StX(Expr::Identifier(
                "point".to_owned()
            ))))
            .to_sql()
        );

        assert_eq!(
            "ST_Y(point)",
            &Expr::Function(Box::new(Function::StY(Expr::Identifier(
                "point".to_owned()
            ))))
            .to_sql()
        );

        assert_eq!(
            "POINT(0.1, 0.2)",
            &Expr::Function(Box::new(Function::Point(
                Expr::Literal(AstLiteral::Number(BigDecimal::from_str("0.1").unwrap())),
                Expr::Literal(AstLiteral::Number(BigDecimal::from_str("0.2").unwrap()))
            )))
            .to_sql()
        );

        assert_eq!(
            "ST_GEOFROMTEXT('POINT(-71.064544 42.28787)')",
            &Expr::Function(Box::new(Function::StGeomFromText(Expr::Literal(
                AstLiteral::QuotedString("POINT(-71.064544 42.28787)".to_owned())
            ))))
            .to_sql()
        );
=======
            "APPEND(list, value)",
            &Expr::Function(Box::new(Function::Append {
                expr: Expr::Identifier("list".to_owned()),
                value: Expr::Identifier("value".to_owned())
            }))
            .to_sql()
        )
>>>>>>> 751c2881
    }

    #[test]
    fn to_sql_aggregate() {
        assert_eq!(
            "MAX(id)",
            Expr::Aggregate(Box::new(Aggregate::Max(Expr::Identifier("id".to_owned())))).to_sql()
        );

        assert_eq!(
            "COUNT(*)",
            Expr::Aggregate(Box::new(Aggregate::Count(CountArgExpr::Wildcard))).to_sql()
        );

        assert_eq!(
            "MIN(id)",
            Expr::Aggregate(Box::new(Aggregate::Min(Expr::Identifier("id".to_owned())))).to_sql()
        );

        assert_eq!(
            "SUM(price)",
            &Expr::Aggregate(Box::new(Aggregate::Sum(Expr::Identifier(
                "price".to_owned()
            ))))
            .to_sql()
        );

        assert_eq!(
            "AVG(pay)",
            &Expr::Aggregate(Box::new(Aggregate::Avg(Expr::Identifier("pay".to_owned())))).to_sql()
        );
        assert_eq!(
            "VARIANCE(pay)",
            &Expr::Aggregate(Box::new(Aggregate::Variance(Expr::Identifier(
                "pay".to_owned()
            ))))
            .to_sql()
        );
        assert_eq!(
            "STDEV(total)",
            &Expr::Aggregate(Box::new(Aggregate::Stdev(Expr::Identifier(
                "total".to_owned()
            ))))
            .to_sql()
        );
    }
}<|MERGE_RESOLUTION|>--- conflicted
+++ resolved
@@ -145,17 +145,14 @@
     },
     Ascii(Expr),
     Chr(Expr),
-<<<<<<< HEAD
+    Append {
+        expr: Expr,
+        value: Expr,
+    },
     StX(Expr),
     StY(Expr),
     StGeomFromText(Expr),
     Point(Expr, Expr),
-=======
-    Append {
-        expr: Expr,
-        value: Expr,
-    },
->>>>>>> 751c2881
 }
 
 impl ToSql for Function {
@@ -324,12 +321,6 @@
             }
             Function::Ascii(e) => format!("ASCII({})", e.to_sql()),
             Function::Chr(e) => format!("CHR({})", e.to_sql()),
-<<<<<<< HEAD
-            Function::StX(e) => format!("ST_X({})", e.to_sql()),
-            Function::StY(e) => format!("ST_Y({})", e.to_sql()),
-            Function::StGeomFromText(e) => format!("ST_GEOFROMTEXT({})", e.to_sql()),
-            Function::Point(x, y) => format!("POINT({}, {})", x.to_sql(), y.to_sql()),
-=======
             Function::Append { expr, value } => {
                 format!(
                     "APPEND({items}, {value})",
@@ -337,7 +328,10 @@
                     value = value.to_sql()
                 )
             }
->>>>>>> 751c2881
+            Function::StX(e) => format!("ST_X({})", e.to_sql()),
+            Function::StY(e) => format!("ST_Y({})", e.to_sql()),
+            Function::StGeomFromText(e) => format!("ST_GEOFROMTEXT({})", e.to_sql()),
+            Function::Point(x, y) => format!("POINT({}, {})", x.to_sql(), y.to_sql()),
         }
     }
 }
@@ -951,7 +945,15 @@
         );
 
         assert_eq!(
-<<<<<<< HEAD
+            "APPEND(list, value)",
+            &Expr::Function(Box::new(Function::Append {
+                expr: Expr::Identifier("list".to_owned()),
+                value: Expr::Identifier("value".to_owned())
+            }))
+            .to_sql()
+        )
+
+        assert_eq!(
             "ST_X(point)",
             &Expr::Function(Box::new(Function::StX(Expr::Identifier(
                 "point".to_owned()
@@ -983,15 +985,6 @@
             ))))
             .to_sql()
         );
-=======
-            "APPEND(list, value)",
-            &Expr::Function(Box::new(Function::Append {
-                expr: Expr::Identifier("list".to_owned()),
-                value: Expr::Identifier("value".to_owned())
-            }))
-            .to_sql()
-        )
->>>>>>> 751c2881
     }
 
     #[test]
