use {
    super::{ast_literal::TrimWhereField, DataType, DateTimeField, Expr},
    crate::ast::ToSql,
    serde::{Deserialize, Serialize},
    strum_macros::Display,
};

#[derive(Debug, Clone, PartialEq, Eq, Hash, Serialize, Deserialize, Display)]
#[strum(serialize_all = "SCREAMING_SNAKE_CASE")]
pub enum Function {
    Abs(Expr),
    Lower(Expr),
    Initcap(Expr),
    Upper(Expr),
    Left {
        expr: Expr,
        size: Expr,
    },
    Right {
        expr: Expr,
        size: Expr,
    },
    Asin(Expr),
    Acos(Expr),
    Atan(Expr),
    Lpad {
        expr: Expr,
        size: Expr,
        fill: Option<Expr>,
    },
    Rpad {
        expr: Expr,
        size: Expr,
        fill: Option<Expr>,
    },
    Cast {
        expr: Expr,
        data_type: DataType,
    },
    Ceil(Expr),
    Concat(Vec<Expr>),
    ConcatWs {
        separator: Expr,
        exprs: Vec<Expr>,
    },
    Custom {
        name: String,
        exprs: Vec<Expr>,
    },
    IfNull {
        expr: Expr,
        then: Expr,
    },
    Rand(Option<Expr>),
    Round(Expr),
    Floor(Expr),
    Trim {
        expr: Expr,
        filter_chars: Option<Expr>,
        trim_where_field: Option<TrimWhereField>,
    },
    Exp(Expr),
    Extract {
        field: DateTimeField,
        expr: Expr,
    },
    Ln(Expr),
    Log {
        antilog: Expr,
        base: Expr,
    },
    Log2(Expr),
    Log10(Expr),
    Div {
        dividend: Expr,
        divisor: Expr,
    },
    Mod {
        dividend: Expr,
        divisor: Expr,
    },
    Gcd {
        left: Expr,
        right: Expr,
    },
    Lcm {
        left: Expr,
        right: Expr,
    },
    Sin(Expr),
    Cos(Expr),
    Tan(Expr),
    Sqrt(Expr),
    Power {
        expr: Expr,
        power: Expr,
    },
    Radians(Expr),
    Degrees(Expr),
    Now(),
    Pi(),
    Ltrim {
        expr: Expr,
        chars: Option<Expr>,
    },
    Rtrim {
        expr: Expr,
        chars: Option<Expr>,
    },
    Reverse(Expr),
    Repeat {
        expr: Expr,
        num: Expr,
    },
    Sign(Expr),
    Substr {
        expr: Expr,
        start: Expr,
        count: Option<Expr>,
    },
    Unwrap {
        expr: Expr,
        selector: Expr,
    },
    GenerateUuid(),
    Format {
        expr: Expr,
        format: Expr,
    },
    ToDate {
        expr: Expr,
        format: Expr,
    },
    ToTimestamp {
        expr: Expr,
        format: Expr,
    },
    ToTime {
        expr: Expr,
        format: Expr,
    },
    Position {
        from_expr: Expr,
        sub_expr: Expr,
    },
    FindIdx {
        from_expr: Expr,
        sub_expr: Expr,
        start: Option<Expr>,
    },
    Ascii(Expr),
    Chr(Expr),
    Append {
        expr: Expr,
        value: Expr,
    },
<<<<<<< HEAD
    Prepend {
        expr: Expr,
        value: Expr,
=======
    GetX(Expr),
    GetY(Expr),
    Point {
        x: Expr,
        y: Expr,
>>>>>>> d087ab82
    },
}

impl ToSql for Function {
    fn to_sql(&self) -> String {
        match self {
            Function::Abs(e) => format!("ABS({})", e.to_sql()),
            Function::Initcap(e) => format!("INITCAP({})", e.to_sql()),
            Function::Lower(e) => format!("LOWER({})", e.to_sql()),
            Function::Upper(e) => format!("UPPER({})", e.to_sql()),
            Function::Left { expr, size } => format!("LEFT({}, {})", expr.to_sql(), size.to_sql()),
            Function::Right { expr, size } => {
                format!("RIGHT({}, {})", expr.to_sql(), size.to_sql())
            }
            Function::Asin(e) => format!("ASIN({})", e.to_sql()),
            Function::Acos(e) => format!("ACOS({})", e.to_sql()),
            Function::Atan(e) => format!("ATAN({})", e.to_sql()),
            Function::Lpad { expr, size, fill } => match fill {
                None => format!("LPAD({}, {})", expr.to_sql(), size.to_sql()),
                Some(fill) => format!(
                    "LPAD({}, {}, {})",
                    expr.to_sql(),
                    size.to_sql(),
                    fill.to_sql()
                ),
            },
            Function::Rpad { expr, size, fill } => match fill {
                None => format!("RPAD({}, {})", expr.to_sql(), size.to_sql()),
                Some(fill) => format!(
                    "RPAD({}, {}, {})",
                    expr.to_sql(),
                    size.to_sql(),
                    fill.to_sql()
                ),
            },
            Function::Cast { expr, data_type } => {
                format!("CAST({} AS {data_type})", expr.to_sql())
            }
            Function::Ceil(e) => format!("CEIL({})", e.to_sql()),
            Function::Concat(items) => {
                let items = items
                    .iter()
                    .map(ToSql::to_sql)
                    .collect::<Vec<_>>()
                    .join(", ");
                format!("CONCAT({items})")
            }
            Function::Custom { name, exprs } => {
                let exprs = exprs
                    .iter()
                    .map(ToSql::to_sql)
                    .collect::<Vec<_>>()
                    .join(", ");
                format!("{name}({exprs})")
            }
            Function::ConcatWs { separator, exprs } => {
                let exprs = exprs
                    .iter()
                    .map(ToSql::to_sql)
                    .collect::<Vec<_>>()
                    .join(", ");
                format!("CONCAT_WS({}, {})", separator.to_sql(), exprs)
            }
            Function::IfNull { expr, then } => {
                format!("IFNULL({}, {})", expr.to_sql(), then.to_sql())
            }
            Function::Rand(e) => match e {
                Some(v) => format!("RAND({})", v.to_sql()),
                None => "RAND()".to_owned(),
            },
            Function::Round(e) => format!("ROUND({})", e.to_sql()),
            Function::Floor(e) => format!("FLOOR({})", e.to_sql()),
            Function::Trim {
                expr,
                filter_chars,
                trim_where_field,
            } => {
                let trim_where_field = match trim_where_field {
                    None => "".to_owned(),
                    Some(t) => format!("{t} "),
                };

                match filter_chars {
                    None => format!("TRIM({}{})", trim_where_field, expr.to_sql()),
                    Some(filter_chars) => format!(
                        "TRIM({}{} FROM {})",
                        trim_where_field,
                        filter_chars.to_sql(),
                        expr.to_sql()
                    ),
                }
            }
            Function::Exp(e) => format!("EXP({})", e.to_sql()),
            Function::Ln(e) => format!("LN({})", e.to_sql()),
            Function::Log { antilog, base } => {
                format!("LOG({}, {})", antilog.to_sql(), base.to_sql())
            }
            Function::Log2(e) => format!("LOG2({})", e.to_sql()),
            Function::Log10(e) => format!("LOG10({})", e.to_sql()),
            Function::Div { dividend, divisor } => {
                format!("DIV({}, {})", dividend.to_sql(), divisor.to_sql())
            }
            Function::Mod { dividend, divisor } => {
                format!("MOD({}, {})", dividend.to_sql(), divisor.to_sql())
            }
            Function::Gcd { left, right } => format!("GCD({}, {})", left.to_sql(), right.to_sql()),
            Function::Lcm { left, right } => format!("LCM({}, {})", left.to_sql(), right.to_sql()),
            Function::Sin(e) => format!("SIN({})", e.to_sql()),
            Function::Cos(e) => format!("COS({})", e.to_sql()),
            Function::Tan(e) => format!("TAN({})", e.to_sql()),
            Function::Sqrt(e) => format!("SQRT({})", e.to_sql()),
            Function::Power { expr, power } => {
                format!("POWER({}, {})", expr.to_sql(), power.to_sql())
            }
            Function::Radians(e) => format!("RADIANS({})", e.to_sql()),
            Function::Degrees(e) => format!("DEGREES({})", e.to_sql()),
            Function::Now() => "NOW()".to_owned(),
            Function::Pi() => "PI()".to_owned(),
            Function::Ltrim { expr, chars } => match chars {
                None => format!("LTRIM({})", expr.to_sql()),
                Some(chars) => format!("LTRIM({}, {})", expr.to_sql(), chars.to_sql()),
            },
            Function::Rtrim { expr, chars } => match chars {
                None => format!("RTRIM({})", expr.to_sql()),
                Some(chars) => format!("RTRIM({}, {})", expr.to_sql(), chars.to_sql()),
            },
            Function::Reverse(e) => format!("REVERSE({})", e.to_sql()),
            Function::Repeat { expr, num } => {
                format!("REPEAT({}, {})", expr.to_sql(), num.to_sql())
            }
            Function::Sign(e) => format!("SIGN({})", e.to_sql()),
            Function::Substr { expr, start, count } => match count {
                None => format!("SUBSTR({}, {})", expr.to_sql(), start.to_sql()),
                Some(count) => format!(
                    "SUBSTR({}, {}, {})",
                    expr.to_sql(),
                    start.to_sql(),
                    count.to_sql()
                ),
            },
            Function::Unwrap { expr, selector } => {
                format!("UNWRAP({}, {})", expr.to_sql(), selector.to_sql())
            }
            Function::GenerateUuid() => "GENERATE_UUID()".to_owned(),
            Function::Format { expr, format } => {
                format!("FORMAT({}, {})", expr.to_sql(), format.to_sql())
            }
            Function::ToDate { expr, format } => {
                format!("TO_DATE({}, {})", expr.to_sql(), format.to_sql())
            }
            Function::ToTimestamp { expr, format } => {
                format!("TO_TIMESTAMP({}, {})", expr.to_sql(), format.to_sql())
            }
            Function::ToTime { expr, format } => {
                format!("TO_TIME({}, {})", expr.to_sql(), format.to_sql())
            }
            Function::Position {
                from_expr,
                sub_expr,
            } => format!("POSITION({} IN {})", sub_expr.to_sql(), from_expr.to_sql()),
            Function::FindIdx {
                from_expr,
                sub_expr,
                start,
            } => match start {
                None => format!("FIND_IDX({}, {})", from_expr.to_sql(), sub_expr.to_sql()),
                Some(start_expr) => format!(
                    "FIND_IDX({}, {}, {})",
                    from_expr.to_sql(),
                    sub_expr.to_sql(),
                    start_expr.to_sql()
                ),
            },
            Function::Extract { field, expr } => {
                format!("EXTRACT({field} FROM {})", expr.to_sql())
            }
            Function::Ascii(e) => format!("ASCII({})", e.to_sql()),
            Function::Chr(e) => format!("CHR({})", e.to_sql()),
            Function::Append { expr, value } => {
                format!(
                    "APPEND({items}, {value})",
                    items = expr.to_sql(),
                    value = value.to_sql()
                )
            }
<<<<<<< HEAD
            Function::Prepend { expr, value } => {
                format! {
                    "PREPEND({items}, {value})",
                    items = expr.to_sql(),
                    value = value.to_sql()
                }
            }
=======
            Function::GetX(e) => format!("GET_X({})", e.to_sql()),
            Function::GetY(e) => format!("GET_Y({})", e.to_sql()),
            Function::Point { x, y } => format!("POINT({}, {})", x.to_sql(), y.to_sql()),
>>>>>>> d087ab82
        }
    }
}

#[derive(Debug, Clone, PartialEq, Eq, Hash, Serialize, Deserialize)]
pub enum Aggregate {
    Count(CountArgExpr),
    Sum(Expr),
    Max(Expr),
    Min(Expr),
    Avg(Expr),
    Variance(Expr),
    Stdev(Expr),
}

impl ToSql for Aggregate {
    fn to_sql(&self) -> String {
        match self {
            Aggregate::Count(cae) => format!("COUNT({})", cae.to_sql()),
            Aggregate::Sum(e) => format!("SUM({})", e.to_sql()),
            Aggregate::Max(e) => format!("MAX({})", e.to_sql()),
            Aggregate::Min(e) => format!("MIN({})", e.to_sql()),
            Aggregate::Avg(e) => format!("AVG({})", e.to_sql()),
            Aggregate::Variance(e) => format!("VARIANCE({})", e.to_sql()),
            Aggregate::Stdev(e) => format!("STDEV({})", e.to_sql()),
        }
    }
}

#[derive(Debug, Clone, PartialEq, Eq, Hash, Serialize, Deserialize)]
pub enum CountArgExpr {
    Expr(Expr),
    Wildcard,
}

impl ToSql for CountArgExpr {
    fn to_sql(&self) -> String {
        match self {
            CountArgExpr::Expr(e) => e.to_sql(),
            CountArgExpr::Wildcard => "*".to_owned(),
        }
    }
}

#[cfg(test)]
mod tests {
    use {
        crate::ast::{
            Aggregate, AstLiteral, CountArgExpr, DataType, DateTimeField, Expr, Function, ToSql,
            TrimWhereField,
        },
        bigdecimal::BigDecimal,
        std::str::FromStr,
    };

    #[test]
    fn to_sql_function() {
        assert_eq!(
            r#"ABS("num")"#,
            &Expr::Function(Box::new(Function::Abs(Expr::Identifier("num".to_owned())))).to_sql()
        );

        assert_eq!(
            "LOWER('Bye')",
            &Expr::Function(Box::new(Function::Lower(Expr::Literal(
                AstLiteral::QuotedString("Bye".to_owned())
            ))))
            .to_sql()
        );

        assert_eq!(
            "INITCAP('Bye')",
            &Expr::Function(Box::new(Function::Initcap(Expr::Literal(
                AstLiteral::QuotedString("Bye".to_owned())
            ))))
            .to_sql()
        );

        assert_eq!(
            "UPPER('Hi')",
            &Expr::Function(Box::new(Function::Upper(Expr::Literal(
                AstLiteral::QuotedString("Hi".to_owned())
            ))))
            .to_sql()
        );

        assert_eq!(
            "LEFT('GlueSQL', 2)",
            &Expr::Function(Box::new(Function::Left {
                expr: Expr::Literal(AstLiteral::QuotedString("GlueSQL".to_owned())),
                size: Expr::Literal(AstLiteral::Number(BigDecimal::from_str("2").unwrap()))
            }))
            .to_sql()
        );

        assert_eq!(
            "RIGHT('GlueSQL', 3)",
            &Expr::Function(Box::new(Function::Right {
                expr: Expr::Literal(AstLiteral::QuotedString("GlueSQL".to_owned())),
                size: Expr::Literal(AstLiteral::Number(BigDecimal::from_str("3").unwrap()))
            }))
            .to_sql()
        );

        assert_eq!(
            "ASIN(2)",
            &Expr::Function(Box::new(Function::Asin(Expr::Literal(AstLiteral::Number(
                BigDecimal::from_str("2").unwrap()
            )))))
            .to_sql()
        );

        assert_eq!(
            "ACOS(2)",
            &Expr::Function(Box::new(Function::Acos(Expr::Literal(AstLiteral::Number(
                BigDecimal::from_str("2").unwrap()
            )))))
            .to_sql()
        );

        assert_eq!(
            "ATAN(2)",
            &Expr::Function(Box::new(Function::Atan(Expr::Literal(AstLiteral::Number(
                BigDecimal::from_str("2").unwrap()
            )))))
            .to_sql()
        );

        assert_eq!(
            "LPAD('GlueSQL', 2)",
            &Expr::Function(Box::new(Function::Lpad {
                expr: Expr::Literal(AstLiteral::QuotedString("GlueSQL".to_owned())),
                size: Expr::Literal(AstLiteral::Number(BigDecimal::from_str("2").unwrap())),
                fill: None
            }))
            .to_sql()
        );

        assert_eq!(
            "LPAD('GlueSQL', 10, 'Go')",
            &Expr::Function(Box::new(Function::Lpad {
                expr: Expr::Literal(AstLiteral::QuotedString("GlueSQL".to_owned())),
                size: Expr::Literal(AstLiteral::Number(BigDecimal::from_str("10").unwrap())),
                fill: Some(Expr::Literal(AstLiteral::QuotedString("Go".to_owned())))
            }))
            .to_sql()
        );

        assert_eq!(
            "RPAD('GlueSQL', 10)",
            &Expr::Function(Box::new(Function::Rpad {
                expr: Expr::Literal(AstLiteral::QuotedString("GlueSQL".to_owned())),
                size: Expr::Literal(AstLiteral::Number(BigDecimal::from_str("10").unwrap())),
                fill: None
            }))
            .to_sql()
        );

        assert_eq!(
            "RPAD('GlueSQL', 10, 'Go')",
            &Expr::Function(Box::new(Function::Rpad {
                expr: Expr::Literal(AstLiteral::QuotedString("GlueSQL".to_owned())),
                size: Expr::Literal(AstLiteral::Number(BigDecimal::from_str("10").unwrap())),
                fill: Some(Expr::Literal(AstLiteral::QuotedString("Go".to_owned())))
            }))
            .to_sql()
        );

        assert_eq!(
            "CAST(1.0 AS INT)",
            &Expr::Function(Box::new(Function::Cast {
                expr: Expr::Literal(AstLiteral::Number(BigDecimal::from_str("1.0").unwrap())),
                data_type: DataType::Int
            }))
            .to_sql()
        );

        assert_eq!(
            r#"CEIL("num")"#,
            &Expr::Function(Box::new(Function::Ceil(Expr::Identifier("num".to_owned())))).to_sql()
        );

        assert_eq!(
            r#"CUSTOM_FUNC("Tic", 1, "num", 'abc')"#,
            &Expr::Function(Box::new(Function::Custom {
                name: "CUSTOM_FUNC".to_owned(),
                exprs: vec![
                    Expr::Identifier("Tic".to_owned()),
                    Expr::Literal(AstLiteral::Number(BigDecimal::from_str("1").unwrap())),
                    Expr::Identifier("num".to_owned()),
                    Expr::Literal(AstLiteral::QuotedString("abc".to_owned()))
                ]
            }))
            .to_sql()
        );
        assert_eq!(
            r#"CUSTOM_FUNC("num")"#,
            &Expr::Function(Box::new(Function::Custom {
                name: "CUSTOM_FUNC".to_owned(),
                exprs: vec![Expr::Identifier("num".to_owned())]
            }))
            .to_sql()
        );
        assert_eq!(
            "CUSTOM_FUNC()",
            &Expr::Function(Box::new(Function::Custom {
                name: "CUSTOM_FUNC".to_owned(),
                exprs: vec![]
            }))
            .to_sql()
        );

        assert_eq!(
            "CONCAT(\"Tic\", \"tac\", \"toe\")",
            &Expr::Function(Box::new(Function::Concat(vec![
                Expr::Identifier("Tic".to_owned()),
                Expr::Identifier("tac".to_owned()),
                Expr::Identifier("toe".to_owned())
            ])))
            .to_sql()
        );

        assert_eq!(
            r#"CONCAT_WS('-', "Tic", "tac", "toe")"#,
            &Expr::Function(Box::new(Function::ConcatWs {
                separator: Expr::Literal(AstLiteral::QuotedString("-".to_owned())),
                exprs: vec![
                    Expr::Identifier("Tic".to_owned()),
                    Expr::Identifier("tac".to_owned()),
                    Expr::Identifier("toe".to_owned())
                ]
            }))
            .to_sql()
        );

        assert_eq!(
            r#"IFNULL("updated_at", "created_at")"#,
            &Expr::Function(Box::new(Function::IfNull {
                expr: Expr::Identifier("updated_at".to_owned()),
                then: Expr::Identifier("created_at".to_owned())
            }))
            .to_sql()
        );

        assert_eq!(
            "RAND()",
            &Expr::Function(Box::new(Function::Rand(None))).to_sql()
        );

        assert_eq!(
            r#"RAND("num")"#,
            &Expr::Function(Box::new(Function::Rand(Some(Expr::Identifier(
                "num".to_owned()
            )))))
            .to_sql()
        );

        assert_eq!(
            r#"ROUND("num")"#,
            &Expr::Function(Box::new(Function::Round(Expr::Identifier(
                "num".to_owned()
            ))))
            .to_sql()
        );

        assert_eq!(
            r#"FLOOR("num")"#,
            &Expr::Function(Box::new(Function::Floor(Expr::Identifier(
                "num".to_owned()
            ))))
            .to_sql()
        );

        assert_eq!(
            r#"TRIM("name")"#,
            &Expr::Function(Box::new(Function::Trim {
                expr: Expr::Identifier("name".to_owned()),
                filter_chars: None,
                trim_where_field: None
            }))
            .to_sql()
        );

        assert_eq!(
            r#"TRIM('*' FROM "name")"#,
            &Expr::Function(Box::new(Function::Trim {
                expr: Expr::Identifier("name".to_owned()),
                filter_chars: Some(Expr::Literal(AstLiteral::QuotedString("*".to_owned()))),
                trim_where_field: None
            }))
            .to_sql()
        );

        assert_eq!(
            r#"TRIM(BOTH '*' FROM "name")"#,
            &Expr::Function(Box::new(Function::Trim {
                expr: Expr::Identifier("name".to_owned()),
                filter_chars: Some(Expr::Literal(AstLiteral::QuotedString("*".to_owned()))),
                trim_where_field: Some(TrimWhereField::Both)
            }))
            .to_sql()
        );

        assert_eq!(
            r#"TRIM(LEADING '*' FROM "name")"#,
            &Expr::Function(Box::new(Function::Trim {
                expr: Expr::Identifier("name".to_owned()),
                filter_chars: Some(Expr::Literal(AstLiteral::QuotedString("*".to_owned()))),
                trim_where_field: Some(TrimWhereField::Leading)
            }))
            .to_sql()
        );

        assert_eq!(
            r#"TRIM(LEADING "name")"#,
            &Expr::Function(Box::new(Function::Trim {
                expr: Expr::Identifier("name".to_owned()),
                filter_chars: None,
                trim_where_field: Some(TrimWhereField::Leading)
            }))
            .to_sql()
        );

        assert_eq!(
            "EXP(1)",
            &Expr::Function(Box::new(Function::Exp(Expr::Literal(AstLiteral::Number(
                BigDecimal::from_str("1").unwrap()
            )))))
            .to_sql()
        );

        assert_eq!(
            "LN(1)",
            &Expr::Function(Box::new(Function::Ln(Expr::Literal(AstLiteral::Number(
                BigDecimal::from_str("1").unwrap()
            )))))
            .to_sql()
        );

        assert_eq!(
            "LOG(64, 8)",
            &Expr::Function(Box::new(Function::Log {
                antilog: Expr::Literal(AstLiteral::Number(BigDecimal::from_str("64").unwrap())),
                base: Expr::Literal(AstLiteral::Number(BigDecimal::from_str("8").unwrap()))
            }))
            .to_sql()
        );

        assert_eq!(
            r#"LOG2("num")"#,
            &Expr::Function(Box::new(Function::Log2(Expr::Identifier("num".to_owned())))).to_sql()
        );

        assert_eq!(
            r#"LOG10("num")"#,
            &Expr::Function(Box::new(Function::Log10(Expr::Identifier(
                "num".to_owned()
            ))))
            .to_sql()
        );

        assert_eq!(
            "DIV(64, 8)",
            &Expr::Function(Box::new(Function::Div {
                dividend: Expr::Literal(AstLiteral::Number(BigDecimal::from_str("64").unwrap())),
                divisor: Expr::Literal(AstLiteral::Number(BigDecimal::from_str("8").unwrap()))
            }))
            .to_sql()
        );

        assert_eq!(
            "MOD(64, 8)",
            &Expr::Function(Box::new(Function::Mod {
                dividend: Expr::Literal(AstLiteral::Number(BigDecimal::from_str("64").unwrap())),
                divisor: Expr::Literal(AstLiteral::Number(BigDecimal::from_str("8").unwrap()))
            }))
            .to_sql()
        );

        assert_eq!(
            "GCD(64, 8)",
            &Expr::Function(Box::new(Function::Gcd {
                left: Expr::Literal(AstLiteral::Number(BigDecimal::from_str("64").unwrap())),
                right: Expr::Literal(AstLiteral::Number(BigDecimal::from_str("8").unwrap()))
            }))
            .to_sql()
        );

        assert_eq!(
            "LCM(64, 8)",
            &Expr::Function(Box::new(Function::Lcm {
                left: Expr::Literal(AstLiteral::Number(BigDecimal::from_str("64").unwrap())),
                right: Expr::Literal(AstLiteral::Number(BigDecimal::from_str("8").unwrap()))
            }))
            .to_sql()
        );

        assert_eq!(
            "SIN(2)",
            &Expr::Function(Box::new(Function::Sin(Expr::Literal(AstLiteral::Number(
                BigDecimal::from_str("2").unwrap()
            )))))
            .to_sql()
        );

        assert_eq!(
            "COS(2)",
            &Expr::Function(Box::new(Function::Cos(Expr::Literal(AstLiteral::Number(
                BigDecimal::from_str("2").unwrap()
            )))))
            .to_sql()
        );

        assert_eq!(
            "TAN(2)",
            &Expr::Function(Box::new(Function::Tan(Expr::Literal(AstLiteral::Number(
                BigDecimal::from_str("2").unwrap()
            )))))
            .to_sql()
        );

        assert_eq!(
            "SQRT(2)",
            &Expr::Function(Box::new(Function::Sqrt(Expr::Literal(AstLiteral::Number(
                BigDecimal::from_str("2").unwrap()
            )))))
            .to_sql()
        );

        assert_eq!(
            "POWER(2, 10)",
            &Expr::Function(Box::new(Function::Power {
                expr: Expr::Literal(AstLiteral::Number(BigDecimal::from_str("2").unwrap())),
                power: Expr::Literal(AstLiteral::Number(BigDecimal::from_str("10").unwrap())),
            }))
            .to_sql()
        );

        assert_eq!(
            "RADIANS(1)",
            &Expr::Function(Box::new(Function::Radians(Expr::Literal(
                AstLiteral::Number(BigDecimal::from_str("1").unwrap())
            ))))
            .to_sql()
        );

        assert_eq!(
            "DEGREES(1)",
            &Expr::Function(Box::new(Function::Degrees(Expr::Literal(
                AstLiteral::Number(BigDecimal::from_str("1").unwrap())
            ))))
            .to_sql()
        );

        assert_eq!("NOW()", &Expr::Function(Box::new(Function::Now())).to_sql());

        assert_eq!("PI()", &Expr::Function(Box::new(Function::Pi())).to_sql());

        assert_eq!(
            "LTRIM('   HI ')",
            &Expr::Function(Box::new(Function::Ltrim {
                expr: Expr::Literal(AstLiteral::QuotedString("   HI ".to_owned())),
                chars: None
            }))
            .to_sql()
        );

        assert_eq!(
            "LTRIM('*IMPORTANT', '*')",
            &Expr::Function(Box::new(Function::Ltrim {
                expr: Expr::Literal(AstLiteral::QuotedString("*IMPORTANT".to_owned())),
                chars: Some(Expr::Literal(AstLiteral::QuotedString("*".to_owned()))),
            }))
            .to_sql()
        );

        assert_eq!(
            "RTRIM('   HI ')",
            &Expr::Function(Box::new(Function::Rtrim {
                expr: Expr::Literal(AstLiteral::QuotedString("   HI ".to_owned())),
                chars: None
            }))
            .to_sql()
        );

        assert_eq!(
            "RTRIM('IMPORTANT*', '*')",
            &Expr::Function(Box::new(Function::Rtrim {
                expr: Expr::Literal(AstLiteral::QuotedString("IMPORTANT*".to_owned())),
                chars: Some(Expr::Literal(AstLiteral::QuotedString("*".to_owned()))),
            }))
            .to_sql()
        );

        assert_eq!(
            r#"REVERSE("name")"#,
            &Expr::Function(Box::new(Function::Reverse(Expr::Identifier(
                "name".to_owned()
            ))))
            .to_sql()
        );

        assert_eq!(
            "REPEAT('Ha', 8)",
            &Expr::Function(Box::new(Function::Repeat {
                expr: Expr::Literal(AstLiteral::QuotedString("Ha".to_owned())),
                num: Expr::Literal(AstLiteral::Number(BigDecimal::from_str("8").unwrap()))
            }))
            .to_sql()
        );

        assert_eq!(
            "SIGN(1.0)",
            &Expr::Function(Box::new(Function::Sign(Expr::Literal(AstLiteral::Number(
                BigDecimal::from_str("1.0").unwrap()
            )))))
            .to_sql()
        );

        assert_eq!(
            "SUBSTR('GlueSQL', 2)",
            &Expr::Function(Box::new(Function::Substr {
                expr: Expr::Literal(AstLiteral::QuotedString("GlueSQL".to_owned())),
                start: Expr::Literal(AstLiteral::Number(BigDecimal::from_str("2").unwrap())),
                count: None
            }))
            .to_sql()
        );

        assert_eq!(
            "SUBSTR('GlueSQL', 1, 3)",
            &Expr::Function(Box::new(Function::Substr {
                expr: Expr::Literal(AstLiteral::QuotedString("GlueSQL".to_owned())),
                start: Expr::Literal(AstLiteral::Number(BigDecimal::from_str("1").unwrap())),
                count: Some(Expr::Literal(AstLiteral::Number(
                    BigDecimal::from_str("3").unwrap()
                )))
            }))
            .to_sql()
        );

        assert_eq!(
            r#"UNWRAP("nested", 'a.foo')"#,
            &Expr::Function(Box::new(Function::Unwrap {
                expr: Expr::Identifier("nested".to_owned()),
                selector: Expr::Literal(AstLiteral::QuotedString("a.foo".to_owned()))
            }))
            .to_sql()
        );

        assert_eq!(
            "GENERATE_UUID()",
            &Expr::Function(Box::new(Function::GenerateUuid())).to_sql()
        );

        assert_eq!(
            "FORMAT(DATE '2022-10-12', '%Y-%m')",
            &Expr::Function(Box::new(Function::Format {
                expr: Expr::TypedString {
                    data_type: DataType::Date,
                    value: "2022-10-12".to_owned()
                },
                format: Expr::Literal(AstLiteral::QuotedString("%Y-%m".to_owned()))
            }))
            .to_sql()
        );

        assert_eq!(
            "TO_DATE('2022-10-12', '%Y-%m-%d')",
            &Expr::Function(Box::new(Function::ToDate {
                expr: Expr::Literal(AstLiteral::QuotedString("2022-10-12".to_owned())),
                format: Expr::Literal(AstLiteral::QuotedString("%Y-%m-%d".to_owned()))
            }))
            .to_sql()
        );

        assert_eq!(
            "TO_TIMESTAMP('2022-10-12 00:34:23', '%Y-%m-%d %H:%M:%S')",
            &Expr::Function(Box::new(Function::ToTimestamp {
                expr: Expr::Literal(AstLiteral::QuotedString("2022-10-12 00:34:23".to_owned())),
                format: Expr::Literal(AstLiteral::QuotedString("%Y-%m-%d %H:%M:%S".to_owned()))
            }))
            .to_sql()
        );

        assert_eq!(
            "TO_TIME('00:34:23', '%H:%M:%S')",
            &Expr::Function(Box::new(Function::ToTime {
                expr: Expr::Literal(AstLiteral::QuotedString("00:34:23".to_owned())),
                format: Expr::Literal(AstLiteral::QuotedString("%H:%M:%S".to_owned()))
            }))
            .to_sql()
        );

        assert_eq!(
            "POSITION('cup' IN 'cupcake')",
            &Expr::Function(Box::new(Function::Position {
                from_expr: Expr::Literal(AstLiteral::QuotedString("cupcake".to_owned())),
                sub_expr: Expr::Literal(AstLiteral::QuotedString("cup".to_owned())),
            }))
            .to_sql()
        );

        assert_eq!(
            "FIND_IDX('noodle', 'o', 2)",
            &Expr::Function(Box::new(Function::FindIdx {
                from_expr: Expr::Literal(AstLiteral::QuotedString("noodle".to_owned())),
                sub_expr: Expr::Literal(AstLiteral::QuotedString("o".to_owned())),
                start: Some(Expr::Literal(AstLiteral::Number(
                    BigDecimal::from_str("2").unwrap()
                )))
            }))
            .to_sql()
        );

        assert_eq!(
            "FIND_IDX('goat cheese', 'goat')",
            &Expr::Function(Box::new(Function::FindIdx {
                from_expr: Expr::Literal(AstLiteral::QuotedString("goat cheese".to_owned())),
                sub_expr: Expr::Literal(AstLiteral::QuotedString("goat".to_owned())),
                start: None
            }))
            .to_sql()
        );

        assert_eq!(
            "ASCII('H')",
            &Expr::Function(Box::new(Function::Ascii(Expr::Literal(
                AstLiteral::QuotedString("H".to_owned())
            ))))
            .to_sql()
        );

        assert_eq!(
            r#"CHR(72)"#,
            &Expr::Function(Box::new(Function::Chr(Expr::Literal(AstLiteral::Number(
                BigDecimal::from_str("72").unwrap()
            )))))
            .to_sql()
        );

        assert_eq!(
            r#"EXTRACT(MINUTE FROM '2022-05-05 01:02:03')"#,
            &Expr::Function(Box::new(Function::Extract {
                field: DateTimeField::Minute,
                expr: Expr::Literal(AstLiteral::QuotedString("2022-05-05 01:02:03".to_owned()))
            }))
            .to_sql()
        );

        assert_eq!(
            r#"APPEND("list", "value")"#,
            &Expr::Function(Box::new(Function::Append {
                expr: Expr::Identifier("list".to_owned()),
                value: Expr::Identifier("value".to_owned())
            }))
            .to_sql()
        );

        assert_eq!(
<<<<<<< HEAD
            r#"PREPEND("list", "value")"#,
            &Expr::Function(Box::new(Function::Prepend {
                expr: Expr::Identifier("list".to_owned()),
                value: Expr::Identifier("value".to_owned())
=======
            "GET_X(\"point\")",
            &Expr::Function(Box::new(Function::GetX(Expr::Identifier(
                "point".to_owned()
            ))))
            .to_sql()
        );

        assert_eq!(
            "GET_Y(\"point\")",
            &Expr::Function(Box::new(Function::GetY(Expr::Identifier(
                "point".to_owned()
            ))))
            .to_sql()
        );

        assert_eq!(
            "POINT(0.1, 0.2)",
            &Expr::Function(Box::new(Function::Point {
                x: Expr::Literal(AstLiteral::Number(BigDecimal::from_str("0.1").unwrap())),
                y: Expr::Literal(AstLiteral::Number(BigDecimal::from_str("0.2").unwrap()))
>>>>>>> d087ab82
            }))
            .to_sql()
        );
    }

    #[test]
    fn to_sql_aggregate() {
        assert_eq!(
            r#"MAX("id")"#,
            Expr::Aggregate(Box::new(Aggregate::Max(Expr::Identifier("id".to_owned())))).to_sql()
        );

        assert_eq!(
            "COUNT(*)",
            Expr::Aggregate(Box::new(Aggregate::Count(CountArgExpr::Wildcard))).to_sql()
        );

        assert_eq!(
            r#"MIN("id")"#,
            Expr::Aggregate(Box::new(Aggregate::Min(Expr::Identifier("id".to_owned())))).to_sql()
        );

        assert_eq!(
            r#"SUM("price")"#,
            &Expr::Aggregate(Box::new(Aggregate::Sum(Expr::Identifier(
                "price".to_owned()
            ))))
            .to_sql()
        );

        assert_eq!(
            r#"AVG("pay")"#,
            &Expr::Aggregate(Box::new(Aggregate::Avg(Expr::Identifier("pay".to_owned())))).to_sql()
        );
        assert_eq!(
            r#"VARIANCE("pay")"#,
            &Expr::Aggregate(Box::new(Aggregate::Variance(Expr::Identifier(
                "pay".to_owned()
            ))))
            .to_sql()
        );
        assert_eq!(
            r#"STDEV("total")"#,
            &Expr::Aggregate(Box::new(Aggregate::Stdev(Expr::Identifier(
                "total".to_owned()
            ))))
            .to_sql()
        );
    }
}<|MERGE_RESOLUTION|>--- conflicted
+++ resolved
@@ -154,17 +154,15 @@
         expr: Expr,
         value: Expr,
     },
-<<<<<<< HEAD
     Prepend {
         expr: Expr,
         value: Expr,
-=======
+    },
     GetX(Expr),
     GetY(Expr),
     Point {
         x: Expr,
         y: Expr,
->>>>>>> d087ab82
     },
 }
 
@@ -350,7 +348,6 @@
                     value = value.to_sql()
                 )
             }
-<<<<<<< HEAD
             Function::Prepend { expr, value } => {
                 format! {
                     "PREPEND({items}, {value})",
@@ -358,11 +355,9 @@
                     value = value.to_sql()
                 }
             }
-=======
             Function::GetX(e) => format!("GET_X({})", e.to_sql()),
             Function::GetY(e) => format!("GET_Y({})", e.to_sql()),
             Function::Point { x, y } => format!("POINT({}, {})", x.to_sql(), y.to_sql()),
->>>>>>> d087ab82
         }
     }
 }
@@ -1023,12 +1018,15 @@
         );
 
         assert_eq!(
-<<<<<<< HEAD
             r#"PREPEND("list", "value")"#,
             &Expr::Function(Box::new(Function::Prepend {
                 expr: Expr::Identifier("list".to_owned()),
                 value: Expr::Identifier("value".to_owned())
-=======
+            }))
+            .to_sql()
+        );
+
+        assert_eq!(
             "GET_X(\"point\")",
             &Expr::Function(Box::new(Function::GetX(Expr::Identifier(
                 "point".to_owned()
@@ -1049,7 +1047,6 @@
             &Expr::Function(Box::new(Function::Point {
                 x: Expr::Literal(AstLiteral::Number(BigDecimal::from_str("0.1").unwrap())),
                 y: Expr::Literal(AstLiteral::Number(BigDecimal::from_str("0.2").unwrap()))
->>>>>>> d087ab82
             }))
             .to_sql()
         );
