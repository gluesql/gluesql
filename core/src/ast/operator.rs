use {
    crate::ast::ToSql,
    serde::{Deserialize, Serialize},
};

#[derive(Debug, Clone, PartialEq, Eq, Hash, Serialize, Deserialize)]
pub enum UnaryOperator {
    Plus,
    Minus,
    Not,
    Factorial,
}

impl ToSql for UnaryOperator {
    fn to_sql(&self) -> String {
        match self {
            UnaryOperator::Plus => "+".to_string(),
            UnaryOperator::Minus => "-".to_string(),
<<<<<<< HEAD
            UnaryOperator::Not => "<>".to_string(),
=======
            UnaryOperator::Not => "NOT ".to_string(),
>>>>>>> aafa8879
            UnaryOperator::Factorial => "!".to_string(),
        }
    }
}

#[derive(Debug, Clone, PartialEq, Eq, Hash, Serialize, Deserialize)]
pub enum BinaryOperator {
    Plus,
    Minus,
    Multiply,
    Divide,
    Modulo,
    StringConcat,
    Gt,
    Lt,
    GtEq,
    LtEq,
    Eq,
    NotEq,
    And,
    Or,
    Xor,
    Like,
    ILike,
    NotLike,
    NotILike,
}

impl ToSql for BinaryOperator {
    fn to_sql(&self) -> String {
        match self {
            BinaryOperator::Plus => "+".to_string(),
            BinaryOperator::Minus => "-".to_string(),
            BinaryOperator::Multiply => "*".to_string(),
            BinaryOperator::Divide => "/".to_string(),
            BinaryOperator::Modulo => "%".to_string(),
            BinaryOperator::StringConcat => "+".to_string(),
            BinaryOperator::Gt => ">".to_string(),
            BinaryOperator::Lt => "<".to_string(),
            BinaryOperator::GtEq => ">=".to_string(),
            BinaryOperator::LtEq => "<=".to_string(),
            BinaryOperator::Eq => "=".to_string(),
            BinaryOperator::NotEq => "<>".to_string(),
            BinaryOperator::And => "AND".to_string(),
            BinaryOperator::Or => "OR".to_string(),
            BinaryOperator::Xor => "XOR".to_string(),
            BinaryOperator::Like => "LIKE".to_string(),
            BinaryOperator::ILike => "ILIKE".to_string(),
            BinaryOperator::NotLike => "NOT LIKE".to_string(),
            BinaryOperator::NotILike => "NOT ILIKE".to_string(),
        }
    }
}

#[derive(Debug, Clone, PartialEq, Eq, Hash, Serialize, Deserialize)]
pub enum IndexOperator {
    Gt,
    Lt,
    GtEq,
    LtEq,
    Eq,
}

impl IndexOperator {
    pub fn reverse(self) -> Self {
        use IndexOperator::*;

        match self {
            Gt => Lt,
            Lt => Gt,
            GtEq => LtEq,
            LtEq => GtEq,
            Eq => Eq,
        }
    }
}

impl From<IndexOperator> for BinaryOperator {
    fn from(index_op: IndexOperator) -> Self {
        match index_op {
            IndexOperator::Gt => BinaryOperator::Gt,
            IndexOperator::Lt => BinaryOperator::Lt,
            IndexOperator::GtEq => BinaryOperator::GtEq,
            IndexOperator::LtEq => BinaryOperator::LtEq,
            IndexOperator::Eq => BinaryOperator::Eq,
        }
    }
}<|MERGE_RESOLUTION|>--- conflicted
+++ resolved
@@ -16,11 +16,7 @@
         match self {
             UnaryOperator::Plus => "+".to_string(),
             UnaryOperator::Minus => "-".to_string(),
-<<<<<<< HEAD
-            UnaryOperator::Not => "<>".to_string(),
-=======
             UnaryOperator::Not => "NOT ".to_string(),
->>>>>>> aafa8879
             UnaryOperator::Factorial => "!".to_string(),
         }
     }
