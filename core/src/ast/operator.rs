use {
    crate::ast::ToSql,
    serde::{Deserialize, Serialize},
};

#[derive(Debug, Clone, PartialEq, Eq, Hash, Serialize, Deserialize)]
pub enum UnaryOperator {
    Plus,
    Minus,
    Not,
    Factorial,
}

impl ToSql for UnaryOperator {
    fn to_sql(&self) -> String {
        match self {
            UnaryOperator::Plus => "+".to_owned(),
            UnaryOperator::Minus => "-".to_owned(),
            UnaryOperator::Not => "NOT ".to_owned(),
            UnaryOperator::Factorial => "!".to_owned(),
        }
    }
}

#[derive(Debug, Clone, PartialEq, Eq, Hash, Serialize, Deserialize)]
pub enum BinaryOperator {
    Plus,
    Minus,
    Multiply,
    Divide,
    Modulo,
    StringConcat,
    Gt,
    Lt,
    GtEq,
    LtEq,
    Eq,
    NotEq,
    And,
    Or,
    Xor,
<<<<<<< HEAD
    BitwiseAnd,
=======
    BitwiseShiftLeft,
>>>>>>> 7cd1c5d9
}

impl ToSql for BinaryOperator {
    fn to_sql(&self) -> String {
        match self {
            BinaryOperator::Plus => "+".to_owned(),
            BinaryOperator::Minus => "-".to_owned(),
            BinaryOperator::Multiply => "*".to_owned(),
            BinaryOperator::Divide => "/".to_owned(),
            BinaryOperator::Modulo => "%".to_owned(),
            BinaryOperator::StringConcat => "+".to_owned(),
            BinaryOperator::Gt => ">".to_owned(),
            BinaryOperator::Lt => "<".to_owned(),
            BinaryOperator::GtEq => ">=".to_owned(),
            BinaryOperator::LtEq => "<=".to_owned(),
            BinaryOperator::Eq => "=".to_owned(),
            BinaryOperator::NotEq => "<>".to_owned(),
            BinaryOperator::And => "AND".to_owned(),
            BinaryOperator::Or => "OR".to_owned(),
            BinaryOperator::Xor => "XOR".to_owned(),
<<<<<<< HEAD
            BinaryOperator::BitwiseAnd => "&".to_owned(),
=======
            BinaryOperator::BitwiseShiftLeft => "<<".to_owned(),
>>>>>>> 7cd1c5d9
        }
    }
}

#[derive(Debug, Clone, PartialEq, Eq, Hash, Serialize, Deserialize)]
pub enum IndexOperator {
    Gt,
    Lt,
    GtEq,
    LtEq,
    Eq,
}

impl IndexOperator {
    pub fn reverse(self) -> Self {
        use IndexOperator::*;

        match self {
            Gt => Lt,
            Lt => Gt,
            GtEq => LtEq,
            LtEq => GtEq,
            Eq => Eq,
        }
    }
}

impl From<IndexOperator> for BinaryOperator {
    fn from(index_op: IndexOperator) -> Self {
        match index_op {
            IndexOperator::Gt => BinaryOperator::Gt,
            IndexOperator::Lt => BinaryOperator::Lt,
            IndexOperator::GtEq => BinaryOperator::GtEq,
            IndexOperator::LtEq => BinaryOperator::LtEq,
            IndexOperator::Eq => BinaryOperator::Eq,
        }
    }
}

#[cfg(test)]
mod tests {
    use {
        crate::ast::{AstLiteral, BinaryOperator, Expr, ToSql, UnaryOperator},
        bigdecimal::BigDecimal,
    };
    #[test]
    fn to_sql() {
        assert_eq!(
            "1 + 2",
            Expr::BinaryOp {
                left: Box::new(Expr::Literal(AstLiteral::Number(BigDecimal::from(1)))),
                op: BinaryOperator::Plus,
                right: Box::new(Expr::Literal(AstLiteral::Number(BigDecimal::from(2))))
            }
            .to_sql()
        );

        assert_eq!(
            "100 - 10",
            Expr::BinaryOp {
                left: Box::new(Expr::Literal(AstLiteral::Number(BigDecimal::from(100)))),
                op: BinaryOperator::Minus,
                right: Box::new(Expr::Literal(AstLiteral::Number(BigDecimal::from(10))))
            }
            .to_sql()
        );

        assert_eq!(
            "1024 * 1024",
            Expr::BinaryOp {
                left: Box::new(Expr::Literal(AstLiteral::Number(BigDecimal::from(1024)))),
                op: BinaryOperator::Multiply,
                right: Box::new(Expr::Literal(AstLiteral::Number(BigDecimal::from(1024))))
            }
            .to_sql()
        );

        assert_eq!(
            "1024 / 8",
            Expr::BinaryOp {
                left: Box::new(Expr::Literal(AstLiteral::Number(BigDecimal::from(1024)))),
                op: BinaryOperator::Divide,
                right: Box::new(Expr::Literal(AstLiteral::Number(BigDecimal::from(8))))
            }
            .to_sql()
        );

        assert_eq!(
            "1024 % 4",
            &Expr::BinaryOp {
                left: Box::new(Expr::Literal(AstLiteral::Number(BigDecimal::from(1024)))),
                op: BinaryOperator::Modulo,
                right: Box::new(Expr::Literal(AstLiteral::Number(BigDecimal::from(4))))
            }
            .to_sql()
        );

        assert_eq!(
            "'Glue' + 'SQL'",
            &Expr::BinaryOp {
                left: Box::new(Expr::Literal(AstLiteral::QuotedString("Glue".to_owned()))),
                op: BinaryOperator::StringConcat,
                right: Box::new(Expr::Literal(AstLiteral::QuotedString("SQL".to_owned())))
            }
            .to_sql()
        );
        assert_eq!(
            "1024 > 4",
            &Expr::BinaryOp {
                left: Box::new(Expr::Literal(AstLiteral::Number(BigDecimal::from(1024)))),
                op: BinaryOperator::Gt,
                right: Box::new(Expr::Literal(AstLiteral::Number(BigDecimal::from(4))))
            }
            .to_sql()
        );
        assert_eq!(
            "8 < 1024",
            &Expr::BinaryOp {
                left: Box::new(Expr::Literal(AstLiteral::Number(BigDecimal::from(8)))),
                op: BinaryOperator::Lt,
                right: Box::new(Expr::Literal(AstLiteral::Number(BigDecimal::from(1024))))
            }
            .to_sql()
        );
        assert_eq!(
            "1024 >= 1024",
            &Expr::BinaryOp {
                left: Box::new(Expr::Literal(AstLiteral::Number(BigDecimal::from(1024)))),
                op: BinaryOperator::GtEq,
                right: Box::new(Expr::Literal(AstLiteral::Number(BigDecimal::from(1024))))
            }
            .to_sql()
        );
        assert_eq!(
            "8 <= 8",
            &Expr::BinaryOp {
                left: Box::new(Expr::Literal(AstLiteral::Number(BigDecimal::from(8)))),
                op: BinaryOperator::LtEq,
                right: Box::new(Expr::Literal(AstLiteral::Number(BigDecimal::from(8))))
            }
            .to_sql()
        );
        assert_eq!(
            "1024 = 1024",
            &Expr::BinaryOp {
                left: Box::new(Expr::Literal(AstLiteral::Number(BigDecimal::from(1024)))),
                op: BinaryOperator::Eq,
                right: Box::new(Expr::Literal(AstLiteral::Number(BigDecimal::from(1024))))
            }
            .to_sql()
        );
        assert_eq!(
            "1024 <> 1024",
            &Expr::BinaryOp {
                left: Box::new(Expr::Literal(AstLiteral::Number(BigDecimal::from(1024)))),
                op: BinaryOperator::NotEq,
                right: Box::new(Expr::Literal(AstLiteral::Number(BigDecimal::from(1024))))
            }
            .to_sql()
        );
        assert_eq!(
            "1 << 2",
            &Expr::BinaryOp {
                left: Box::new(Expr::Literal(AstLiteral::Number(BigDecimal::from(1)))),
                op: BinaryOperator::BitwiseShiftLeft,
                right: Box::new(Expr::Literal(AstLiteral::Number(BigDecimal::from(2))))
            }
            .to_sql()
        );
        assert_eq!(
            r#""condition_0" AND "condition_1""#,
            &Expr::BinaryOp {
                left: Box::new(Expr::Identifier("condition_0".to_owned())),
                op: BinaryOperator::And,
                right: Box::new(Expr::Identifier("condition_1".to_owned()))
            }
            .to_sql()
        );
        assert_eq!(
            r#""condition_0" OR "condition_1""#,
            &Expr::BinaryOp {
                left: Box::new(Expr::Identifier("condition_0".to_owned())),
                op: BinaryOperator::Or,
                right: Box::new(Expr::Identifier("condition_1".to_owned()))
            }
            .to_sql()
        );
        assert_eq!(
            r#""condition_0" XOR "condition_1""#,
            &Expr::BinaryOp {
                left: Box::new(Expr::Identifier("condition_0".to_owned())),
                op: BinaryOperator::Xor,
                right: Box::new(Expr::Identifier("condition_1".to_owned()))
            }
            .to_sql()
        );
        assert_eq!(
            "+8",
            Expr::UnaryOp {
                op: UnaryOperator::Plus,
                expr: Box::new(Expr::Literal(AstLiteral::Number(BigDecimal::from(8)))),
            }
            .to_sql(),
        );

        assert_eq!(
            "-8",
            Expr::UnaryOp {
                op: UnaryOperator::Minus,
                expr: Box::new(Expr::Literal(AstLiteral::Number(BigDecimal::from(8)))),
            }
            .to_sql(),
        );

        assert_eq!(
            r#"NOT "id""#,
            Expr::UnaryOp {
                op: UnaryOperator::Not,
                expr: Box::new(Expr::Identifier("id".to_owned())),
            }
            .to_sql(),
        );

        assert_eq!(
            "5!",
            Expr::UnaryOp {
                op: UnaryOperator::Factorial,
                expr: Box::new(Expr::Literal(AstLiteral::Number(BigDecimal::from(5)))),
            }
            .to_sql(),
        );

        assert_eq!(
            "29 & 15",
            &Expr::BinaryOp {
                left: Box::new(Expr::Literal(AstLiteral::Number(BigDecimal::from(29)))),
                op: BinaryOperator::BitwiseAnd,
                right: Box::new(Expr::Literal(AstLiteral::Number(BigDecimal::from(15))))
            }
            .to_sql()
        );
    }
}<|MERGE_RESOLUTION|>--- conflicted
+++ resolved
@@ -39,11 +39,8 @@
     And,
     Or,
     Xor,
-<<<<<<< HEAD
     BitwiseAnd,
-=======
     BitwiseShiftLeft,
->>>>>>> 7cd1c5d9
 }
 
 impl ToSql for BinaryOperator {
@@ -64,11 +61,8 @@
             BinaryOperator::And => "AND".to_owned(),
             BinaryOperator::Or => "OR".to_owned(),
             BinaryOperator::Xor => "XOR".to_owned(),
-<<<<<<< HEAD
             BinaryOperator::BitwiseAnd => "&".to_owned(),
-=======
             BinaryOperator::BitwiseShiftLeft => "<<".to_owned(),
->>>>>>> 7cd1c5d9
         }
     }
 }
