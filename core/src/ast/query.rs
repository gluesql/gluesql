use {
    super::{Expr, IndexOperator},
    crate::ast::ToSql,
    itertools::Itertools,
    serde::{Deserialize, Serialize},
    strum_macros::Display,
};

#[derive(Debug, Clone, PartialEq, Eq, Hash, Serialize, Deserialize)]
pub struct Query {
    pub body: SetExpr,
    pub order_by: Vec<OrderByExpr>,
    pub limit: Option<Expr>,
    pub offset: Option<Expr>,
}

#[derive(Debug, Clone, PartialEq, Eq, Hash, Serialize, Deserialize)]
pub enum SetExpr {
    Select(Box<Select>),
    Values(Values),
}

#[derive(Debug, Clone, PartialEq, Eq, Hash, Serialize, Deserialize)]
pub struct Select {
    pub projection: Vec<SelectItem>,
    pub from: TableWithJoins,
    /// WHERE
    pub selection: Option<Expr>,
    pub group_by: Vec<Expr>,
    pub having: Option<Expr>,
}

#[derive(Debug, Clone, PartialEq, Eq, Hash, Serialize, Deserialize)]
pub enum SelectItem {
    /// An expression
    Expr { expr: Expr, label: String },
    /// `alias.*` or even `schema.table.*`
    QualifiedWildcard(String),
    /// An unqualified `*`
    Wildcard,
}

#[derive(Debug, Clone, PartialEq, Eq, Hash, Serialize, Deserialize)]
pub struct TableWithJoins {
    pub relation: TableFactor,
    pub joins: Vec<Join>,
}

#[derive(Debug, Clone, PartialEq, Eq, Hash, Serialize, Deserialize)]
pub enum IndexItem {
    PrimaryKey(Expr),
    NonClustered {
        name: String,
        asc: Option<bool>,
        cmp_expr: Option<(IndexOperator, Expr)>,
    },
}

#[derive(Debug, Clone, PartialEq, Eq, Hash, Serialize, Deserialize)]
pub enum TableFactor {
    Table {
        name: String,
        alias: Option<TableAlias>,
        /// Query planner result
        index: Option<IndexItem>,
    },
    Derived {
        subquery: Query,
        alias: TableAlias,
    },
    Series {
        alias: TableAlias,
        size: Expr,
    },
    Dictionary {
        dict: Dictionary,
        alias: TableAlias,
    },
}

#[derive(Debug, Clone, PartialEq, Eq, Hash, Serialize, Deserialize, Display)]
#[strum(serialize_all = "SCREAMING_SNAKE_CASE")]
pub enum Dictionary {
    GlueTables,
    GlueTableColumns,
}

#[derive(Debug, Clone, PartialEq, Eq, Hash, Serialize, Deserialize)]
pub struct TableAlias {
    pub name: String,
    pub columns: Vec<String>,
}

#[derive(Debug, Clone, PartialEq, Eq, Hash, Serialize, Deserialize)]
pub struct Join {
    pub relation: TableFactor,
    pub join_operator: JoinOperator,
    pub join_executor: JoinExecutor,
}

#[derive(Debug, Clone, PartialEq, Eq, Hash, Serialize, Deserialize)]
pub enum JoinExecutor {
    NestedLoop,
    Hash {
        key_expr: Expr,
        value_expr: Expr,
        where_clause: Option<Expr>,
    },
}

#[derive(Debug, Clone, PartialEq, Eq, Hash, Serialize, Deserialize)]
pub enum JoinOperator {
    Inner(JoinConstraint),
    LeftOuter(JoinConstraint),
}

#[derive(Debug, Clone, PartialEq, Eq, Hash, Serialize, Deserialize)]
pub enum JoinConstraint {
    On(Expr),
    None,
}

#[derive(Debug, Clone, PartialEq, Eq, Hash, Serialize, Deserialize)]
pub struct OrderByExpr {
    pub expr: Expr,
    pub asc: Option<bool>,
}

#[derive(Debug, Clone, PartialEq, Eq, Hash, Serialize, Deserialize)]
pub struct Values(pub Vec<Vec<Expr>>);

impl ToSql for Query {
    fn to_sql(&self) -> String {
        let Query {
            body,
            order_by,
            limit,
            offset,
        } = self;

        let order_by = if order_by.is_empty() {
            "".to_owned()
        } else {
            format!(
                "ORDER BY {}",
                order_by.iter().map(|expr| expr.to_sql()).join(" ")
            )
        };

        let limit = match limit {
            Some(expr) => format!("LIMIT {}", expr.to_sql()),
            _ => "".to_owned(),
        };

        let offset = match offset {
            Some(expr) => format!("OFFSET {}", expr.to_sql()),
            _ => "".to_owned(),
        };

        let string = vec![order_by, limit, offset]
            .iter()
            .filter(|sql| !sql.is_empty())
            .join(" ");

        if string.is_empty() {
            body.to_sql()
        } else {
            format!("{} {}", body.to_sql(), string)
        }
    }
}

impl ToSql for SetExpr {
    fn to_sql(&self) -> String {
        match self {
            SetExpr::Select(expr) => expr.to_sql(),
<<<<<<< HEAD
            SetExpr::Values(value) => format!("VALUES {}", value.to_sql()),
=======
            SetExpr::Values(_value) => "(..value..)".to_owned(),
>>>>>>> 862ae246
        }
    }
}

impl ToSql for Select {
    fn to_sql(&self) -> String {
        let Select {
            projection,
            from,
            selection,
            group_by,
            having,
        } = self;
        let projection = projection.iter().map(|item| item.to_sql()).join(", ");

        let selection = match selection {
            Some(expr) => format!("WHERE {}", expr.to_sql()),
            None => "".to_owned(),
        };

        let group_by = if group_by.is_empty() {
            "".to_owned()
        } else {
            format!(
                "GROUP BY {}",
                group_by.iter().map(|item| item.to_sql()).join(", ")
            )
        };

        let having = match having {
            Some(having) => format!("HAVING {}", having.to_sql()),
            None => "".to_owned(),
        };

        let condition = vec![selection, group_by, having]
            .iter()
            .filter(|sql| !sql.is_empty())
            .join(" ");

        if condition.is_empty() {
            format!("SELECT {projection} FROM {}", from.to_sql())
        } else {
            format!("SELECT {projection} FROM {} {condition}", from.to_sql())
        }
    }
}

impl ToSql for SelectItem {
    fn to_sql(&self) -> String {
        match self {
            SelectItem::Expr { expr, label } => {
                let expr = expr.to_sql();
                format!("{} AS {}", expr, label)
            }
            SelectItem::QualifiedWildcard(obj) => format!("{}.*", obj),
            SelectItem::Wildcard => "*".to_owned(),
        }
    }
}

impl ToSql for TableWithJoins {
    fn to_sql(&self) -> String {
        let TableWithJoins { relation, joins } = self;

        if joins.is_empty() {
            relation.to_sql()
        } else {
            format!(
                "{} {}",
                relation.to_sql(),
                joins.iter().map(|join| join.to_sql()).join(" ")
            )
        }
    }
}

impl ToSql for TableFactor {
    fn to_sql(&self) -> String {
        match self {
            TableFactor::Table { name, alias, .. } => match alias {
                Some(alias) => format!("{} {}", name, alias.to_sql()),
                None => name.to_owned(),
            },
            TableFactor::Derived { subquery, alias } => {
                format!("({}) {}", subquery.to_sql(), alias.to_sql())
            }
            TableFactor::Series { alias, size } => {
                format!("SERIES({}) {}", size.to_sql(), alias.to_sql())
            }
            TableFactor::Dictionary { dict, alias } => {
                format!("{dict} {}", alias.to_sql())
            }
        }
    }
}

impl ToSql for TableAlias {
    fn to_sql(&self) -> String {
        let TableAlias { name, .. } = self;

        format!("AS {}", name)
    }
}

impl ToSql for Join {
    fn to_sql(&self) -> String {
        let Join {
            relation,
            join_operator,
            join_executor,
        } = self;

        match join_operator {
            JoinOperator::Inner(constraint) => {
                let constraint = vec![constraint.to_sql(), join_executor.to_sql()]
                    .iter()
                    .filter(|sql| !sql.is_empty())
                    .join(" AND ");
                if constraint.is_empty() {
                    format!("INNER JOIN {}", relation.to_sql())
                } else {
                    format!("INNER JOIN {} ON {constraint}", relation.to_sql())
                }
            }
            JoinOperator::LeftOuter(constraint) => {
                let constraint = vec![constraint.to_sql(), join_executor.to_sql()]
                    .iter()
                    .filter(|sql| !sql.is_empty())
                    .join(" AND ");
                if constraint.is_empty() {
                    format!("LEFT OUTER JOIN {}", relation.to_sql())
                } else {
                    format!("LEFT OUTER JOIN {} ON {constraint}", relation.to_sql())
                }
            }
        }
    }
}

impl ToSql for JoinExecutor {
    fn to_sql(&self) -> String {
        match self {
            JoinExecutor::NestedLoop => "".to_string(),
            JoinExecutor::Hash {
                key_expr,
                value_expr,
                where_clause,
            } => {
                let key_value = format!("{} = {}", key_expr.to_sql(), value_expr.to_sql());
                match where_clause {
                    Some(expr) => format!("{key_value} AND {}", expr.to_sql()),
                    None => key_value,
                }
            }
        }
    }
}

impl ToSql for JoinConstraint {
    fn to_sql(&self) -> String {
        match self {
            JoinConstraint::On(expr) => expr.to_sql(),
            JoinConstraint::None => "".to_string(),
        }
    }
}

impl ToSql for OrderByExpr {
    fn to_sql(&self) -> String {
        let OrderByExpr { expr, asc } = self;
        let expr = expr.to_sql();

        match asc {
            Some(true) => format!("{} ASC", expr),
            Some(false) => format!("{} DESC", expr),
            None => expr,
        }
    }
}

impl ToSql for Values {
    fn to_sql(&self) -> String {
        let Values(expr) = self;

        expr.iter()
            .enumerate()
            .map(|(index, value)| {
                format!(
                    "({}, {})",
                    index + 1,
                    value.iter().map(|expr| expr.to_sql()).join(", ")
                )
            })
            .join(", ")
    }
}

#[cfg(test)]
mod tests {

    use {
        crate::{
            ast::{
                AstLiteral, BinaryOperator, Dictionary, Expr, Join, JoinConstraint, JoinExecutor,
                JoinOperator, OrderByExpr, Query, Select, SelectItem, SetExpr, TableAlias,
                TableFactor, TableWithJoins, ToSql, Values,
            },
            parse_sql::parse_expr,
            translate::translate_expr,
        },
        bigdecimal::BigDecimal,
        std::str::FromStr,
    };

    fn expr(sql: &str) -> Expr {
        let parsed = parse_expr(sql).expect(sql);

        translate_expr(&parsed).expect(sql)
    }

    #[test]
    fn to_sql_query() {
        let order_by = vec![OrderByExpr {
            expr: Expr::Identifier("name".to_owned()),
            asc: Some(true),
        }];
        let actual = "SELECT * FROM FOO AS F ORDER BY name ASC LIMIT 10 OFFSET 3".to_owned();
        let expected = Query {
            body: SetExpr::Select(Box::new(Select {
                projection: vec![SelectItem::Wildcard],
                from: TableWithJoins {
                    relation: TableFactor::Table {
                        name: "FOO".to_owned(),
                        alias: Some(TableAlias {
                            name: "F".to_owned(),
                            columns: Vec::new(),
                        }),
                        index: None,
                    },
                    joins: Vec::new(),
                },
                selection: None,
                group_by: Vec::new(),
                having: None,
            })),
            order_by,
            limit: Some(Expr::Literal(AstLiteral::Number(
                BigDecimal::from_str("10").unwrap(),
            ))),
            offset: Some(Expr::Literal(AstLiteral::Number(
                BigDecimal::from_str("3").unwrap(),
            ))),
        }
        .to_sql();
        assert_eq!(actual, expected);
    }

    #[test]
    fn to_sql_set_expr() {
        let actual = "SELECT * FROM FOO AS F INNER JOIN PlayerItem".to_string();
        let expected = SetExpr::Select(Box::new(Select {
            projection: vec![SelectItem::Wildcard],
            from: TableWithJoins {
                relation: TableFactor::Table {
                    name: "FOO".to_string(),
                    alias: Some(TableAlias {
                        name: "F".to_string(),
                        columns: Vec::new(),
                    }),
                    index: None,
                },
                joins: vec![Join {
                    relation: TableFactor::Table {
                        name: "PlayerItem".to_string(),
                        alias: None,
                        index: None,
                    },
                    join_operator: JoinOperator::Inner(JoinConstraint::None),
                    join_executor: JoinExecutor::NestedLoop,
                }],
            },
            selection: None,
            group_by: Vec::new(),
            having: None,
        }))
        .to_sql();
        assert_eq!(actual, expected);

        let actual = r#"VALUES (1, "glue", 3), (2, "sql", 2)"#.to_owned();
        let expected = SetExpr::Values(Values(vec![
            vec![
                Expr::Literal(AstLiteral::QuotedString("glue".to_string())),
                Expr::Literal(AstLiteral::Number(BigDecimal::from_str("3").unwrap())),
            ],
            vec![
                Expr::Literal(AstLiteral::QuotedString("sql".to_string())),
                Expr::Literal(AstLiteral::Number(BigDecimal::from_str("2").unwrap())),
            ],
        ]))
        .to_sql();
        assert_eq!(actual, expected);
    }

    #[test]
    fn to_sql_select() {
        let actual = r#"SELECT * FROM FOO AS F GROUP BY name HAVING name = "glue""#.to_owned();
        let expected = Select {
            projection: vec![SelectItem::Wildcard],
            from: TableWithJoins {
                relation: TableFactor::Table {
                    name: "FOO".to_owned(),
                    alias: Some(TableAlias {
                        name: "F".to_owned(),
                        columns: Vec::new(),
                    }),
                    index: None,
                },
                joins: Vec::new(),
            },
            selection: None,
<<<<<<< HEAD
            group_by: vec![Expr::Identifier("name".to_string())],
=======
            group_by: vec![Expr::Literal(AstLiteral::QuotedString("name".to_owned()))],
>>>>>>> 862ae246
            having: Some(Expr::BinaryOp {
                left: Box::new(Expr::Identifier("name".to_owned())),
                op: BinaryOperator::Eq,
                right: Box::new(Expr::Literal(AstLiteral::QuotedString("glue".to_owned()))),
            }),
        }
        .to_sql();
        assert_eq!(actual, expected);

        let actual = r#"SELECT * FROM FOO WHERE name = "glue""#.to_owned();
        let expected = Select {
            projection: vec![SelectItem::Wildcard],
            from: TableWithJoins {
                relation: TableFactor::Table {
                    name: "FOO".to_owned(),
                    alias: None,
                    index: None,
                },
                joins: Vec::new(),
            },
            selection: Some(Expr::BinaryOp {
                left: Box::new(Expr::Identifier("name".to_owned())),
                op: BinaryOperator::Eq,
                right: Box::new(Expr::Literal(AstLiteral::QuotedString("glue".to_owned()))),
            }),
            group_by: Vec::new(),
            having: None,
        }
        .to_sql();
        assert_eq!(actual, expected);
    }

    #[test]
    fn to_sql_select_item() {
        let actual = "name AS n".to_owned();
        let expected = SelectItem::Expr {
            expr: Expr::Identifier("name".to_owned()),
            label: "n".to_owned(),
        }
        .to_sql();
        assert_eq!(actual, expected);

        let actual = "foo.*".to_owned();
        let expected = SelectItem::QualifiedWildcard("foo".to_owned()).to_sql();
        assert_eq!(actual, expected);

        let actual = "*".to_owned();
        let expected = SelectItem::Wildcard.to_sql();
        assert_eq!(actual, expected);
    }

    #[test]
    fn to_sql_table_with_joins() {
        let actual = "FOO AS F";
        let expected = TableWithJoins {
            relation: TableFactor::Table {
                name: "FOO".to_owned(),
                alias: Some(TableAlias {
                    name: "F".to_owned(),
                    columns: Vec::new(),
                }),
                index: None,
            },
            joins: Vec::new(),
        }
        .to_sql();
        assert_eq!(actual, expected);
    }

    #[test]
    fn to_sql_table_factor() {
        let actual = "FOO AS F";
        let expected = TableFactor::Table {
            name: "FOO".to_owned(),
            alias: Some(TableAlias {
                name: "F".to_owned(),
                columns: Vec::new(),
            }),
            index: None,
        }
        .to_sql();
        assert_eq!(actual, expected);

        let actual = "(SELECT * FROM FOO) AS F";
        let expected = TableFactor::Derived {
            subquery: Query {
                body: SetExpr::Select(Box::new(Select {
                    projection: vec![SelectItem::Wildcard],
                    from: TableWithJoins {
                        relation: TableFactor::Table {
                            name: "FOO".to_owned(),
                            alias: None,
                            index: None,
                        },
                        joins: Vec::new(),
                    },
                    selection: None,
                    group_by: Vec::new(),
                    having: None,
                })),
                order_by: Vec::new(),
                limit: None,
                offset: None,
            },
            alias: TableAlias {
                name: "F".to_owned(),
                columns: Vec::new(),
            },
        }
        .to_sql();
        assert_eq!(actual, expected);

        let actual = "SERIES(3) AS S";
        let expected = TableFactor::Series {
            alias: TableAlias {
                name: "S".to_owned(),
                columns: Vec::new(),
            },
            size: Expr::Literal(AstLiteral::Number(BigDecimal::from_str("3").unwrap())),
        }
        .to_sql();
        assert_eq!(actual, expected);

        let actual = "GLUE_TABLES AS glue";
        let expected = TableFactor::Dictionary {
            dict: Dictionary::GlueTables,
            alias: TableAlias {
                name: "glue".to_owned(),
                columns: Vec::new(),
            },
        }
        .to_sql();
        assert_eq!(actual, expected);
    }

    #[test]
    fn to_sql_table_alias() {
        let actual = "AS F";
        let expected = TableAlias {
            name: "F".to_owned(),
            columns: Vec::new(),
        }
        .to_sql();
        assert_eq!(actual, expected);
    }

    #[test]
    fn to_sql_join() {
        let actual = "INNER JOIN PlayerItem";
        let expected = Join {
            relation: TableFactor::Table {
                name: "PlayerItem".to_string(),
                alias: None,
                index: None,
            },
            join_operator: JoinOperator::Inner(JoinConstraint::None),
            join_executor: JoinExecutor::NestedLoop,
        }
        .to_sql();
        assert_eq!(actual, expected);

        let actual = "INNER JOIN PlayerItem ON PlayerItem.user_id = Player.id";
        let expected = Join {
            relation: TableFactor::Table {
                name: "PlayerItem".to_string(),
                alias: None,
                index: None,
            },
            join_operator: JoinOperator::Inner(JoinConstraint::On(expr(
                "PlayerItem.user_id = Player.id",
            ))),
            join_executor: JoinExecutor::NestedLoop,
        }
        .to_sql();
        assert_eq!(actual, expected);

        let actual = "LEFT OUTER JOIN PlayerItem";
        let expected = Join {
            relation: TableFactor::Table {
                name: "PlayerItem".to_string(),
                alias: None,
                index: None,
            },
            join_operator: JoinOperator::LeftOuter(JoinConstraint::None),
            join_executor: JoinExecutor::NestedLoop,
        }
        .to_sql();
        assert_eq!(actual, expected);

        let actual = "LEFT OUTER JOIN PlayerItem ON PlayerItem.user_id = Player.id";
        let expected = Join {
            relation: TableFactor::Table {
                name: "PlayerItem".to_string(),
                alias: None,
                index: None,
            },
            join_operator: JoinOperator::LeftOuter(JoinConstraint::None),
            join_executor: JoinExecutor::Hash {
                key_expr: expr("PlayerItem.user_id"),
                value_expr: expr("Player.id"),
                where_clause: None,
            },
        }
        .to_sql();
        assert_eq!(actual, expected);

        let actual = "LEFT OUTER JOIN PlayerItem ON PlayerItem.age > Player.age AND PlayerItem.user_id = Player.id AND PlayerItem.amount > 10 AND PlayerItem.amount * 3 <= 2";
        let expected = Join {
            relation: TableFactor::Table {
                name: "PlayerItem".to_string(),
                alias: None,
                index: None,
            },
            join_operator: JoinOperator::LeftOuter(JoinConstraint::On(expr(
                "PlayerItem.age > Player.age",
            ))),
            join_executor: JoinExecutor::Hash {
                key_expr: expr("PlayerItem.user_id"),
                value_expr: expr("Player.id"),
                where_clause: Some(expr(
                    "PlayerItem.amount > 10 AND PlayerItem.amount * 3 <= 2",
                )),
            },
        }
        .to_sql();
        assert_eq!(actual, expected);
    }

    #[test]
    fn to_sql_order_by_expr() {
        let actual = "foo ASC".to_owned();
        let expected = OrderByExpr {
            expr: Expr::Identifier("foo".to_owned()),
            asc: Some(true),
        }
        .to_sql();
        assert_eq!(actual, expected);

        let actual = "foo DESC".to_owned();
        let expected = OrderByExpr {
            expr: Expr::Identifier("foo".to_owned()),
            asc: Some(false),
        }
        .to_sql();
        assert_eq!(actual, expected);

        let actual = "foo".to_owned();
        let expected = OrderByExpr {
            expr: Expr::Identifier("foo".to_owned()),
            asc: None,
        }
        .to_sql();
        assert_eq!(actual, expected);
    }
}<|MERGE_RESOLUTION|>--- conflicted
+++ resolved
@@ -174,11 +174,7 @@
     fn to_sql(&self) -> String {
         match self {
             SetExpr::Select(expr) => expr.to_sql(),
-<<<<<<< HEAD
             SetExpr::Values(value) => format!("VALUES {}", value.to_sql()),
-=======
-            SetExpr::Values(_value) => "(..value..)".to_owned(),
->>>>>>> 862ae246
         }
     }
 }
@@ -499,11 +495,7 @@
                 joins: Vec::new(),
             },
             selection: None,
-<<<<<<< HEAD
             group_by: vec![Expr::Identifier("name".to_string())],
-=======
-            group_by: vec![Expr::Literal(AstLiteral::QuotedString("name".to_owned()))],
->>>>>>> 862ae246
             having: Some(Expr::BinaryOp {
                 left: Box::new(Expr::Identifier("name".to_owned())),
                 op: BinaryOperator::Eq,
