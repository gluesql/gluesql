--- conflicted
+++ resolved
@@ -2,28 +2,16 @@
 
 impl Aggregate {
     pub fn as_expr(&self) -> Option<&Expr> {
-<<<<<<< HEAD
-        match self {
-            Aggregate::Count(CountArgExpr::Wildcard) => None,
-            Aggregate::Count(CountArgExpr::Expr(expr))
-            | Aggregate::Sum(expr)
-            | Aggregate::Total(expr)
-            | Aggregate::Max(expr)
-            | Aggregate::Min(expr)
-            | Aggregate::Avg(expr)
-            | Aggregate::Variance(expr)
-            | Aggregate::Stdev(expr) => Some(expr),
-=======
         match &self.func {
             AggregateFunction::Count(CountArgExpr::Wildcard) => None,
             AggregateFunction::Count(CountArgExpr::Expr(expr))
             | AggregateFunction::Sum(expr)
+            | AggregateFunction::Total(expr)
             | AggregateFunction::Max(expr)
             | AggregateFunction::Min(expr)
             | AggregateFunction::Avg(expr)
             | AggregateFunction::Variance(expr)
             | AggregateFunction::Stdev(expr) => Some(expr),
->>>>>>> 8121faa2
         }
     }
 }
