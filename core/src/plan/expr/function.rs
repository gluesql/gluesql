use {
    crate::ast::{Expr, Function},
    std::iter::{empty, once},
};

impl Function {
    pub fn as_exprs(&self) -> impl Iterator<Item = &Expr> {
        #[derive(iter_enum::Iterator)]
        enum Exprs<I0, I1, I2, I3, I4, I5> {
            Empty(I0),
            Single(I1),
            Double(I2),
            Triple(I3),
            VariableArgs(I4),
            VariableArgsWithSingle(I5),
        }

        match self {
            Self::Now() | Function::Pi() | Function::GenerateUuid() | Self::Rand(None) => {
                Exprs::Empty(empty())
            }
            Self::Lower(expr)
            | Self::Upper(expr)
            | Self::Sin(expr)
            | Self::Cos(expr)
            | Self::Tan(expr)
            | Self::Asin(expr)
            | Self::Acos(expr)
            | Self::Atan(expr)
            | Self::Radians(expr)
            | Self::Degrees(expr)
            | Self::Ceil(expr)
            | Self::Rand(Some(expr))
            | Self::Round(expr)
            | Self::Floor(expr)
            | Self::Exp(expr)
            | Self::Ln(expr)
            | Self::Log2(expr)
            | Self::Log10(expr)
            | Self::Sqrt(expr)
            | Self::Abs(expr)
            | Self::Sign(expr)
            | Self::Ascii(expr)
            | Self::Chr(expr)
            | Self::Ltrim { expr, chars: None }
            | Self::Rtrim { expr, chars: None }
            | Self::Trim {
                expr,
                filter_chars: None,
                ..
            }
            | Self::Reverse(expr)
            | Self::Cast { expr, .. }
            | Self::Extract { expr, .. }
            | Self::StX(expr)
            | Self::StY(expr) => Exprs::Single([expr].into_iter()),
            Self::Left { expr, size: expr2 }
            | Self::Right { expr, size: expr2 }
            | Self::Lpad {
                expr,
                size: expr2,
                fill: None,
            }
            | Self::Rpad {
                expr,
                size: expr2,
                fill: None,
            }
            | Self::Trim {
                expr,
                filter_chars: Some(expr2),
                ..
            }
            | Self::Log {
                antilog: expr,
                base: expr2,
            }
            | Self::Div {
                dividend: expr,
                divisor: expr2,
            }
            | Self::Mod {
                dividend: expr,
                divisor: expr2,
            }
            | Self::Gcd {
                left: expr,
                right: expr2,
            }
            | Self::Lcm {
                left: expr,
                right: expr2,
            }
            | Self::Format {
                expr,
                format: expr2,
            }
            | Self::ToDate {
                expr,
                format: expr2,
            }
            | Self::ToTimestamp {
                expr,
                format: expr2,
            }
            | Self::ToTime {
                expr,
                format: expr2,
            }
            | Self::Power { expr, power: expr2 }
            | Self::Ltrim {
                expr,
                chars: Some(expr2),
            }
            | Self::Rtrim {
                expr,
                chars: Some(expr2),
            }
            | Self::Repeat { expr, num: expr2 }
            | Self::Substr {
                expr,
                start: expr2,
                count: None,
            }
            | Self::IfNull { expr, then: expr2 }
            | Self::Unwrap {
                expr,
                selector: expr2,
            }
            | Self::Position {
                from_expr: expr2,
                sub_expr: expr,
            }
<<<<<<< HEAD
            | Self::Point(expr, expr2) => Exprs::Double([expr, expr2].into_iter()),
=======
            | Self::FindIdx {
                from_expr: expr,
                sub_expr: expr2,
                start: None,
            } => Exprs::Double([expr, expr2].into_iter()),
>>>>>>> 64e49389
            Self::Lpad {
                expr,
                size: expr2,
                fill: Some(expr3),
            }
            | Self::Rpad {
                expr,
                size: expr2,
                fill: Some(expr3),
            }
            | Self::Substr {
                expr,
                start: expr2,
                count: Some(expr3),
            }
            | Self::FindIdx {
                from_expr: expr,
                sub_expr: expr2,
                start: Some(expr3),
            } => Exprs::Triple([expr, expr2, expr3].into_iter()),
            Self::Concat(exprs) => Exprs::VariableArgs(exprs.iter()),
            Self::ConcatWs { separator, exprs } => {
                Exprs::VariableArgsWithSingle(once(separator).chain(exprs.iter()))
            }
        }
    }
}

#[cfg(test)]
mod tests {
    use crate::{ast::Expr, parse_sql::parse_expr, translate::translate_expr};

    fn expr(sql: &str) -> Expr {
        let parsed = parse_expr(sql).expect(sql);

        translate_expr(&parsed).expect(sql)
    }

    fn test(sql: &str, expected: &[&str]) {
        let function = match expr(sql) {
            Expr::Function(function) => *function,
            _ => unreachable!("only for function tests"),
        };
        let actual = function.as_exprs();
        let actual = actual.collect::<Vec<_>>();

        assert_eq!(actual.len(), expected.len(), "{sql}");

        for (expected, actual) in expected.iter().zip(actual.into_iter()) {
            assert_eq!(actual, &expr(expected), "{sql}");
        }
    }

    #[test]
    fn as_exprs() {
        // Empty
        test("NOW()", &[]);
        test("PI()", &[]);
        test("GENERATE_UUID()", &[]);
        test("RAND()", &[]);

        // Single
        test("LOWER(id)", &["id"]);
        test(r#"UPPER("Hello")"#, &[r#""Hello""#]);
        test("SIN(3.14)", &["3.14"]);
        test("COS(3.14)", &["3.14"]);
        test("TAN(3.14)", &["3.14"]);
        test("ASIN(3.14)", &["3.14"]);
        test("ACOS(3.14)", &["3.14"]);
        test("ATAN(3.14)", &["3.14"]);
        test("RADIANS(180)", &["180"]);
        test("DEGREES(3.14)", &["3.14"]);
        test("CEIL(1.23)", &["1.23"]);
        test("Rand(1.23)", &["1.23"]);
        test("ROUND(1.23)", &["1.23"]);
        test("FLOOR(1.23)", &["1.23"]);
        test("EXP(1.23)", &["1.23"]);
        test("LN(col + 1)", &["col + 1"]);
        test("LOG2(16)", &["16"]);
        test("LOG10(150 - 50)", &["150 - 50"]);
        test("SQRT(144)", &["144"]);
        test(r#"LTRIM("  hello")"#, &[r#""  hello""#]);
        test(r#"RTRIM("world  ")"#, &[r#""world  ""#]);
        test(r#"TRIM("  rust  ")"#, &[r#""  rust  ""#]);
        test(r#"REVERSE("abcde")"#, &[r#""abcde""#]);
        test(r#"CAST(1 AS BOOLEAN)"#, &["1"]);

        test(r#"ABS(1)"#, &["1"]);
        test(r#"ABS(-1)"#, &["-1"]);
        test(r#"ABS(2)"#, &["2"]);
        test(r#"ABS(-2)"#, &["-2"]);
        test(r#"ABS(3.0)"#, &["3.0"]);
        test(r#"ABS(-3.0)"#, &["-3.0"]);

        test(r#"SIGN(1)"#, &["1"]);
        test(r#"SIGN(-1)"#, &["-1"]);
        test(r#"SIGN(2)"#, &["2"]);
        test(r#"SIGN(-2)"#, &["-2"]);
        test(r#"SIGN(3.0)"#, &["3.0"]);
        test(r#"SIGN(-3.0)"#, &["-3.0"]);

        // Double
        test(r#"LEFT("hello", 2)"#, &[r#""hello""#, "2"]);
        test(r#"RIGHT("hello", 2)"#, &[r#""hello""#, "2"]);
        test(r#"FIND_IDX("Calzone", "zone")"#, &[r#"Calzone"#, r#"zone"#]);
        test(r#"LPAD(value, 5)"#, &["value", "5"]);
        test(r#"RPAD(value, 5)"#, &["value", "5"]);
        test(
            r#"TRIM(LEADING "_" FROM "__hello")"#,
            &[r#""__hello""#, r#""_""#],
        );
        test("LOG(rate, 2)", &["rate", "2"]);
        test("DIV(6, 2)", &["6", "2"]);
        test("MOD(6, 2)", &["6", "2"]);
        test("GCD(6, 2)", &["6", "2"]);
        test("LCM(6, 2)", &["6", "2"]);
        test("POWER(base, 10)", &["base", "10"]);
        test(r#"LTRIM(name, "xyz")"#, &["name", r#""xyz""#]);
        test(r#"RTRIM(name, "xyz")"#, &["name", r#""xyz""#]);
        test("REPEAT(col || col2, 3)", &["col || col2", "3"]);
        test("REPEAT(column, 2)", &["column", "2"]);
        test(r#"UNWRAP(field, "foo.1")"#, &["field", r#""foo.1""#]);

        // Triple
        test(
            r#"LPAD(name, 20, '>")++++<')"#,
            &["name", "20", r#"'>")++++<'"#],
        );
        test(
            r#"RPAD(name, 20, '>")++++<')"#,
            &["name", "20", r#"'>")++++<'"#],
        );
        test(
            r#"SUBSTR('   >++++("<   ', 3, 11)"#,
            &[r#"'   >++++("<   '"#, "3", "11"],
        );

        //VariableArgs
        test(r#"CONCAT("abc")"#, &[r#""abc""#]);

        test(r#"CONCAT("abc", "123")"#, &[r#""abc""#, r#""123""#]);

        test(r#"CONCAT("a", "b", "c")"#, &[r#""a""#, r#""b""#, r#""c""#]);

        test(
            r#"CONCAT("gluesql", " ", "is", " ", "cool")"#,
            &[r#""gluesql""#, r#"" ""#, r#""is""#, r#"" ""#, r#""cool""#],
        );

        test(r#"POSITION("men" IN "ramen")"#, &[r#""men""#, r#""ramen""#]);
        test(r#"POSITION("men" IN ramen)"#, &[r#""men""#, "ramen"]);

        //TypedStringVariableArgs
        test(
            r#"CONCAT_WS(",", "gluesql", "is", "cool")"#,
            &[r#"",""#, r#""gluesql""#, r#""is""#, r#""cool""#],
        );
    }
}<|MERGE_RESOLUTION|>--- conflicted
+++ resolved
@@ -131,15 +131,12 @@
                 from_expr: expr2,
                 sub_expr: expr,
             }
-<<<<<<< HEAD
-            | Self::Point(expr, expr2) => Exprs::Double([expr, expr2].into_iter()),
-=======
             | Self::FindIdx {
                 from_expr: expr,
                 sub_expr: expr2,
                 start: None,
-            } => Exprs::Double([expr, expr2].into_iter()),
->>>>>>> 64e49389
+            }
+            | Self::Point(expr, expr2) => Exprs::Double([expr, expr2].into_iter()),
             Self::Lpad {
                 expr,
                 size: expr2,
