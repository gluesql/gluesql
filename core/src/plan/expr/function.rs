--- conflicted
+++ resolved
@@ -129,15 +129,12 @@
                 from_expr: expr2,
                 sub_expr: expr,
             }
-<<<<<<< HEAD
-            | Self::Append { expr, value: expr2 } => Exprs::Double([expr, expr2].into_iter()),
-=======
             | Self::FindIdx {
                 from_expr: expr,
                 sub_expr: expr2,
                 start: None,
-            } => Exprs::Double([expr, expr2].into_iter()),
->>>>>>> 64e49389
+            }
+            | Self::Append { expr, value: expr2 } => Exprs::Double([expr, expr2].into_iter()),
             Self::Lpad {
                 expr,
                 size: expr2,
