--- conflicted
+++ resolved
@@ -10,12 +10,8 @@
             Empty(I0),
             Single(I1),
             Double(I2),
-<<<<<<< HEAD
-            Tripple(I3),
+            Triple(I3),
             VariableArgs(I4),
-=======
-            Triple(I3),
->>>>>>> 506119a1
         }
 
         match self {
@@ -118,12 +114,8 @@
                 expr,
                 start: expr2,
                 count: Some(expr3),
-<<<<<<< HEAD
-            } => Exprs::Tripple([expr, expr2, expr3].into_iter()),
+            } => Exprs::Triple([expr, expr2, expr3].into_iter()),
             Self::Concat(exprs) => Exprs::VariableArgs(exprs.iter()),
-=======
-            } => Exprs::Triple([expr, expr2, expr3].into_iter()),
->>>>>>> 506119a1
         }
     }
 }
