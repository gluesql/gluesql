use {
    crate::ast::{Expr, Function},
    std::iter::{empty, once},
};

impl Function {
    pub fn as_exprs(&self) -> impl Iterator<Item = &Expr> {
        #[derive(iter_enum::Iterator)]
        enum Exprs<I0, I1, I2, I3, I4, I5> {
            Empty(I0),
            Single(I1),
            Double(I2),
            Triple(I3),
            VariableArgs(I4),
            VariableArgsWithSingle(I5),
        }

        match self {
            Self::Now() | Function::Pi() | Function::GenerateUuid() | Self::Rand(None) => {
                Exprs::Empty(empty())
            }
            Self::Lower(expr)
            | Self::Initcap(expr)
            | Self::Upper(expr)
            | Self::Sin(expr)
            | Self::Cos(expr)
            | Self::Tan(expr)
            | Self::Asin(expr)
            | Self::Acos(expr)
            | Self::Atan(expr)
            | Self::Radians(expr)
            | Self::Degrees(expr)
            | Self::Ceil(expr)
            | Self::Rand(Some(expr))
            | Self::Round(expr)
            | Self::Floor(expr)
            | Self::Exp(expr)
            | Self::Ln(expr)
            | Self::Log2(expr)
            | Self::Log10(expr)
            | Self::Sqrt(expr)
            | Self::Abs(expr)
            | Self::Sign(expr)
            | Self::Ascii(expr)
            | Self::Chr(expr)
            | Self::Ltrim { expr, chars: None }
            | Self::Rtrim { expr, chars: None }
            | Self::Trim {
                expr,
                filter_chars: None,
                ..
            }
            | Self::Reverse(expr)
            | Self::Cast { expr, .. }
            | Self::Extract { expr, .. }
            | Self::GetX(expr)
            | Self::GetY(expr) => Exprs::Single([expr].into_iter()),
            Self::Left { expr, size: expr2 }
            | Self::Right { expr, size: expr2 }
            | Self::Lpad {
                expr,
                size: expr2,
                fill: None,
            }
            | Self::Rpad {
                expr,
                size: expr2,
                fill: None,
            }
            | Self::Trim {
                expr,
                filter_chars: Some(expr2),
                ..
            }
            | Self::Log {
                antilog: expr,
                base: expr2,
            }
            | Self::Div {
                dividend: expr,
                divisor: expr2,
            }
            | Self::Mod {
                dividend: expr,
                divisor: expr2,
            }
            | Self::Gcd {
                left: expr,
                right: expr2,
            }
            | Self::Lcm {
                left: expr,
                right: expr2,
            }
            | Self::Format {
                expr,
                format: expr2,
            }
            | Self::ToDate {
                expr,
                format: expr2,
            }
            | Self::ToTimestamp {
                expr,
                format: expr2,
            }
            | Self::ToTime {
                expr,
                format: expr2,
            }
            | Self::Power { expr, power: expr2 }
            | Self::Ltrim {
                expr,
                chars: Some(expr2),
            }
            | Self::Rtrim {
                expr,
                chars: Some(expr2),
            }
            | Self::Repeat { expr, num: expr2 }
            | Self::Substr {
                expr,
                start: expr2,
                count: None,
            }
            | Self::IfNull { expr, then: expr2 }
            | Self::Unwrap {
                expr,
                selector: expr2,
            }
            | Self::Position {
                from_expr: expr2,
                sub_expr: expr,
            }
            | Self::FindIdx {
                from_expr: expr,
                sub_expr: expr2,
                start: None,
            }
            | Self::Append { expr, value: expr2 }
<<<<<<< HEAD
            | Self::Prepend { expr, value: expr2 } => Exprs::Double([expr, expr2].into_iter()),
=======
            | Self::Point { x: expr, y: expr2 } => Exprs::Double([expr, expr2].into_iter()),
>>>>>>> d087ab82
            Self::Lpad {
                expr,
                size: expr2,
                fill: Some(expr3),
            }
            | Self::Rpad {
                expr,
                size: expr2,
                fill: Some(expr3),
            }
            | Self::Substr {
                expr,
                start: expr2,
                count: Some(expr3),
            }
            | Self::FindIdx {
                from_expr: expr,
                sub_expr: expr2,
                start: Some(expr3),
            } => Exprs::Triple([expr, expr2, expr3].into_iter()),
            Self::Custom { name: _, exprs } => Exprs::VariableArgs(exprs.iter()),
            Self::Concat(exprs) => Exprs::VariableArgs(exprs.iter()),
            Self::ConcatWs { separator, exprs } => {
                Exprs::VariableArgsWithSingle(once(separator).chain(exprs.iter()))
            }
        }
    }
}

#[cfg(test)]
mod tests {
    use crate::{ast::Expr, parse_sql::parse_expr, translate::translate_expr};

    fn expr(sql: &str) -> Expr {
        let parsed = parse_expr(sql).expect(sql);

        translate_expr(&parsed).expect(sql)
    }

    fn test(sql: &str, expected: &[&str]) {
        let function = match expr(sql) {
            Expr::Function(function) => *function,
            _ => unreachable!("only for function tests"),
        };
        let actual = function.as_exprs();
        let actual = actual.collect::<Vec<_>>();

        assert_eq!(actual.len(), expected.len(), "{sql}");

        for (expected, actual) in expected.iter().zip(actual.into_iter()) {
            assert_eq!(actual, &expr(expected), "{sql}");
        }
    }

    #[test]
    fn as_exprs() {
        // Empty
        test("NOW()", &[]);
        test("PI()", &[]);
        test("GENERATE_UUID()", &[]);
        test("RAND()", &[]);
        test("CUSTOM_FUNC()", &[]);

        // Single
        test("LOWER(id)", &["id"]);
        test("INITCAP(id)", &["id"]);
        test(r#"UPPER("Hello")"#, &[r#""Hello""#]);
        test("SIN(3.14)", &["3.14"]);
        test("COS(3.14)", &["3.14"]);
        test("TAN(3.14)", &["3.14"]);
        test("ASIN(3.14)", &["3.14"]);
        test("ACOS(3.14)", &["3.14"]);
        test("ATAN(3.14)", &["3.14"]);
        test("RADIANS(180)", &["180"]);
        test("DEGREES(3.14)", &["3.14"]);
        test("CEIL(1.23)", &["1.23"]);
        test("Rand(1.23)", &["1.23"]);
        test("ROUND(1.23)", &["1.23"]);
        test("FLOOR(1.23)", &["1.23"]);
        test("EXP(1.23)", &["1.23"]);
        test("LN(col + 1)", &["col + 1"]);
        test("LOG2(16)", &["16"]);
        test("LOG10(150 - 50)", &["150 - 50"]);
        test("SQRT(144)", &["144"]);
        test(r#"LTRIM("  hello")"#, &[r#""  hello""#]);
        test(r#"RTRIM("world  ")"#, &[r#""world  ""#]);
        test(r#"TRIM("  rust  ")"#, &[r#""  rust  ""#]);
        test(r#"REVERSE("abcde")"#, &[r#""abcde""#]);
        test(r#"CAST(1 AS BOOLEAN)"#, &["1"]);

        test(r#"ABS(1)"#, &["1"]);
        test(r#"ABS(-1)"#, &["-1"]);
        test(r#"ABS(2)"#, &["2"]);
        test(r#"ABS(-2)"#, &["-2"]);
        test(r#"ABS(3.0)"#, &["3.0"]);
        test(r#"ABS(-3.0)"#, &["-3.0"]);

        test(r#"SIGN(1)"#, &["1"]);
        test(r#"SIGN(-1)"#, &["-1"]);
        test(r#"SIGN(2)"#, &["2"]);
        test(r#"SIGN(-2)"#, &["-2"]);
        test(r#"SIGN(3.0)"#, &["3.0"]);
        test(r#"SIGN(-3.0)"#, &["-3.0"]);

        // Double
        test(r#"LEFT("hello", 2)"#, &[r#""hello""#, "2"]);
        test(r#"RIGHT("hello", 2)"#, &[r#""hello""#, "2"]);
        test(r#"FIND_IDX("Calzone", "zone")"#, &[r#"Calzone"#, r#"zone"#]);
        test(r#"LPAD(value, 5)"#, &["value", "5"]);
        test(r#"RPAD(value, 5)"#, &["value", "5"]);
        test(
            r#"TRIM(LEADING "_" FROM "__hello")"#,
            &[r#""__hello""#, r#""_""#],
        );
        test("LOG(rate, 2)", &["rate", "2"]);
        test("DIV(6, 2)", &["6", "2"]);
        test("MOD(6, 2)", &["6", "2"]);
        test("GCD(6, 2)", &["6", "2"]);
        test("LCM(6, 2)", &["6", "2"]);
        test("POWER(base, 10)", &["base", "10"]);
        test(r#"LTRIM(name, "xyz")"#, &["name", r#""xyz""#]);
        test(r#"RTRIM(name, "xyz")"#, &["name", r#""xyz""#]);
        test("REPEAT(col || col2, 3)", &["col || col2", "3"]);
        test("REPEAT(column, 2)", &["column", "2"]);
        test(r#"UNWRAP(field, "foo.1")"#, &["field", r#""foo.1""#]);

        // Triple
        test(
            r#"LPAD(name, 20, '>")++++<')"#,
            &["name", "20", r#"'>")++++<'"#],
        );
        test(
            r#"RPAD(name, 20, '>")++++<')"#,
            &["name", "20", r#"'>")++++<'"#],
        );
        test(
            r#"SUBSTR('   >++++("<   ', 3, 11)"#,
            &[r#"'   >++++("<   '"#, "3", "11"],
        );

        //VariableArgs
        test(r#"CONCAT("abc")"#, &[r#""abc""#]);

        test(r#"CONCAT("abc", "123")"#, &[r#""abc""#, r#""123""#]);

        test(r#"CONCAT("a", "b", "c")"#, &[r#""a""#, r#""b""#, r#""c""#]);

        test(
            r#"CUSTOM_FUNC("a", "b", "c")"#,
            &[r#""a""#, r#""b""#, r#""c""#],
        );

        test(
            r#"CONCAT("gluesql", " ", "is", " ", "cool")"#,
            &[r#""gluesql""#, r#"" ""#, r#""is""#, r#"" ""#, r#""cool""#],
        );

        test(r#"POSITION("men" IN "ramen")"#, &[r#""men""#, r#""ramen""#]);
        test(r#"POSITION("men" IN ramen)"#, &[r#""men""#, "ramen"]);

        //TypedStringVariableArgs
        test(
            r#"CONCAT_WS(",", "gluesql", "is", "cool")"#,
            &[r#"",""#, r#""gluesql""#, r#""is""#, r#""cool""#],
        );
    }
}<|MERGE_RESOLUTION|>--- conflicted
+++ resolved
@@ -138,11 +138,8 @@
                 start: None,
             }
             | Self::Append { expr, value: expr2 }
-<<<<<<< HEAD
-            | Self::Prepend { expr, value: expr2 } => Exprs::Double([expr, expr2].into_iter()),
-=======
+            | Self::Prepend { expr, value: expr2 }
             | Self::Point { x: expr, y: expr2 } => Exprs::Double([expr, expr2].into_iter()),
->>>>>>> d087ab82
             Self::Lpad {
                 expr,
                 size: expr2,
