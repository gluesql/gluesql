--- conflicted
+++ resolved
@@ -186,11 +186,8 @@
             Self::ConcatWs { separator, exprs } => {
                 Exprs::VariableArgsWithSingle(once(separator).chain(exprs.iter()))
             }
-<<<<<<< HEAD
             Self::Greatest(exprs) => Exprs::VariableArgs(exprs.iter()),
-=======
             Self::Entries(expr) => Exprs::Single([expr].into_iter()),
->>>>>>> 4cbe8a42
         }
     }
 }
