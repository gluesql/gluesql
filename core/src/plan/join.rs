use {
    super::{context::Context, evaluable::check_expr as check_evaluable, planner::Planner},
    crate::{
        ast::{
            BinaryOperator, Expr, Join, JoinConstraint, JoinExecutor, JoinOperator, Query, Select,
            SetExpr, Statement, TableWithJoins,
        },
        data::Schema,
    },
    std::{collections::HashMap, rc::Rc},
    utils::Vector,
};

pub fn plan(schema_map: &HashMap<String, Schema>, statement: Statement) -> Statement {
    let planner = JoinPlanner { schema_map };

    match statement {
        Statement::Query(query) => {
            let query = planner.query(None, query);

            Statement::Query(query)
        }
        _ => statement,
    }
}

struct JoinPlanner<'a> {
    schema_map: &'a HashMap<String, Schema>,
}

impl<'a> Planner<'a> for JoinPlanner<'a> {
    fn query(&self, outer_context: Option<Rc<Context<'a>>>, query: Query) -> Query {
        let Query {
            body,
            order_by,
            limit,
            offset,
        } = query;

        let body = match body {
            SetExpr::Select(select) => {
                let select = self.select(outer_context, *select);

                SetExpr::Select(Box::new(select))
            }
            SetExpr::Values(_) => body,
        };

        Query {
            body,
            order_by,
            limit,
            offset,
        }
    }

    fn get_schema(&self, name: &str) -> Option<&'a Schema> {
        self.schema_map.get(name)
    }
}

impl<'a> JoinPlanner<'a> {
    fn select(&self, outer_context: Option<Rc<Context<'a>>>, select: Select) -> Select {
        let Select {
            projection,
            from,
            selection,
            group_by,
            having,
        } = select;

        let (outer_context, from) = self.table_with_joins(outer_context, from);
        let selection = selection.map(|expr| self.subquery_expr(outer_context, expr));

        Select {
            projection,
            from,
            selection,
            group_by,
            having,
        }
    }

    fn table_with_joins(
        &self,
        outer_context: Option<Rc<Context<'a>>>,
        table_with_joins: TableWithJoins,
    ) -> (Option<Rc<Context<'a>>>, TableWithJoins) {
        let TableWithJoins { relation, joins } = table_with_joins;
        let init_context = self.update_context(None, &relation);
        let (context, joins) =
            joins
                .into_iter()
                .fold((init_context, Vector::new()), |(context, joins), join| {
                    let outer_context = outer_context.as_ref().map(Rc::clone);
                    let (context, join) = self.join(outer_context, context, join);
                    let joins = joins.push(join);

                    (context, joins)
                });
        let joins = joins.into();
        let context = Some(Rc::new(Context::concat(context, outer_context)));

        (context, TableWithJoins { relation, joins })
    }

    fn join(
        &self,
        outer_context: Option<Rc<Context<'a>>>,
        inner_context: Option<Rc<Context<'a>>>,
        join: Join,
    ) -> (Option<Rc<Context<'a>>>, Join) {
        let Join {
            relation,
            join_operator,
            join_executor,
        } = join;

        if matches!(join_executor, JoinExecutor::Hash { .. }) {
            let context = self.update_context(inner_context, &relation);
            let join = Join {
                relation,
                join_operator,
                join_executor,
            };

            return (context, join);
        }

        enum JoinOp {
            Inner,
            LeftOuter,
        }

        let (join_op, expr) = match join_operator {
            JoinOperator::Inner(JoinConstraint::On(expr)) => (JoinOp::Inner, expr),
            JoinOperator::LeftOuter(JoinConstraint::On(expr)) => (JoinOp::LeftOuter, expr),
            JoinOperator::Inner(JoinConstraint::None)
            | JoinOperator::LeftOuter(JoinConstraint::None) => {
                let context = self.update_context(inner_context, &relation);
                let join = Join {
                    relation,
                    join_operator,
                    join_executor,
                };

                return (context, join);
            }
        };

        let current_context = self.update_context(None, &relation);
        let (join_executor, expr) = self.join_expr(
            outer_context,
            inner_context.as_ref().map(Rc::clone),
            current_context,
            expr,
        );

        let join_operator = match (join_op, expr) {
            (JoinOp::Inner, Some(expr)) => JoinOperator::Inner(JoinConstraint::On(expr)),
            (JoinOp::Inner, None) => JoinOperator::Inner(JoinConstraint::None),
            (JoinOp::LeftOuter, Some(expr)) => JoinOperator::LeftOuter(JoinConstraint::On(expr)),
            (JoinOp::LeftOuter, None) => JoinOperator::LeftOuter(JoinConstraint::None),
        };

        let context = self.update_context(inner_context, &relation);
        let join = Join {
            relation,
            join_operator,
            join_executor,
        };

        (context, join)
    }

    fn join_expr(
        &self,
        outer_context: Option<Rc<Context<'a>>>,
        inner_context: Option<Rc<Context<'a>>>,
        current_context: Option<Rc<Context<'a>>>,
        expr: Expr,
    ) -> (JoinExecutor, Option<Expr>) {
        match expr {
            Expr::BinaryOp {
                left,
                op: BinaryOperator::Eq,
                right,
            } => {
                let key_context = {
                    let current = current_context.as_ref().map(Rc::clone);
                    let outer = outer_context.as_ref().map(Rc::clone);

                    Some(Rc::new(Context::concat(current, outer)))
                };
                let value_context = {
                    let context = Context::concat(current_context, inner_context);
                    let context = Context::concat(Some(Rc::new(context)), outer_context);

                    Some(Rc::new(context))
                };

                let left_as_key = check_evaluable(key_context.as_ref().map(Rc::clone), &left);
                let right_as_value = check_evaluable(value_context.as_ref().map(Rc::clone), &right);

                if left_as_key && right_as_value {
                    let join_executor = JoinExecutor::Hash {
                        key_expr: *left,
                        value_expr: *right,
                        where_clause: None,
                    };

                    return (join_executor, None);
                }

                let right_as_key = check_evaluable(key_context, &right);
                let left_as_value = left_as_key || check_evaluable(value_context, &left);

                if right_as_key && left_as_value {
                    let join_executor = JoinExecutor::Hash {
                        key_expr: *right,
                        value_expr: *left,
                        where_clause: None,
                    };

                    return (join_executor, None);
                }

                let expr = Expr::BinaryOp {
                    left,
                    op: BinaryOperator::Eq,
                    right,
                };

                (JoinExecutor::NestedLoop, Some(expr))
            }
            Expr::BinaryOp {
                left,
                op: BinaryOperator::And,
                right,
            } => {
                let (join_executor, left) = self.join_expr(
                    outer_context.as_ref().map(Rc::clone),
                    inner_context.as_ref().map(Rc::clone),
                    current_context.as_ref().map(Rc::clone),
                    *left,
                );

                if let JoinExecutor::Hash {
                    key_expr,
                    value_expr,
                    where_clause,
                } = join_executor
                {
                    let context = {
                        let current = current_context.as_ref().map(Rc::clone);
                        let outer = outer_context.as_ref().map(Rc::clone);

                        Some(Rc::new(Context::concat(current, outer)))
                    };

                    let expr = match left {
                        Some(left) => Expr::BinaryOp {
                            left: Box::new(left),
                            op: BinaryOperator::And,
                            right,
                        },
                        None => *right,
                    };

                    let (evaluable_expr, expr) = find_evaluable(context, expr);

                    let where_clause = match (where_clause, evaluable_expr) {
                        (Some(expr), Some(expr2)) => Some(Expr::BinaryOp {
                            left: Box::new(expr),
                            op: BinaryOperator::And,
                            right: Box::new(expr2),
                        }),
                        (Some(expr), None) | (None, Some(expr)) => Some(expr),
                        (None, None) => None,
                    };

                    let join_executor = JoinExecutor::Hash {
                        key_expr,
                        value_expr,
                        where_clause,
                    };

                    return (join_executor, expr);
                }

                let (join_executor, right) = self.join_expr(
                    outer_context.as_ref().map(Rc::clone),
                    inner_context,
                    current_context.as_ref().map(Rc::clone),
                    *right,
                );

                let expr = match (left, right) {
                    (Some(left), Some(right)) => Some(Expr::BinaryOp {
                        left: Box::new(left),
                        op: BinaryOperator::And,
                        right: Box::new(right),
                    }),
                    (expr @ Some(_), None) | (None, expr @ Some(_)) => expr,
                    // (None,None) -> unreachable
                    // To resolve this,
                    // join_expr should return an enum of
                    //   Consumed(Option<Expr>) or NotConsumed(Expr)
                    (None, None) => None,
                };

                match join_executor {
                    JoinExecutor::NestedLoop => (join_executor, expr),
                    JoinExecutor::Hash {
                        key_expr,
                        value_expr,
                        where_clause,
                    } => {
                        let context = Rc::new(Context::concat(current_context, outer_context));
                        let (evaluable_expr, expr) = expr
                            .map(|expr| find_evaluable(Some(context), expr))
                            .unwrap_or((None, None));

                        let where_clause = match (where_clause, evaluable_expr) {
                            (Some(expr), Some(expr2)) => Some(Expr::BinaryOp {
                                left: Box::new(expr),
                                op: BinaryOperator::And,
                                right: Box::new(expr2),
                            }),
                            (Some(expr), None) | (None, Some(expr)) => Some(expr),
                            (None, None) => None,
                        };

                        let join_executor = JoinExecutor::Hash {
                            key_expr,
                            value_expr,
                            where_clause,
                        };

                        (join_executor, expr)
                    }
                }
            }
            Expr::Nested(expr) => {
                self.join_expr(outer_context, inner_context, current_context, *expr)
            }
            Expr::Subquery(query) => {
                let context = Context::concat(current_context, inner_context);
                let context = Context::concat(Some(Rc::new(context)), outer_context);
                let context = Some(Rc::new(context));

                let query = self.query(context, *query);
                let expr = Some(Expr::Subquery(Box::new(query)));

                (JoinExecutor::NestedLoop, expr)
            }
            _ => (JoinExecutor::NestedLoop, Some(expr)),
        }
    }
}

type EvaluableExpr = Option<Expr>;
type RemainderExpr = Option<Expr>;

fn find_evaluable(context: Option<Rc<Context<'_>>>, expr: Expr) -> (EvaluableExpr, RemainderExpr) {
    match expr {
        Expr::BinaryOp {
            left,
            op: BinaryOperator::And,
            right,
        } => {
            let (evaluable, remainder) = find_evaluable(context.as_ref().map(Rc::clone), *left);
            let (evaluable2, remainder2) = find_evaluable(context, *right);

            let merge = |expr, expr2| match (expr, expr2) {
                (Some(expr), Some(expr2)) => Some(Expr::BinaryOp {
                    left: Box::new(expr),
                    op: BinaryOperator::And,
                    right: Box::new(expr2),
                }),
                (Some(expr), None) | (None, Some(expr)) => Some(expr),
                (None, None) => None,
            };

            let evaluable_expr = merge(evaluable, evaluable2);
            let remainder_expr = merge(remainder, remainder2);

            (evaluable_expr, remainder_expr)
        }
        _ if check_evaluable(context, &expr) => (Some(expr), None),
        _ => (None, Some(expr)),
    }
}

#[cfg(test)]
mod tests {
    use {
        super::plan,
        crate::{
            ast::{DateTimeField, Statement},
            ast_builder::{col, exists, num, subquery, table, Build, QueryNode},
            parse_sql::parse,
            plan::{
                fetch_schema_map,
                mock::{run, MockStorage},
            },
            translate::translate,
        },
        futures::executor::block_on,
    };

    fn plan_join(storage: &MockStorage, sql: &str) -> Statement {
        let parsed = parse(sql).expect(sql).into_iter().next().unwrap();
        let statement = translate(&parsed).unwrap();
        let schema_map = block_on(fetch_schema_map(storage, &statement)).unwrap();

        plan(&schema_map, statement)
    }

    macro_rules! test {
        ($actual: expr, $expected: expr, $name: literal) => {
            let expected = $expected.build().unwrap();

            assert_eq!($actual, expected, $name);
        };
    }

    #[test]
    fn basic() {
        let storage = run("
            CREATE TABLE Player (
                id INTEGER,
                name TEXT
            );
            CREATE TABLE PlayerItem (
                user_id INTEGER,
                item_id INTEGER,
                amount INTEGER
            );
        ");

        let sql = "SELECT * FROM Player;";
        let actual = plan_join(&storage, sql);
        let expected = table("Player").select();
        test!(actual, expected, "basic select:\n{sql}");

        let sql = "DELETE FROM Player WHERE id = 1;";
        let actual = plan_join(&storage, sql);
        let expected = table("Player").delete().filter("id = 1");
        test!(actual, expected, "plan not covered:\n{sql}");

        let sql = "
            SELECT *
            FROM Player
            JOIN PlayerItem ON PlayerItem.user_id != Player.id
        ";
        let actual = plan_join(&storage, sql);
        let expected = table("Player")
            .select()
            .join("PlayerItem")
            .on("PlayerItem.user_id != Player.id");
        test!(actual, expected, "basic nested loop join:\n{sql}");

        let sql = "
            SELECT *
            FROM Player
            LEFT JOIN PlayerItem ON PlayerItem.amount > 2
        ";
        let actual = plan_join(&storage, sql);
        let expected = table("Player")
            .select()
            .left_join("PlayerItem")
            .on("PlayerItem.amount > 2");
        test!(actual, expected, "basic nested loop join 2:\n{sql}");

        let sql = "
            SELECT *
            FROM Player
            JOIN Empty u2
            LEFT JOIN Player u3;
        ";
        let actual = plan_join(&storage, sql);
        let expected = table("Player")
            .select()
            .join_as("Empty", "u2")
            .left_join_as("Player", "u3");
        test!(actual, expected, "self multiple joins:\n{sql}");

        let sql = "
            SELECT *
            FROM Player
            JOIN PlayerItem ON PlayerItem.user_id = Player.id
        ";
        let actual = plan_join(&storage, sql);
        let expected = table("Player")
            .select()
            .join("PlayerItem")
            .hash_executor("PlayerItem.user_id", "Player.id");
        test!(actual, expected, "basic hash join query:\n{sql}");

        let sql = "
            SELECT *
            FROM Player
            JOIN PlayerItem ON PlayerItem.user_id = Player.id
        ";
        let actual = plan_join(&storage, sql);
        let actual = {
            let schema_map = block_on(fetch_schema_map(&storage, &actual)).unwrap();

            plan(&schema_map, actual)
        };
        let expected = table("Player")
            .select()
            .join("PlayerItem")
            .hash_executor("PlayerItem.user_id", "Player.id");
        test!(
            actual,
            expected,
            "redundant plan does not change the plan result:\n{sql}"
        );

        let sql = "
            SELECT * FROM Player
            JOIN PlayerItem ON (SELECT * FROM Player u2)
        ";
        let actual = plan_join(&storage, sql);
        let expected = table("Player")
            .select()
            .join("PlayerItem")
            .on("(SELECT * FROM Player u2)");
        test!(actual, expected, "subquery in join_constraint:\n{sql}");
    }

    #[test]
    fn hash_join() {
        let storage = run("
            CREATE TABLE Player (
                id INTEGER,
                name TEXT
            );
            CREATE TABLE Item (
                id INTEGER,
                name TEXT
            );
            CREATE TABLE PlayerItem (
                user_id INTEGER,
                item_id INTEGER,
                amount INTEGER
            );
        ");

        let sql = "
            SELECT *
            FROM Player
            LEFT JOIN PlayerItem ON
                PlayerItem.amount > 10 AND
                PlayerItem.user_id = Player.id
            WHERE True;
        ";
        let actual = plan_join(&storage, sql);
        let expected = table("Player")
            .select()
            .left_join("PlayerItem")
            .hash_executor("PlayerItem.user_id", "Player.id")
            .hash_filter("PlayerItem.amount > 10")
            .filter(true);
        test!(actual, expected, "where_clause AND hash_join expr:\n{sql}");

        let sql = "
            SELECT *
            FROM Player
            JOIN PlayerItem ON
                (PlayerItem.user_id = Player.id) AND
                Player.name = 'abcd' AND
                Player.name != 'barcode'
        ";
        let actual = plan_join(&storage, sql);
        let expected = table("Player")
            .select()
            .join("PlayerItem")
            .hash_executor("PlayerItem.user_id", "Player.id")
            .on("Player.name = 'abcd' AND Player.name != 'barcode'");
        test!(
            actual,
            expected,
            "nested expr & remaining join constraint:\n{sql}"
        );

        let sql = "
            SELECT *
            FROM Player
            LEFT JOIN PlayerItem ON
                PlayerItem.amount > 10 AND
                PlayerItem.amount * 3 <= 2 AND
                PlayerItem.user_id = Player.id
            WHERE True;
        ";
        let actual = plan_join(&storage, sql);
        let expected = table("Player")
            .select()
            .left_join("PlayerItem")
            .hash_executor("PlayerItem.user_id", "Player.id")
            .hash_filter("PlayerItem.amount > 10 AND PlayerItem.amount * 3 <= 2")
            .filter(true);
        test!(actual, expected, "complex where_clause:\n{sql}");

        let sql = "
            SELECT *
            FROM Player
            JOIN PlayerItem ON
                Player.id = PlayerItem.user_id AND
                PlayerItem.amount > 10
            WHERE True;
        ";
        let actual = plan_join(&storage, sql);
        let expected = table("Player")
            .select()
            .join("PlayerItem")
            .hash_executor("PlayerItem.user_id", "Player.id")
            .hash_filter("PlayerItem.amount > 10")
            .filter(true);
        test!(actual, expected, "hash_join expr AND where_clause:\n{sql}");

        let sql = "
            SELECT *
            FROM Player u1
            LEFT OUTER JOIN Player u2
            WHERE u2.id = (
                SELECT u3.id
                FROM Player u3
                JOIN Player u4 ON
                    u4.id = u3.id AND
                    u4.id = u1.id
            );
        ";
        let actual = plan_join(&storage, sql);
        let expected = table("Player")
            .alias_as("u1")
            .select()
            .left_join_as("Player", "u2")
            .filter(
                col("u2.id").eq(subquery(
                    table("Player")
                        .alias_as("u3")
                        .select()
                        .join_as("Player", "u4")
                        .hash_executor("u4.id", "u3.id")
                        .hash_filter("u4.id = u1.id")
                        .project("u3.id"),
                )),
            );
        test!(actual, expected, "hash join in subquery:\n{sql}");

        let sql = "
            SELECT * FROM Player u1
            WHERE u1.id = (
                SELECT * FROM Player u2
                WHERE u2.id = (
                    SELECT * FROM Player u3
                    JOIN Player u4 ON
                        u4.id = u3.id + u1.id
                )
            );
        ";
        let actual = plan_join(&storage, sql);
        let expected = table("Player").alias_as("u1").select().filter(
            col("u1.id").eq(subquery(
                table("Player").alias_as("u2").select().filter(
                    col("u2.id").eq(subquery(
                        table("Player")
                            .alias_as("u3")
                            .select()
                            .join_as("Player", "u4")
                            .hash_executor(col("u4.id"), col("u3.id").add("u1.id")),
                    )),
                ),
            )),
        );
        test!(actual, expected, "hash join in nested subquery:\n{sql}");

        let sql = "
            SELECT *
            FROM Player
            JOIN PlayerItem ON
                Player.id = PlayerItem.user_id AND
                Player.id > 10 AND
                PlayerItem.item_id IS NOT NULL AND
                PlayerItem.amount > 10
            WHERE True;
        ";
        let actual = plan_join(&storage, sql);
        let expected = table("Player")
            .select()
            .join("PlayerItem")
            .hash_executor("PlayerItem.user_id", "Player.id")
            .hash_filter("PlayerItem.item_id IS NOT NULL")
            .hash_filter("PlayerItem.amount > 10")
            .on("Player.id > 10")
            .filter(true);
        test!(
            actual,
            expected,
            "hash join with join_constraint AND where_clause:\n{sql}"
        );

        let sql = "
            SELECT *
            FROM Player
            JOIN PlayerItem ON
                Player.id > Player.id + PlayerItem.user_id AND
                Player.id = PlayerItem.user_id AND
                PlayerItem.item_id IS NOT NULL AND
                PlayerItem.amount > 10
            WHERE True;
        ";
        let actual = plan_join(&storage, sql);
        let expected = table("Player")
            .select()
            .join("PlayerItem")
            .hash_executor("PlayerItem.user_id", "Player.id")
            .hash_filter("PlayerItem.item_id IS NOT NULL")
            .hash_filter("PlayerItem.amount > 10")
            .on("Player.id > Player.id + PlayerItem.user_id")
            .filter(true);
        test!(
            actual,
            expected,
            "hash join with join_constraint AND where_clause 2:\n{sql}"
        );
    }

    #[test]
    fn hash_join_in_subquery() {
        let storage = run("
            CREATE TABLE Player (
                id INTEGER,
                name TEXT
            );
            CREATE TABLE Flag (
                id INTEGER,
                user_id INTEGER,
                name TEXT
            );
        ");

        let subquery_sql = "
            SELECT u.id
            FROM Player u
            JOIN Flag f ON f.user_id = u.id
        ";
        let subquery_node = || -> QueryNode {
            table("Player")
                .alias_as("u")
                .select()
                .join_as("Flag", "f")
                .hash_executor("f.user_id", "u.id")
                .project("u.id")
                .into()
        };

        let sql = format!("SELECT * FROM Player WHERE id = ({subquery_sql})");
        let actual = plan_join(&storage, &sql);
        let expected = table("Player")
            .select()
            .filter(col("id").eq(subquery_node()));
        test!(actual, expected, "binary operator:\n{sql}");

        let sql = format!("SELECT * FROM Player WHERE -({subquery_sql}) IN ({subquery_sql})");
        let actual = plan_join(&storage, &sql);
        let expected = table("Player")
            .select()
            .filter(subquery(subquery_node()).minus().in_list(subquery_node()));
        test!(actual, expected, "unary operator and in subquery:\n{sql}");

        let sql = format!(
            "
            SELECT * FROM Player
            WHERE
                CAST(({subquery_sql}) AS INTEGER) IN (1, 2, 3)
        "
        );
        let actual = plan_join(&storage, &sql);
        let expected = table("Player")
            .select()
            .filter(subquery(subquery_node()).cast("INTEGER").in_list("1, 2, 3"));
        test!(actual, expected, "cast and in list:\n{sql}");

        let sql = format!(
            "
            SELECT * FROM Player
            WHERE 
                ({subquery_sql}) IS NULL
                OR
                ({subquery_sql}) IS NOT NULL
        "
        );
        let actual = plan_join(&storage, &sql);
        let expected = table("Player").select().filter(
            subquery(subquery_node())
                .is_null()
                .or(subquery(subquery_node()).is_not_null()),
        );
        test!(actual, expected, "is null and is not null:\n{sql}");

        let sql = format!("SELECT * FROM Player WHERE EXISTS({subquery_sql})");
        let actual = plan_join(&storage, &sql);
        let expected = table("Player").select().filter(exists(subquery_node()));
        test!(actual, expected, "exists:\n{sql}");

        let sql = format!(
            "
            SELECT * FROM Player
            WHERE ({subquery_sql}) BETWEEN ({subquery_sql}) AND 100;
        "
        );
        let actual = plan_join(&storage, &sql);
        let expected = table("Player")
            .select()
            .filter(subquery(subquery_node()).between(subquery_node(), num(100)));
        test!(actual, expected, "between:\n{sql}");

        let sql = format!(
            "
            SELECT * FROM Player
            WHERE EXTRACT(HOUR FROM (({subquery_sql}))) IS NULL
        "
        );
        let actual = plan_join(&storage, &sql);
<<<<<<< HEAD
        let expected = gen_expected(Expr::IsNull(Box::new(Expr::Function(Box::new(
            Function::Extract {
                field: DateTimeField::Hour,
                expr: Expr::Nested(Box::new(subquery_expr())),
            },
        )))));
        assert_eq!(actual, expected, "extract and nested:\n{sql}");
=======
        let expected = table("Player").select().filter(
            subquery(subquery_node())
                .nested()
                .extract(DateTimeField::Hour)
                .is_null(),
        );
        test!(actual, expected, "extract and nested:\n{sql}");
>>>>>>> a9768cb1

        let sql = format!(
            "
            SELECT * FROM Player
            WHERE
                CASE ({subquery_sql})
                    WHEN 10 THEN True
                    WHEN 20 THEN ({subquery_sql}) IS NULL
                    ELSE col3
                END
        "
        );
        let actual = plan_join(&storage, &sql);
        let expected = table("Player").select().filter(
            subquery(subquery_node())
                .case()
                .when_then(10, true)
                .when_then(20, subquery(subquery_node()).is_null())
                .or_else("col3"),
        );
        test!(actual, expected, "case expr:\n{sql}");
    }
}<|MERGE_RESOLUTION|>--- conflicted
+++ resolved
@@ -826,15 +826,7 @@
         "
         );
         let actual = plan_join(&storage, &sql);
-<<<<<<< HEAD
-        let expected = gen_expected(Expr::IsNull(Box::new(Expr::Function(Box::new(
-            Function::Extract {
-                field: DateTimeField::Hour,
-                expr: Expr::Nested(Box::new(subquery_expr())),
-            },
-        )))));
-        assert_eq!(actual, expected, "extract and nested:\n{sql}");
-=======
+        
         let expected = table("Player").select().filter(
             subquery(subquery_node())
                 .nested()
@@ -842,7 +834,6 @@
                 .is_null(),
         );
         test!(actual, expected, "extract and nested:\n{sql}");
->>>>>>> a9768cb1
 
         let sql = format!(
             "
