use {
    super::context::Context,
    crate::{
        ast::{ColumnDef, ColumnUniqueOption, Expr, Function, Query, TableAlias, TableFactor},
        data::Schema,
    },
    std::sync::Arc,
};

pub trait Planner<'a> {
    fn get_schema(&self, name: &str) -> Option<&'a Schema>;

    fn query(&self, outer_context: Option<Arc<Context<'a>>>, query: Query) -> Query;

    fn subquery_expr(&self, outer_context: Option<Arc<Context<'a>>>, expr: Expr) -> Expr {
        match expr {
<<<<<<< HEAD
            Expr::Identifier(_)
            | Expr::CompoundIdentifier { .. }
            | Expr::Literal(_)
            | Expr::TypedString { .. }
            | Expr::Value(_) => expr,
=======
>>>>>>> 66236c2f
            Expr::IsNull(expr) => Expr::IsNull(Box::new(self.subquery_expr(outer_context, *expr))),
            Expr::IsNotNull(expr) => {
                Expr::IsNotNull(Box::new(self.subquery_expr(outer_context, *expr)))
            }
            Expr::InList {
                expr,
                list,
                negated,
            } => {
                let list = list
                    .into_iter()
                    .map(|expr| self.subquery_expr(outer_context.as_ref().map(Arc::clone), expr))
                    .collect();
                let expr = Box::new(self.subquery_expr(outer_context, *expr));

                Expr::InList {
                    expr,
                    list,
                    negated,
                }
            }
            Expr::Subquery(query) => Expr::Subquery(Box::new(self.query(outer_context, *query))),
            Expr::Exists { subquery, negated } => Expr::Exists {
                subquery: Box::new(self.query(outer_context, *subquery)),
                negated,
            },
            Expr::InSubquery {
                expr,
                subquery,
                negated,
            } => {
                let expr =
                    Box::new(self.subquery_expr(outer_context.as_ref().map(Arc::clone), *expr));
                let subquery = Box::new(self.query(outer_context, *subquery));

                Expr::InSubquery {
                    expr,
                    subquery,
                    negated,
                }
            }
            Expr::Between {
                expr,
                negated,
                low,
                high,
            } => {
                let expr =
                    Box::new(self.subquery_expr(outer_context.as_ref().map(Arc::clone), *expr));
                let low =
                    Box::new(self.subquery_expr(outer_context.as_ref().map(Arc::clone), *low));
                let high = Box::new(self.subquery_expr(outer_context, *high));

                Expr::Between {
                    expr,
                    negated,
                    low,
                    high,
                }
            }
            Expr::Like {
                expr,
                negated,
                pattern,
            } => {
                let expr =
                    Box::new(self.subquery_expr(outer_context.as_ref().map(Arc::clone), *expr));
                let pattern =
                    Box::new(self.subquery_expr(outer_context.as_ref().map(Arc::clone), *pattern));

                Expr::Like {
                    expr,
                    negated,
                    pattern,
                }
            }
            Expr::ILike {
                expr,
                negated,
                pattern,
            } => {
                let expr =
                    Box::new(self.subquery_expr(outer_context.as_ref().map(Arc::clone), *expr));
                let pattern =
                    Box::new(self.subquery_expr(outer_context.as_ref().map(Arc::clone), *pattern));

                Expr::ILike {
                    expr,
                    negated,
                    pattern,
                }
            }
            Expr::BinaryOp { left, op, right } => Expr::BinaryOp {
                left: Box::new(self.subquery_expr(outer_context.as_ref().map(Arc::clone), *left)),
                op,
                right: Box::new(self.subquery_expr(outer_context, *right)),
            },
            Expr::UnaryOp { op, expr } => Expr::UnaryOp {
                op,
                expr: Box::new(self.subquery_expr(outer_context, *expr)),
            },
            Expr::Nested(expr) => Expr::Nested(Box::new(self.subquery_expr(outer_context, *expr))),
            Expr::Case {
                operand,
                when_then,
                else_result,
            } => {
                let operand = operand.map(|expr| {
                    Box::new(self.subquery_expr(outer_context.as_ref().map(Arc::clone), *expr))
                });
                let when_then = when_then
                    .into_iter()
                    .map(|(when, then)| {
                        let when = self.subquery_expr(outer_context.as_ref().map(Arc::clone), when);
                        let then = self.subquery_expr(outer_context.as_ref().map(Arc::clone), then);

                        (when, then)
                    })
                    .collect();
                let else_result =
                    else_result.map(|expr| Box::new(self.subquery_expr(outer_context, *expr)));

                Expr::Case {
                    operand,
                    when_then,
                    else_result,
                }
            }
            Expr::ArrayIndex { obj, indexes } => {
                let indexes = indexes
                    .into_iter()
                    .map(|expr| self.subquery_expr(outer_context.as_ref().map(Arc::clone), expr))
                    .collect();
                let obj = Box::new(self.subquery_expr(outer_context, *obj));
                Expr::ArrayIndex { obj, indexes }
            }
            Expr::Array { elem } => {
                let elem = elem
                    .into_iter()
                    .map(|expr| self.subquery_expr(outer_context.as_ref().map(Arc::clone), expr))
                    .collect();
                Expr::Array { elem }
            }
            Expr::Interval {
                expr,
                leading_field,
                last_field,
            } => Expr::Interval {
                expr: Box::new(self.subquery_expr(outer_context, *expr)),
                leading_field,
                last_field,
            },
            Expr::Function(func) => match *func {
                Function::Cast { expr, data_type } => Expr::Function(Box::new(Function::Cast {
                    expr: self.subquery_expr(outer_context, expr),
                    data_type,
                })),
                Function::Extract { field, expr } => Expr::Function(Box::new(Function::Extract {
                    field,
                    expr: self.subquery_expr(outer_context, expr),
                })),
                _ => Expr::Function(func),
            },
            Expr::Identifier(_)
            | Expr::CompoundIdentifier { .. }
            | Expr::Literal(_)
            | Expr::TypedString { .. }
            | Expr::Aggregate(_) => expr,
        }
    }

    fn update_context(
        &self,
        next: Option<Arc<Context<'a>>>,
        table_factor: &TableFactor,
    ) -> Option<Arc<Context<'a>>> {
        let (name, alias) = match table_factor {
            TableFactor::Table { name, alias, .. } => {
                let alias = alias.as_ref().map(|TableAlias { name, .. }| name.clone());

                (name, alias)
            }
            TableFactor::Derived { .. }
            | TableFactor::Series { .. }
            | TableFactor::Dictionary { .. } => return next,
        };

        let Some(Schema { column_defs, .. }) = self.get_schema(name) else {
            return next;
        };

        let Some(column_defs) = column_defs else {
            return next;
        };

        let columns = column_defs
            .iter()
            .map(|ColumnDef { name, .. }| name.as_str())
            .collect::<Vec<_>>();

        let primary_key = column_defs
            .iter()
            .find_map(|ColumnDef { name, unique, .. }| {
                (unique == &Some(ColumnUniqueOption { is_primary: true })).then_some(name.as_str())
            });

        let context = Context::new(
            alias.unwrap_or_else(|| name.to_owned()),
            columns,
            primary_key,
            next,
        );
        Some(Arc::new(context))
    }
}<|MERGE_RESOLUTION|>--- conflicted
+++ resolved
@@ -14,14 +14,6 @@
 
     fn subquery_expr(&self, outer_context: Option<Arc<Context<'a>>>, expr: Expr) -> Expr {
         match expr {
-<<<<<<< HEAD
-            Expr::Identifier(_)
-            | Expr::CompoundIdentifier { .. }
-            | Expr::Literal(_)
-            | Expr::TypedString { .. }
-            | Expr::Value(_) => expr,
-=======
->>>>>>> 66236c2f
             Expr::IsNull(expr) => Expr::IsNull(Box::new(self.subquery_expr(outer_context, *expr))),
             Expr::IsNotNull(expr) => {
                 Expr::IsNotNull(Box::new(self.subquery_expr(outer_context, *expr)))
@@ -189,6 +181,7 @@
             | Expr::CompoundIdentifier { .. }
             | Expr::Literal(_)
             | Expr::TypedString { .. }
+            | Expr::Value(_)
             | Expr::Aggregate(_) => expr,
         }
     }
