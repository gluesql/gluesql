--- conflicted
+++ resolved
@@ -172,26 +172,13 @@
     Ok(schema_list)
 }
 
-<<<<<<< HEAD
 #[async_recursion(?Send)]
-async fn scan_table_factor<T>(
-    storage: &dyn Store<T>,
-    table_factor: &TableFactor,
-) -> Result<Vec<Schema>> {
+async fn scan_table_factor(storage: &dyn Store, table_factor: &TableFactor) -> Result<Vec<Schema>> {
     match table_factor {
         TableFactor::Table { name, .. } => {
             let table_name = get_name(name)?;
             let schema = storage.fetch_schema(table_name).await?;
             let schema_list = schema.map(|schema| vec![schema]).unwrap_or_else(Vec::new);
-=======
-async fn scan_table_factor(storage: &dyn Store, table_factor: &TableFactor) -> Result<Vec<Schema>> {
-    let table_name = match table_factor {
-        TableFactor::Table { name, .. } => name,
-    };
-    let table_name = get_name(table_name)?;
-    let schema = storage.fetch_schema(table_name).await?;
-    let schema_list = schema.map(|schema| vec![schema]).unwrap_or_else(Vec::new);
->>>>>>> 2cb67fe3
 
             Ok(schema_list)
         }
