use {
    super::{DataRow, Store, StoreMut},
    crate::{ast::ColumnDef, data::Value, executor::evaluate_stateless, result::Result},
    async_trait::async_trait,
    futures::TryStreamExt,
    serde::Serialize,
    std::fmt::Debug,
    thiserror::Error,
};

#[derive(Error, Serialize, Debug, PartialEq, Eq)]
pub enum AlterTableError {
    #[error("Table not found: {0}")]
    TableNotFound(String),

    #[error("Renaming column not found")]
    RenamingColumnNotFound,

    #[error("Default value is required: {0:#?}")]
    DefaultValueRequired(ColumnDef),

    #[error("Already existing column: {0}")]
    AlreadyExistingColumn(String),

    #[error("Dropping column not found: {0}")]
    DroppingColumnNotFound(String),

    #[error("Schemaless table does not support ALTER TABLE: {0}")]
    SchemalessTableFound(String),

    #[error("conflict - Vec expected but Map row found")]
    ConflictOnUnexpectedMapRowFound,
}

#[async_trait(?Send)]
pub trait AlterTable: Store + StoreMut {
    async fn rename_schema(&mut self, table_name: &str, new_table_name: &str) -> Result<()> {
        let mut schema = self
            .fetch_schema(table_name)
            .await?
            .ok_or_else(|| AlterTableError::TableNotFound(table_name.to_owned()))?;
        schema.table_name = new_table_name.to_owned();
        self.insert_schema(&schema).await?;

        let rows = self
            .scan_data(table_name)
            .await?
            .try_collect::<Vec<_>>()
            .await?;

        self.insert_data(new_table_name, rows).await?;
        self.delete_schema(table_name).await
    }

    async fn rename_column(
        &mut self,
        table_name: &str,
        old_column_name: &str,
        new_column_name: &str,
    ) -> Result<()> {
        let mut schema = self
            .fetch_schema(table_name)
            .await?
            .ok_or_else(|| AlterTableError::TableNotFound(table_name.to_owned()))?;

        let column_defs = schema
            .column_defs
            .as_mut()
            .ok_or_else(|| AlterTableError::SchemalessTableFound(table_name.to_owned()))?;

        if column_defs
            .iter()
            .any(|column_def| column_def.name == new_column_name)
        {
            return Err(AlterTableError::AlreadyExistingColumn(new_column_name.to_owned()).into());
        }

        column_defs
            .iter_mut()
            .find(|column_def| column_def.name == old_column_name)
            .ok_or_else(|| AlterTableError::RenamingColumnNotFound)?
            .name = new_column_name.to_owned();

        let rows = self
            .scan_data(table_name)
            .await?
            .try_collect::<Vec<_>>()
            .await?;

<<<<<<< HEAD
        self.delete_schema(table_name).await?;
=======
>>>>>>> 58f24d5f
        self.insert_schema(&schema).await?;
        self.insert_data(table_name, rows).await
    }

    async fn add_column(&mut self, table_name: &str, column_def: &ColumnDef) -> Result<()> {
        let mut schema = self
            .fetch_schema(table_name)
            .await?
            .ok_or_else(|| AlterTableError::TableNotFound(table_name.to_owned()))?;

        let default_value = match (column_def.default.as_ref(), column_def.nullable) {
            (Some(default), _) => evaluate_stateless(None, default).await?.try_into()?,
            (None, true) => Value::Null,
            (None, false) => {
                return Err(AlterTableError::DefaultValueRequired(column_def.clone()).into())
            }
        };

        let column_defs = schema
            .column_defs
            .as_mut()
            .ok_or_else(|| AlterTableError::SchemalessTableFound(table_name.to_owned()))?;

        if column_defs.iter().any(|def| def.name == column_def.name) {
            return Err(AlterTableError::AlreadyExistingColumn(column_def.name.clone()).into());
        }

        column_defs.push(column_def.clone());

        let rows = self
            .scan_data(table_name)
            .await?
            .and_then(|(key, mut data_row)| {
                let default_value = default_value.clone();

                async move {
                    match &mut data_row {
                        DataRow::Map(_) => {
                            Err(AlterTableError::ConflictOnUnexpectedMapRowFound.into())
                        }
                        DataRow::Vec(ref mut rows) => {
                            rows.push(default_value);

                            Ok((key, data_row))
                        }
                    }
                }
            })
            .try_collect::<Vec<_>>()
            .await?;

        self.insert_schema(&schema).await?;
        self.insert_data(table_name, rows).await
    }

    async fn drop_column(
        &mut self,
        table_name: &str,
        column_name: &str,
        if_exists: bool,
    ) -> Result<()> {
        let mut schema = self
            .fetch_schema(table_name)
            .await?
            .ok_or_else(|| AlterTableError::TableNotFound(table_name.to_owned()))?;

        let column_defs = schema
            .column_defs
            .as_mut()
            .ok_or_else(|| AlterTableError::SchemalessTableFound(table_name.to_owned()))?;

        let i = match column_defs
            .iter()
            .position(|column_def| column_def.name == column_name)
        {
            Some(i) => i,
            None if if_exists => return Ok(()),
            None => {
                return Err(AlterTableError::DroppingColumnNotFound(column_name.to_owned()).into())
            }
        };

        column_defs.retain(|column_def| column_def.name != column_name);

        let rows = self
            .scan_data(table_name)
            .await?
            .and_then(|(key, mut data_row)| async move {
                match &mut data_row {
                    DataRow::Map(_) => Err(AlterTableError::ConflictOnUnexpectedMapRowFound.into()),
                    DataRow::Vec(ref mut rows) => {
                        rows.remove(i);

                        Ok((key, data_row))
                    }
                }
            })
            .try_collect::<Vec<_>>()
            .await?;

        self.insert_schema(&schema).await?;
        self.insert_data(table_name, rows).await
    }
}<|MERGE_RESOLUTION|>--- conflicted
+++ resolved
@@ -87,10 +87,6 @@
             .try_collect::<Vec<_>>()
             .await?;
 
-<<<<<<< HEAD
-        self.delete_schema(table_name).await?;
-=======
->>>>>>> 58f24d5f
         self.insert_schema(&schema).await?;
         self.insert_data(table_name, rows).await
     }
