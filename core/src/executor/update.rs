--- conflicted
+++ resolved
@@ -1,4 +1,6 @@
 use super::delete::delete;
+use super::Referencing;
+use crate::ast::Expr;
 use crate::error::ExecuteError;
 use crate::executor::fetch::fetch;
 use crate::executor::validate::validate_unique;
@@ -14,14 +16,8 @@
         evaluate::{evaluate, Evaluated},
     },
     crate::{
-<<<<<<< HEAD
         ast::{Assignment, ColumnDef, ForeignKey},
         data::{Key, Row, Schema, Value},
-=======
-        ast::{Assignment, BinaryOperator, ColumnDef, Expr, ForeignKey},
-        data::{Key, Row, Value},
-        executor::Referencing,
->>>>>>> c15df645
         result::{Error, Result},
         store::{GStore, GStoreMut},
     },
@@ -242,8 +238,7 @@
         storage,
         table_name,
         assignments,
-        schema.column_defs.as_deref(),
-        schema.primary_key.as_deref(),
+        &schema
     )?;
 
     let foreign_keys = Rc::new(&schema.foreign_keys);
@@ -273,7 +268,7 @@
 
                 let expr = &Expr::BinaryOp {
                     left: Box::new(Expr::Identifier(referencing_column_name.clone())),
-                    op: BinaryOperator::Eq,
+                    op: crate::ast::BinaryOperator::Eq,
                     right: Box::new(Expr::try_from(value)?),
                 };
 
