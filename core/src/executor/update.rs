--- conflicted
+++ resolved
@@ -67,58 +67,6 @@
     pub async fn apply(&self, row: Row) -> Result<Row> {
         let context = RowContext::new(self.table_name, Cow::Borrowed(&row), None);
         let context = Some(Rc::new(context));
-
-<<<<<<< HEAD
-        match self
-            .fields
-            .iter()
-            .find(|assignment| assignment.id == column_def.name)
-        {
-            None => Ok(None),
-            Some(assignment) => {
-                let Assignment { value, .. } = &assignment;
-                let ColumnDef {
-                    data_type,
-                    nullable,
-                    ..
-                } = column_def;
-
-                let value = match evaluate(self.storage, context, None, value).await? {
-                    Evaluated::Literal(v) => Value::try_from_literal(data_type, &v)?,
-                    Evaluated::Value(v) => {
-                        v.validate_type(data_type)?;
-                        v
-                    }
-                    Evaluated::StrSlice {
-                        source: s,
-                        range: _,
-                    } => Value::Str(s),
-                };
-
-                value.validate_null(*nullable)?;
-
-                Ok(Some(value))
-            }
-        }
-    }
-
-    pub async fn apply(&self, row: Row) -> Result<Row> {
-        let values = row
-            .values
-            .clone()
-            .into_iter()
-            .enumerate()
-            .map(|(i, value)| {
-                self.column_defs
-                    .get(i)
-                    .map(|col_def| (col_def, value))
-                    .ok_or_else(|| UpdateError::ConflictOnSchema.into())
-            });
-
-        stream::iter(values)
-            .and_then(|(col_def, value)| {
-                let row = &row;
-=======
         let assignments = stream::iter(self.fields.iter())
             .then(|assignment| {
                 let Assignment {
@@ -126,7 +74,6 @@
                     value: value_expr,
                 } = assignment;
                 let context = context.as_ref().map(Rc::clone);
->>>>>>> 8966872b
 
                 async move {
                     let evaluated = evaluate(self.storage, context, None, value_expr).await?;
@@ -147,6 +94,10 @@
                                     v.validate_type(data_type)?;
                                     v
                                 }
+                                Evaluated::StrSlice {
+                                    source: s,
+                                    range: _,
+                                } => Value::Str(s),
                             };
 
                             value.validate_null(*nullable)?;
