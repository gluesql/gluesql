--- conflicted
+++ resolved
@@ -20,11 +20,7 @@
         stream::{self, Stream, TryStreamExt},
     },
     serde::Serialize,
-<<<<<<< HEAD
-    std::{borrow::Cow, collections::HashMap, fmt::Debug, iter, sync::Arc},
-=======
-    std::{borrow::Cow, collections::BTreeMap, fmt::Debug, iter, rc::Rc},
->>>>>>> bd6d037e
+    std::{borrow::Cow, collections::BTreeMap, fmt::Debug, iter, sync::Arc},
     thiserror::Error as ThisError,
 };
 
