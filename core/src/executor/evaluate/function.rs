use {
    super::{EvaluateError, Evaluated},
    crate::{
        ast::DateTimeField,
        data::{Key, Point, Value, ValueError},
        result::{Error, Result},
    },
    chrono::{Datelike, Duration, Months},
    md5::{Digest, Md5},
    rand::{rngs::StdRng, Rng, SeedableRng},
    std::ops::ControlFlow::{Break, Continue},
    uuid::Uuid,
};

<<<<<<< HEAD
type ControlFlow<T> = std::ops::ControlFlow<BreakCase, T>;

pub enum BreakCase {
    Null,
    Err(Error),
}

trait ContinueOrBreak<T> {
    fn continue_or_break(self, err: Error) -> ControlFlow<T>;
}

impl<T> ContinueOrBreak<T> for Option<T> {
    fn continue_or_break(self, err: Error) -> ControlFlow<T> {
        match self {
            Some(v) => Continue(v),
            None => Break(BreakCase::Err(err)),
=======
macro_rules! eval_to_str {
    ($name: expr, $evaluated: expr) => {
        match $evaluated.try_into()? {
            Value::Str(value) => value,
            Value::Null => {
                return Ok(Evaluated::Value(Value::Null));
            }
            _ => {
                return Err(EvaluateError::FunctionRequiresStringValue($name).into());
            }
>>>>>>> 29c0f29f
        }
    }
}

<<<<<<< HEAD
trait BreakIfNull<T> {
    fn break_if_null(self) -> ControlFlow<T>;
}

impl<'a> BreakIfNull<Evaluated<'a>> for Result<Evaluated<'a>> {
    fn break_if_null(self) -> ControlFlow<Evaluated<'a>> {
        match self {
            Err(err) => Break(BreakCase::Err(err)),
            Ok(value) if value.is_null() => Break(BreakCase::Null),
            Ok(value) => Continue(value),
=======
macro_rules! eval_to_int {
    ($name: expr, $evaluated: expr) => {
        match $evaluated.try_into()? {
            Value::I64(num) => num,
            Value::Null => {
                return Ok(Evaluated::Value(Value::Null));
            }
            _ => {
                return Err(EvaluateError::FunctionRequiresIntegerValue($name).into());
            }
>>>>>>> 29c0f29f
        }
    }
}

<<<<<<< HEAD
impl BreakIfNull<Value> for Result<Value> {
    fn break_if_null(self) -> ControlFlow<Value> {
        match self {
            Err(err) => Break(BreakCase::Err(err)),
            Ok(value) if value.is_null() => Break(BreakCase::Null),
            Ok(value) => Continue(value),
=======
macro_rules! eval_to_float {
    ($name: expr, $evaluated: expr) => {
        match $evaluated.try_into()? {
            Value::I64(v) => v as f64,
            Value::F32(v) => v.into(),
            Value::F64(v) => v,
            Value::Null => {
                return Ok(Evaluated::Value(Value::Null));
            }
            _ => {
                return Err(EvaluateError::FunctionRequiresFloatValue($name).into());
            }
>>>>>>> 29c0f29f
        }
    }
}

<<<<<<< HEAD
trait ControlFlowMap<T, U, F> {
    fn map(self, f: F) -> ControlFlow<U>
    where
        F: FnOnce(T) -> U;
}

impl<T, U, F> ControlFlowMap<T, U, F> for ControlFlow<T> {
    fn map(self, f: F) -> ControlFlow<U>
    where
        F: FnOnce(T) -> U,
    {
        match self {
            Continue(v) => Continue(f(v)),
            Break(v) => Break(v),
=======
macro_rules! eval_to_point {
    ($name: expr, $evaluated: expr) => {
        match $evaluated.try_into()? {
            Value::Point(v) => v,
            Value::Null => {
                return Ok(Evaluated::Value(Value::Null));
            }
            _ => {
                return Err(EvaluateError::FunctionRequiresPointValue($name).into());
            }
>>>>>>> 29c0f29f
        }
    }
}

trait ControlFlowMapErr<T, F> {
    fn map_err(self, f: F) -> ControlFlow<T>
    where
        F: FnOnce(Error) -> Error;
}

impl<T, F> ControlFlowMapErr<T, F> for ControlFlow<T> {
    fn map_err(self, f: F) -> ControlFlow<T>
    where
        F: FnOnce(Error) -> Error,
    {
        match self {
            Continue(v) => Continue(v),
            Break(BreakCase::Null) => Break(BreakCase::Null),
            Break(BreakCase::Err(err)) => Break(BreakCase::Err(f(err))),
        }
    }
}

pub trait IntoControlFlow<T> {
    fn into_control_flow(self) -> ControlFlow<T>;
}

<<<<<<< HEAD
impl<T> IntoControlFlow<T> for Result<T> {
    fn into_control_flow(self) -> ControlFlow<T> {
        match self {
            Err(err) => Break(BreakCase::Err(err)),
            Ok(value) => Continue(value),
        }
=======
    match control_flow {
        ControlFlow::Continue(Some(value)) => Ok(Evaluated::Value(value)),
        ControlFlow::Continue(None) => Err(ValueError::EmptyArgNotAllowedInConcat.into()),
        ControlFlow::Break(BreakCase::Null) => Ok(Evaluated::Value(Value::Null)),
        ControlFlow::Break(BreakCase::Err(err)) => Err(err),
>>>>>>> 29c0f29f
    }
}

fn eval_to_str(name: &str, evaluated: Evaluated<'_>) -> ControlFlow<String> {
    match evaluated.try_into().break_if_null()? {
        Value::Str(value) => Continue(value),
        _ => Break(BreakCase::Err(
            EvaluateError::FunctionRequiresStringValue(name.to_owned()).into(),
        )),
    }
}

fn eval_to_int(name: &str, evaluated: Evaluated<'_>) -> ControlFlow<i64> {
    match evaluated.try_into().break_if_null()? {
        Value::I64(num) => Continue(num),
        _ => Break(BreakCase::Err(
            EvaluateError::FunctionRequiresIntegerValue(name.to_owned()).into(),
        )),
    }
}

fn eval_to_float(name: &str, evaluated: Evaluated<'_>) -> ControlFlow<f64> {
    match evaluated.try_into().break_if_null()? {
        Value::I64(v) => Continue(v as f64),
        Value::F32(v) => Continue(v.into()),
        Value::F64(v) => Continue(v),
        _ => Break(BreakCase::Err(
            EvaluateError::FunctionRequiresFloatValue(name.to_owned()).into(),
        )),
    }
}

fn eval_to_point(name: &str, evaluated: Evaluated<'_>) -> ControlFlow<Point> {
    match evaluated.try_into().break_if_null()? {
        Value::Point(v) => Continue(v),
        _ => Break(BreakCase::Err(
            EvaluateError::FunctionRequiresPointValue(name.to_owned()).into(),
        )),
    }
}

// --- text ---
pub fn concat(exprs: Vec<Evaluated<'_>>) -> ControlFlow<Evaluated> {
    let value = exprs
        .into_iter()
        .try_fold(None, |left: Option<Evaluated>, right| {
            let left = match left {
                None => return Continue(Some(right)),
                Some(left) => left,
            };

            left.concat(right).break_if_null().map(Some)
        })?;

    value.continue_or_break(ValueError::EmptyArgNotAllowedInConcat.into())
}

pub fn concat_ws<'a>(
    name: String,
    separator: Evaluated<'a>,
    exprs: Vec<Evaluated<'a>>,
) -> ControlFlow<Evaluated<'a>> {
    let separator = eval_to_str(&name, separator)?;

    let result = exprs
        .into_iter()
        .map(Value::try_from)
        .filter(|value| !matches!(value, Ok(Value::Null)))
        .map(|value| Ok(String::from(value?)))
        .collect::<Result<Vec<_>>>()
        .into_control_flow()?
        .join(&separator);

<<<<<<< HEAD
    Continue(Evaluated::Value(Value::Str(result)))
}

pub fn lower(name: String, expr: Evaluated<'_>) -> ControlFlow<Evaluated<'_>> {
    eval_to_str(&name, expr)
        .map(|value| value.to_lowercase())
        .map(Value::Str)
        .map(Evaluated::Value)
=======
    Ok(Evaluated::Value(Value::Str(result)))
}

pub fn lower(name: String, expr: Evaluated<'_>) -> Result<Evaluated> {
    Ok(Evaluated::Value(Value::Str(
        eval_to_str!(name, expr).to_lowercase(),
    )))
>>>>>>> 29c0f29f
}

pub fn initcap(name: String, expr: Evaluated<'_>) -> ControlFlow<Evaluated<'_>> {
    let string = eval_to_str(&name, expr)?
        .chars()
        .scan(true, |state, c| {
            let c = if *state {
                c.to_ascii_uppercase()
            } else {
                c.to_ascii_lowercase()
            };
            *state = !c.is_alphanumeric();
            Some(c)
        })
        .collect();
<<<<<<< HEAD

    Continue(Evaluated::Value(Value::Str(string)))
}

pub fn upper(name: String, expr: Evaluated<'_>) -> ControlFlow<Evaluated<'_>> {
    eval_to_str(&name, expr)
        .map(|value| value.to_uppercase())
        .map(Value::Str)
        .map(Evaluated::Value)
=======
    Ok(Evaluated::Value(Value::Str(string)))
}

pub fn upper(name: String, expr: Evaluated<'_>) -> Result<Evaluated> {
    Ok(Evaluated::Value(Value::Str(
        eval_to_str!(name, expr).to_uppercase(),
    )))
>>>>>>> 29c0f29f
}

pub fn left_or_right<'a>(
    name: String,
    expr: Evaluated<'_>,
    size: Evaluated<'_>,
) -> ControlFlow<Evaluated<'a>> {
    let string = eval_to_str(&name, expr)?;
    let size = eval_to_int(&name, size)
        .map(usize::try_from)?
        .map_err(|_| EvaluateError::FunctionRequiresUSizeValue(name.clone()).into())
        .into_control_flow()?;

    let converted = if name == "LEFT" {
        string.get(..size).map(|v| v.to_owned()).unwrap_or(string)
    } else {
        let start_pos = if size > string.len() {
            0
        } else {
            string.len() - size
        };

        string
            .get(start_pos..)
            .map(|value| value.to_owned())
            .unwrap_or(string)
    };

<<<<<<< HEAD
    Continue(Evaluated::Value(Value::Str(converted)))
=======
    Ok(Evaluated::Value(Value::Str(converted)))
>>>>>>> 29c0f29f
}

pub fn lpad_or_rpad<'a>(
    name: String,
    expr: Evaluated<'_>,
    size: Evaluated<'_>,
    fill: Option<Evaluated<'_>>,
) -> ControlFlow<Evaluated<'a>> {
    let string = eval_to_str(&name, expr)?;
    let size = eval_to_int(&name, size)
        .map(usize::try_from)?
        .map_err(|_| EvaluateError::FunctionRequiresUSizeValue(name.clone()).into())
        .into_control_flow()?;

    let fill = match fill {
        Some(expr) => eval_to_str(&name, expr)?,
        None => " ".to_owned(),
    };

    let result = if size > string.len() {
        let padding_size = size - string.len();
        let repeat_count = padding_size / fill.len();
        let plus_count = padding_size % fill.len();
        let fill = fill.repeat(repeat_count) + &fill[0..plus_count];

        if name == "LPAD" {
            fill + &string
        } else {
            string + &fill
        }
    } else {
        string[0..size].to_owned()
    };

<<<<<<< HEAD
    Continue(Evaluated::Value(Value::Str(result)))
=======
    Ok(Evaluated::Value(Value::Str(result)))
>>>>>>> 29c0f29f
}

pub fn reverse(name: String, expr: Evaluated<'_>) -> ControlFlow<Evaluated<'_>> {
    let value = eval_to_str(&name, expr)?.chars().rev().collect::<String>();

<<<<<<< HEAD
    Continue(Evaluated::Value(Value::Str(value)))
=======
    Ok(Evaluated::Value(Value::Str(value)))
>>>>>>> 29c0f29f
}

pub fn repeat<'a>(
    name: String,
    expr: Evaluated<'_>,
    num: Evaluated<'_>,
) -> ControlFlow<Evaluated<'a>> {
    let expr = eval_to_str(&name, expr)?;
    let num = eval_to_int(&name, num)? as usize;
    let value = expr.repeat(num);

<<<<<<< HEAD
    Continue(Evaluated::Value(Value::Str(value)))
=======
    Ok(Evaluated::Value(Value::Str(value)))
>>>>>>> 29c0f29f
}

pub fn replace<'a>(
    name: String,
    expr: Evaluated<'_>,
    old: Evaluated<'_>,
    new: Evaluated<'_>,
) -> ControlFlow<Evaluated<'a>> {
    let expr = eval_to_str(&name, expr)?;
    let old = eval_to_str(&name, old)?;
    let new = eval_to_str(&name, new)?;
    let value = expr.replace(&old, &new);
<<<<<<< HEAD

    Continue(Evaluated::Value(Value::Str(value)))
=======
    Ok(Evaluated::Value(Value::Str(value)))
>>>>>>> 29c0f29f
}

pub fn ascii<'a>(name: String, expr: Evaluated<'_>) -> ControlFlow<Evaluated<'a>> {
    let string = eval_to_str(&name, expr)?;
    let mut iter = string.chars();

    match (iter.next(), iter.next()) {
        (Some(c), None) => {
            if c.is_ascii() {
<<<<<<< HEAD
                Continue(Evaluated::Value(Value::U8(c as u8)))
=======
                Ok(Evaluated::Value(Value::U8(c as u8)))
>>>>>>> 29c0f29f
            } else {
                Err(EvaluateError::NonAsciiCharacterNotAllowed.into()).into_control_flow()
            }
        }
        _ => {
            Err(EvaluateError::AsciiFunctionRequiresSingleCharacterValue.into()).into_control_flow()
        }
    }
}

pub fn chr<'a>(name: String, expr: Evaluated<'_>) -> ControlFlow<Evaluated<'a>> {
    let expr = eval_to_int(&name, expr)?;

    match expr {
        0..=255 => {
            let expr = expr as u8;
<<<<<<< HEAD

            Continue(Evaluated::Value(Value::Str((expr as char).to_string())))
=======
            Ok(Evaluated::Value(Value::Str((expr as char).to_string())))
>>>>>>> 29c0f29f
        }
        _ => Err(EvaluateError::ChrFunctionRequiresIntegerValueInRange0To255.into())
            .into_control_flow(),
    }
}

pub fn md5<'a>(name: String, expr: Evaluated<'_>) -> ControlFlow<Evaluated<'a>> {
    let string = eval_to_str(&name, expr)?;
    let mut hasher = Md5::new();
    hasher.update(string.as_bytes());
    let result = hasher.finalize();
    let result = format!("{:x}", result);

<<<<<<< HEAD
    Continue(Evaluated::Value(Value::Str(result)))
=======
    Ok(Evaluated::Value(Value::Str(result)))
>>>>>>> 29c0f29f
}

// --- float ---

<<<<<<< HEAD
pub fn abs<'a>(name: String, n: Evaluated<'_>) -> ControlFlow<Evaluated<'a>> {
    let value = match n.try_into().break_if_null()? {
        Value::I8(v) => Value::I8(v.abs()),
        Value::I32(v) => Value::I32(v.abs()),
        Value::I64(v) => Value::I64(v.abs()),
        Value::I128(v) => Value::I128(v.abs()),
        Value::Decimal(v) => Value::Decimal(v.abs()),
        Value::F32(v) => Value::F32(v.abs()),
        Value::F64(v) => Value::F64(v.abs()),
        _ => {
            return Err(EvaluateError::FunctionRequiresFloatValue(name).into()).into_control_flow()
        }
    };

    Continue(Evaluated::Value(value))
=======
pub fn abs<'a>(name: String, n: Evaluated<'_>) -> Result<Evaluated<'a>> {
    match n.try_into()? {
        Value::I8(v) => Ok(Evaluated::Value(Value::I8(v.abs()))),
        Value::I32(v) => Ok(Evaluated::Value(Value::I32(v.abs()))),
        Value::I64(v) => Ok(Evaluated::Value(Value::I64(v.abs()))),
        Value::I128(v) => Ok(Evaluated::Value(Value::I128(v.abs()))),
        Value::Decimal(v) => Ok(Evaluated::Value(Value::Decimal(v.abs()))),
        Value::F32(v) => Ok(Evaluated::Value(Value::F32(v.abs()))),
        Value::F64(v) => Ok(Evaluated::Value(Value::F64(v.abs()))),
        Value::Null => Ok(Evaluated::Value(Value::Null)),
        _ => Err(EvaluateError::FunctionRequiresFloatValue(name).into()),
    }
>>>>>>> 29c0f29f
}

pub fn ifnull<'a>(expr: Evaluated<'a>, then: Evaluated<'a>) -> ControlFlow<Evaluated<'a>> {
    Continue(match expr.is_null() {
        true => then,
        false => expr,
    })
}

pub fn sign(name: String, n: Evaluated<'_>) -> ControlFlow<Evaluated<'_>> {
    let x = eval_to_float(&name, n)?;
    if x == 0.0 {
<<<<<<< HEAD
        return Continue(Evaluated::Value(Value::I8(0)));
    }

    Continue(Evaluated::Value(Value::I8(x.signum() as i8)))
}

pub fn sqrt<'a>(n: Evaluated<'_>) -> ControlFlow<Evaluated<'a>> {
    Value::try_from(n)
        .and_then(|v| v.sqrt())
        .into_control_flow()
        .map(Evaluated::Value)
=======
        return Ok(Evaluated::Value(Value::I8(0)));
    }
    Ok(Evaluated::Value(Value::I8(x.signum() as i8)))
}

pub fn sqrt<'a>(n: Evaluated<'_>) -> Result<Evaluated<'a>> {
    Ok(Evaluated::Value(Value::sqrt(&n.try_into()?)?))
>>>>>>> 29c0f29f
}

pub fn power<'a>(
    name: String,
    expr: Evaluated<'_>,
    power: Evaluated<'_>,
) -> ControlFlow<Evaluated<'a>> {
    let expr = eval_to_float(&name, expr)?;
    let power = eval_to_float(&name, power)?;

<<<<<<< HEAD
    Continue(Evaluated::Value(Value::F64(expr.powf(power))))
}

pub fn ceil<'a>(name: String, n: Evaluated<'_>) -> ControlFlow<Evaluated<'a>> {
    eval_to_float(&name, n).map(|n| Evaluated::Value(Value::F64(n.ceil())))
=======
    Ok(Evaluated::Value(Value::F64(expr.powf(power))))
}

pub fn ceil<'a>(name: String, n: Evaluated<'_>) -> Result<Evaluated<'a>> {
    Ok(Evaluated::Value(Value::F64(eval_to_float!(name, n).ceil())))
>>>>>>> 29c0f29f
}

pub fn rand<'a>(name: String, seed: Option<Evaluated<'_>>) -> ControlFlow<Evaluated<'a>> {
    let seed = if let Some(v) = seed {
        StdRng::seed_from_u64(eval_to_float(&name, v)? as u64).gen()
    } else {
        rand::random()
    };
<<<<<<< HEAD

    Continue(Evaluated::Value(Value::F64(seed)))
}

pub fn round<'a>(name: String, n: Evaluated<'_>) -> ControlFlow<Evaluated<'a>> {
    eval_to_float(&name, n).map(|n| Evaluated::Value(Value::F64(n.round())))
}

pub fn floor<'a>(name: String, n: Evaluated<'_>) -> ControlFlow<Evaluated<'a>> {
    eval_to_float(&name, n).map(|n| Evaluated::Value(Value::F64(n.floor())))
}

pub fn radians<'a>(name: String, n: Evaluated<'_>) -> ControlFlow<Evaluated<'a>> {
    eval_to_float(&name, n).map(|n| Evaluated::Value(Value::F64(n.to_radians())))
}

pub fn degrees<'a>(name: String, n: Evaluated<'_>) -> ControlFlow<Evaluated<'a>> {
    eval_to_float(&name, n).map(|n| Evaluated::Value(Value::F64(n.to_degrees())))
}

pub fn exp<'a>(name: String, n: Evaluated<'_>) -> ControlFlow<Evaluated<'a>> {
    eval_to_float(&name, n).map(|n| Evaluated::Value(Value::F64(n.exp())))
=======
    Ok(Evaluated::Value(Value::F64(seed)))
}

pub fn round<'a>(name: String, n: Evaluated<'_>) -> Result<Evaluated<'a>> {
    Ok(Evaluated::Value(Value::F64(
        eval_to_float!(name, n).round(),
    )))
}

pub fn floor<'a>(name: String, n: Evaluated<'_>) -> Result<Evaluated<'a>> {
    Ok(Evaluated::Value(Value::F64(
        eval_to_float!(name, n).floor(),
    )))
}

pub fn radians<'a>(name: String, n: Evaluated<'_>) -> Result<Evaluated<'a>> {
    Ok(Evaluated::Value(Value::F64(
        eval_to_float!(name, n).to_radians(),
    )))
}

pub fn degrees<'a>(name: String, n: Evaluated<'_>) -> Result<Evaluated<'a>> {
    Ok(Evaluated::Value(Value::F64(
        eval_to_float!(name, n).to_degrees(),
    )))
}

pub fn exp<'a>(name: String, n: Evaluated<'_>) -> Result<Evaluated<'a>> {
    Ok(Evaluated::Value(Value::F64(eval_to_float!(name, n).exp())))
>>>>>>> 29c0f29f
}

pub fn log<'a>(
    name: String,
    antilog: Evaluated<'_>,
    base: Evaluated<'_>,
) -> ControlFlow<Evaluated<'a>> {
    let antilog = eval_to_float(&name, antilog)?;
    let base = eval_to_float(&name, base)?;

<<<<<<< HEAD
    Continue(Evaluated::Value(Value::F64(antilog.log(base))))
}

pub fn ln<'a>(name: String, n: Evaluated<'_>) -> ControlFlow<Evaluated<'a>> {
    eval_to_float(&name, n).map(|n| Evaluated::Value(Value::F64(n.ln())))
}

pub fn log2<'a>(name: String, n: Evaluated<'_>) -> ControlFlow<Evaluated<'a>> {
    eval_to_float(&name, n).map(|n| Evaluated::Value(Value::F64(n.log2())))
}

pub fn log10<'a>(name: String, n: Evaluated<'_>) -> ControlFlow<Evaluated<'a>> {
    eval_to_float(&name, n).map(|n| Evaluated::Value(Value::F64(n.log10())))
}

pub fn sin<'a>(name: String, n: Evaluated<'_>) -> ControlFlow<Evaluated<'a>> {
    eval_to_float(&name, n).map(|n| Evaluated::Value(Value::F64(n.sin())))
}

pub fn cos<'a>(name: String, n: Evaluated<'_>) -> ControlFlow<Evaluated<'a>> {
    eval_to_float(&name, n).map(|n| Evaluated::Value(Value::F64(n.cos())))
}

pub fn tan<'a>(name: String, n: Evaluated<'_>) -> ControlFlow<Evaluated<'a>> {
    eval_to_float(&name, n).map(|n| Evaluated::Value(Value::F64(n.tan())))
}

pub fn asin<'a>(name: String, n: Evaluated<'_>) -> ControlFlow<Evaluated<'a>> {
    eval_to_float(&name, n).map(|n| Evaluated::Value(Value::F64(n.asin())))
}

pub fn acos<'a>(name: String, n: Evaluated<'_>) -> ControlFlow<Evaluated<'a>> {
    eval_to_float(&name, n).map(|n| Evaluated::Value(Value::F64(n.acos())))
}

pub fn atan<'a>(name: String, n: Evaluated<'_>) -> ControlFlow<Evaluated<'a>> {
    eval_to_float(&name, n).map(|n| Evaluated::Value(Value::F64(n.atan())))
=======
    Ok(Evaluated::Value(Value::F64(antilog.log(base))))
}

pub fn ln<'a>(name: String, n: Evaluated<'_>) -> Result<Evaluated<'a>> {
    Ok(Evaluated::Value(Value::F64(eval_to_float!(name, n).ln())))
}

pub fn log2<'a>(name: String, n: Evaluated<'_>) -> Result<Evaluated<'a>> {
    Ok(Evaluated::Value(Value::F64(eval_to_float!(name, n).log2())))
}

pub fn log10<'a>(name: String, n: Evaluated<'_>) -> Result<Evaluated<'a>> {
    Ok(Evaluated::Value(Value::F64(
        eval_to_float!(name, n).log10(),
    )))
}

pub fn sin<'a>(name: String, n: Evaluated<'_>) -> Result<Evaluated<'a>> {
    Ok(Evaluated::Value(Value::F64(eval_to_float!(name, n).sin())))
}

pub fn cos<'a>(name: String, n: Evaluated<'_>) -> Result<Evaluated<'a>> {
    Ok(Evaluated::Value(Value::F64(eval_to_float!(name, n).cos())))
}

pub fn tan<'a>(name: String, n: Evaluated<'_>) -> Result<Evaluated<'a>> {
    Ok(Evaluated::Value(Value::F64(eval_to_float!(name, n).tan())))
}

pub fn asin<'a>(name: String, n: Evaluated<'_>) -> Result<Evaluated<'a>> {
    Ok(Evaluated::Value(Value::F64(eval_to_float!(name, n).asin())))
}

pub fn acos<'a>(name: String, n: Evaluated<'_>) -> Result<Evaluated<'a>> {
    Ok(Evaluated::Value(Value::F64(eval_to_float!(name, n).acos())))
}

pub fn atan<'a>(name: String, n: Evaluated<'_>) -> Result<Evaluated<'a>> {
    Ok(Evaluated::Value(Value::F64(eval_to_float!(name, n).atan())))
>>>>>>> 29c0f29f
}

// --- integer ---

pub fn div<'a>(
    name: String,
    dividend: Evaluated<'_>,
    divisor: Evaluated<'_>,
<<<<<<< HEAD
) -> ControlFlow<Evaluated<'a>> {
    let dividend = eval_to_float(&name, dividend)
        .map_err(|_| EvaluateError::FunctionRequiresFloatOrIntegerValue(name.clone()).into())?;
    let divisor = eval_to_float(&name, divisor)
        .map_err(|_| EvaluateError::FunctionRequiresFloatOrIntegerValue(name.clone()).into())?;

    if divisor == 0.0 {
        return Err(EvaluateError::DivisorShouldNotBeZero.into()).into_control_flow();
    }

    Continue(Evaluated::Value(Value::I64((dividend / divisor) as i64)))
=======
) -> Result<Evaluated<'a>> {
    let dividend = match dividend.try_into()? {
        Value::F32(number) => number as f64,
        Value::F64(number) => number,
        Value::I64(number) => number as f64,
        Value::Null => {
            return Ok(Evaluated::Value(Value::Null));
        }
        _ => {
            return Err(EvaluateError::FunctionRequiresFloatOrIntegerValue(name).into());
        }
    };

    let divisor = match divisor.try_into()? {
        Value::F32(number) => match number {
            x if x == 0.0 => return Err(EvaluateError::DivisorShouldNotBeZero.into()),
            _ => number as f64,
        },
        Value::F64(number) => match number {
            x if x == 0.0 => return Err(EvaluateError::DivisorShouldNotBeZero.into()),
            _ => number,
        },
        Value::I64(number) => match number {
            0 => return Err(EvaluateError::DivisorShouldNotBeZero.into()),
            _ => number as f64,
        },
        Value::Null => {
            return Ok(Evaluated::Value(Value::Null));
        }
        _ => {
            return Err(EvaluateError::FunctionRequiresFloatOrIntegerValue(name).into());
        }
    };

    Ok(Evaluated::Value(Value::I64((dividend / divisor) as i64)))
>>>>>>> 29c0f29f
}

pub fn gcd<'a>(
    name: String,
    left: Evaluated<'_>,
    right: Evaluated<'_>,
) -> ControlFlow<Evaluated<'a>> {
    let left = eval_to_int(&name, left)?;
    let right = eval_to_int(&name, right)?;

<<<<<<< HEAD
    gcd_i64(left, right).map(|gcd| Evaluated::Value(Value::I64(gcd)))
=======
    Ok(Evaluated::Value(Value::I64(gcd_i64(left, right)?)))
>>>>>>> 29c0f29f
}

pub fn lcm<'a>(
    name: String,
    left: Evaluated<'_>,
    right: Evaluated<'_>,
) -> ControlFlow<Evaluated<'a>> {
    let left = eval_to_int(&name, left)?;
    let right = eval_to_int(&name, right)?;

    fn lcm(a: i64, b: i64) -> ControlFlow<i64> {
        let gcd_val: i128 = gcd_i64(a, b)?.into();

        let a: i128 = a.into();
        let b: i128 = b.into();

        // lcm(a, b) = abs(a * b) / gcd(a, b)   if gcd(a, b) != 0
        // lcm(a, b) = 0                        if gcd(a, b) == 0
        let result = (a * b).abs().checked_div(gcd_val).unwrap_or(0);

        i64::try_from(result)
            .map_err(|_| Error::Value(ValueError::LcmResultOutOfRange))
            .into_control_flow()
    }

<<<<<<< HEAD
    lcm(left, right).map(|lcm| Evaluated::Value(Value::I64(lcm)))
=======
    Ok(Evaluated::Value(Value::I64(lcm(left, right)?)))
>>>>>>> 29c0f29f
}

fn gcd_i64(a: i64, b: i64) -> ControlFlow<i64> {
    let mut a = a
        .checked_abs()
        .continue_or_break(ValueError::GcdLcmOverflow(a).into())?;
    let mut b = b
        .checked_abs()
        .continue_or_break(ValueError::GcdLcmOverflow(b).into())?;

    while b > 0 {
        (a, b) = (b, a % b);
    }

    Continue(a)
}

// --- list ---
pub fn append<'a>(expr: Evaluated<'_>, value: Evaluated<'_>) -> ControlFlow<Evaluated<'a>> {
    let expr: Value = expr.try_into().break_if_null()?;
    let value: Value = value.try_into().break_if_null()?;

    match (expr, value) {
        (Value::List(mut l), v) => {
            l.push(v);
            Continue(Evaluated::Value(Value::List(l)))
        }
        _ => Err(EvaluateError::ListTypeRequired.into()).into_control_flow(),
    }
}

pub fn prepend<'a>(expr: Evaluated<'_>, value: Evaluated<'_>) -> ControlFlow<Evaluated<'a>> {
    let expr: Value = expr.try_into().break_if_null()?;
    let value: Value = value.try_into().break_if_null()?;

    match (expr, value) {
        (Value::List(mut l), v) => {
            l.insert(0, v);
            Continue(Evaluated::Value(Value::List(l)))
        }
        _ => Err(EvaluateError::ListTypeRequired.into()).into_control_flow(),
    }
}

pub fn skip<'a>(
    name: String,
    expr: Evaluated<'_>,
    size: Evaluated<'_>,
) -> ControlFlow<Evaluated<'a>> {
    let expr: Value = expr.try_into().break_if_null()?;
    let size: usize = match size.try_into().break_if_null()? {
        Value::I64(number) => usize::try_from(number)
            .map_err(|_| EvaluateError::FunctionRequiresUSizeValue(name).into()),
        _ => Err(EvaluateError::FunctionRequiresIntegerValue(name).into()),
    }
    .into_control_flow()?;

    match expr {
        Value::List(l) => {
            let l = l.into_iter().skip(size).collect();
            Continue(Evaluated::Value(Value::List(l)))
        }
        _ => Err(EvaluateError::ListTypeRequired.into()).into_control_flow(),
    }
}

pub fn sort<'a>(expr: Evaluated<'_>, order: Evaluated<'_>) -> ControlFlow<Evaluated<'a>> {
    let expr: Value = expr.try_into().break_if_null()?;
    let order: Value = order.try_into().break_if_null()?;

    match expr {
        Value::List(l) => {
            let mut l: Vec<(Key, Value)> = l
                .into_iter()
                .map(|v| match Key::try_from(&v) {
                    Ok(key) => Ok((key, v)),
                    Err(_) => Err(EvaluateError::InvalidSortType.into()),
                })
                .collect::<Result<Vec<(Key, Value)>>>()
                .into_control_flow()?;

            let asc = match order {
                Value::Str(s) => match s.to_uppercase().as_str() {
                    "ASC" => true,
                    "DESC" => false,
                    _ => return Err(EvaluateError::InvalidSortOrder.into()).into_control_flow(),
                },
                _ => return Err(EvaluateError::InvalidSortOrder.into()).into_control_flow(),
            };

            l.sort_by(|a, b| if asc { a.0.cmp(&b.0) } else { b.0.cmp(&a.0) });

            Continue(Evaluated::Value(Value::List(
                l.into_iter().map(|(_, v)| v).collect(),
            )))
        }
        _ => Err(EvaluateError::ListTypeRequired.into()).into_control_flow(),
    }
}

<<<<<<< HEAD
pub fn take<'a>(
    name: String,
    expr: Evaluated<'_>,
    size: Evaluated<'_>,
) -> ControlFlow<Evaluated<'a>> {
    let expr: Value = expr.try_into().break_if_null()?;
    let size = eval_to_int(&name, size)
        .map(usize::try_from)?
        .map_err(|_| EvaluateError::FunctionRequiresUSizeValue(name.clone()).into())
        .into_control_flow()?;
=======
pub fn slice<'a>(
    name: String,
    expr: Evaluated<'_>,
    start: Evaluated<'_>,
    length: Evaluated<'_>,
) -> Result<Evaluated<'a>> {
    let expr: Value = expr.try_into()?;
    let mut start = eval_to_int!(name, start);
    let length = match length.try_into()? {
        Value::I64(number) => {
            usize::try_from(number).map_err(|_| EvaluateError::FunctionRequiresUSizeValue(name))?
        }
        _ => {
            return Err(EvaluateError::FunctionRequiresIntegerValue(name).into());
        }
    };
    match expr {
        Value::List(l) => {
            if start < 0 {
                start += l.len() as i64;
            }
            if start < 0 {
                start = 0;
            }

            let start_usize = start as usize;

            let l = l.into_iter().skip(start_usize).take(length).collect();
            Ok(Evaluated::Value(Value::List(l)))
        }
        _ => Err(EvaluateError::ListTypeRequired.into()),
    }
}

pub fn take<'a>(name: String, expr: Evaluated<'_>, size: Evaluated<'_>) -> Result<Evaluated<'a>> {
    if expr.is_null() || size.is_null() {
        return Ok(Evaluated::Value(Value::Null));
    }

    let expr: Value = expr.try_into()?;
    let size = match size.try_into()? {
        Value::I64(number) => {
            usize::try_from(number).map_err(|_| EvaluateError::FunctionRequiresUSizeValue(name))?
        }
        _ => {
            return Err(EvaluateError::FunctionRequiresIntegerValue(name).into());
        }
    };
>>>>>>> 29c0f29f

    match expr {
        Value::List(l) => {
            let l = l.into_iter().take(size).collect();
            Continue(Evaluated::Value(Value::List(l)))
        }
        _ => Err(EvaluateError::ListTypeRequired.into()).into_control_flow(),
    }
}

pub fn is_empty<'a>(expr: Evaluated<'_>) -> ControlFlow<Evaluated<'a>> {
    let expr: Value = expr.try_into().break_if_null()?;
    let length = match expr {
        Value::List(l) => l.len(),
        Value::Map(m) => m.len(),
        _ => {
            return Err(EvaluateError::MapOrListTypeRequired.into()).into_control_flow();
        }
    };

<<<<<<< HEAD
    Continue(Evaluated::from(Value::Bool(length == 0)))
=======
    Ok(Evaluated::Value(Value::Bool(length == 0)))
>>>>>>> 29c0f29f
}

pub fn values<'a>(expr: Evaluated<'_>) -> ControlFlow<Evaluated<'a>> {
    let expr: Value = expr.try_into().break_if_null()?;
    match expr {
        Value::Map(m) => Ok(Evaluated::Value(Value::List(m.into_values().collect()))),
        _ => Err(EvaluateError::MapTypeRequired.into()),
    }
    .into_control_flow()
}

// --- etc ---

pub fn unwrap<'a>(
    name: String,
    expr: Evaluated<'a>,
    selector: Evaluated<'_>,
<<<<<<< HEAD
) -> ControlFlow<Evaluated<'a>> {
=======
) -> Result<Evaluated<'a>> {
    if expr.is_null() {
        return Ok(Evaluated::Value(Value::Null));
    }

>>>>>>> 29c0f29f
    let value = match expr {
        _ if expr.is_null() => return Continue(expr),
        Evaluated::Value(value) => value,
        _ => {
            return Err(EvaluateError::FunctionRequiresMapValue(name).into()).into_control_flow();
        }
    };
    let selector = eval_to_str(&name, selector)?;

<<<<<<< HEAD
    value
        .selector(&selector)
        .into_control_flow()
        .map(Evaluated::Value)
=======
    let selector = eval_to_str!(name, selector);
    Ok(Evaluated::Value(value.selector(&selector)?))
>>>>>>> 29c0f29f
}

pub fn generate_uuid<'a>() -> Evaluated<'a> {
    Evaluated::Value(Value::Uuid(Uuid::new_v4().as_u128()))
<<<<<<< HEAD
=======
}

pub fn greatest(name: String, exprs: Vec<Evaluated<'_>>) -> Result<Evaluated<'_>> {
    exprs
        .into_iter()
        .try_fold(None, |greatest, expr| -> Result<_> {
            let greatest = match greatest {
                Some(greatest) => greatest,
                None => return Ok(Some(expr)),
            };

            match greatest.evaluate_cmp(&expr) {
                Some(std::cmp::Ordering::Less) => Ok(Some(expr)),
                Some(_) => Ok(Some(greatest)),
                None => Err(EvaluateError::NonComparableArgumentError(name.to_owned()).into()),
            }
        })?
        .ok_or(EvaluateError::FunctionRequiresAtLeastOneArgument(name.to_owned()).into())
>>>>>>> 29c0f29f
}

pub fn format<'a>(
    name: String,
    expr: Evaluated<'_>,
    format: Evaluated<'_>,
<<<<<<< HEAD
) -> ControlFlow<Evaluated<'a>> {
    match expr.try_into().break_if_null()? {
        Value::Date(expr) => eval_to_str(&name, format)
            .map(|format| chrono::NaiveDate::format(&expr, &format).to_string()),
        Value::Timestamp(expr) => eval_to_str(&name, format)
            .map(|format| chrono::NaiveDateTime::format(&expr, &format).to_string()),
        Value::Time(expr) => eval_to_str(&name, format)
            .map(|format| chrono::NaiveTime::format(&expr, &format).to_string()),
        value => Err(EvaluateError::UnsupportedExprForFormatFunction(value.into()).into())
            .into_control_flow(),
=======
) -> Result<Evaluated<'a>> {
    match expr.try_into()? {
        Value::Date(expr) => {
            let format = eval_to_str!(name, format);

            Ok(Evaluated::Value(Value::Str(
                chrono::NaiveDate::format(&expr, &format).to_string(),
            )))
        }
        Value::Timestamp(expr) => {
            let format = eval_to_str!(name, format);
            Ok(Evaluated::Value(Value::Str(
                chrono::NaiveDateTime::format(&expr, &format).to_string(),
            )))
        }
        Value::Time(expr) => {
            let format = eval_to_str!(name, format);
            Ok(Evaluated::Value(Value::Str(
                chrono::NaiveTime::format(&expr, &format).to_string(),
            )))
        }
        value => Err(EvaluateError::UnsupportedExprForFormatFunction(value.into()).into()),
>>>>>>> 29c0f29f
    }
    .map(Value::Str)
    .map(Evaluated::Value)
}

pub fn last_day<'a>(name: String, expr: Evaluated<'_>) -> ControlFlow<Evaluated<'a>> {
    let date = match expr.try_into().break_if_null()? {
        Value::Date(date) => date,
        Value::Timestamp(timestamp) => timestamp.date(),
        _ => {
            return Err(EvaluateError::FunctionRequiresDateOrDateTimeValue(name).into())
                .into_control_flow()
        }
    };

<<<<<<< HEAD
    Continue(Evaluated::Value(Value::Date(
=======
    Ok(Evaluated::Value(Value::Date(
>>>>>>> 29c0f29f
        date + Months::new(1) - Duration::days(date.day() as i64),
    )))
}

pub fn to_date<'a>(
    name: String,
    expr: Evaluated<'_>,
    format: Evaluated<'_>,
) -> ControlFlow<Evaluated<'a>> {
    match expr.try_into().break_if_null()? {
        Value::Str(expr) => {
            let format = eval_to_str(&name, format)?;

            chrono::NaiveDate::parse_from_str(&expr, &format)
                .map(Value::Date)
                .map(Evaluated::Value)
                .map_err(|err| {
                    let err: EvaluateError = err.into();
                    err.into()
                })
        }
        _ => Err(EvaluateError::FunctionRequiresStringValue(name).into()),
    }
    .into_control_flow()
}

pub fn to_timestamp<'a>(
    name: String,
    expr: Evaluated<'_>,
    format: Evaluated<'_>,
) -> ControlFlow<Evaluated<'a>> {
    match expr.try_into().break_if_null()? {
        Value::Str(expr) => {
            let format = eval_to_str(&name, format)?;

            chrono::NaiveDateTime::parse_from_str(&expr, &format)
                .map(Value::Timestamp)
                .map(Evaluated::Value)
                .map_err(|err| {
                    let err: EvaluateError = err.into();
                    err.into()
                })
        }
        _ => Err(EvaluateError::FunctionRequiresStringValue(name).into()),
    }
    .into_control_flow()
}

pub fn add_month<'a>(
    name: String,
    expr: Evaluated<'_>,
    size: Evaluated<'_>,
) -> Result<Evaluated<'a>> {
    let size = eval_to_int!(name, size);
    let expr = chrono::NaiveDate::parse_from_str(&eval_to_str!(name, expr), "%Y-%m-%d")
        .map_err(EvaluateError::from)?;
    let date = {
        let size_as_u32 = size
            .abs()
            .try_into()
            .map_err(|_| ValueError::I64ToU32ConversionFailure(name))?;
        let new_months = chrono::Months::new(size_as_u32);

        if size <= 0 {
            expr.checked_sub_months(new_months)
        } else {
            expr.checked_add_months(new_months)
        }
        .ok_or(EvaluateError::ChrFunctionRequiresIntegerValueInRange0To255)?
    };
    Ok(Evaluated::Value(Value::Date(date)))
}

pub fn to_time<'a>(
    name: String,
    expr: Evaluated<'_>,
    format: Evaluated<'_>,
) -> ControlFlow<Evaluated<'a>> {
    match expr.try_into().break_if_null()? {
        Value::Str(expr) => {
            let format = eval_to_str(&name, format)?;

            chrono::NaiveTime::parse_from_str(&expr, &format)
                .map(Value::Time)
                .map(Evaluated::Value)
                .map_err(|err| {
                    let err: EvaluateError = err.into();
                    err.into()
                })
        }
        _ => Err(EvaluateError::FunctionRequiresStringValue(name).into()),
    }
    .into_control_flow()
}

pub fn position<'a>(
    from_expr: Evaluated<'_>,
    sub_expr: Evaluated<'_>,
) -> ControlFlow<Evaluated<'a>> {
    let from: Value = from_expr.try_into().break_if_null()?;
    let sub: Value = sub_expr.try_into().break_if_null()?;

<<<<<<< HEAD
    from.position(&sub)
        .map(Evaluated::Value)
        .into_control_flow()
=======
    from.position(&sub).map(Evaluated::Value)
>>>>>>> 29c0f29f
}

pub fn find_idx<'a>(
    name: String,
    from: Evaluated<'a>,
    sub: Evaluated<'a>,
    start: Option<Evaluated<'a>>,
) -> ControlFlow<Evaluated<'a>> {
    let from_expr = eval_to_str(&name, from)?;
    let sub_expr = eval_to_str(&name, sub)?;

    match start {
        Some(start) => {
            let start = eval_to_int(&name, start)?;
            Value::find_idx(
                &Value::Str(from_expr),
                &Value::Str(sub_expr),
                &Value::I64(start),
            )
        }
        None => Value::position(&Value::Str(from_expr), &Value::Str(sub_expr)),
    }
    .map(Evaluated::Value)
<<<<<<< HEAD
    .into_control_flow()
=======
>>>>>>> 29c0f29f
}

pub fn extract<'a>(field: &DateTimeField, expr: Evaluated<'_>) -> ControlFlow<Evaluated<'a>> {
    Value::try_from(expr)
        .and_then(|v| v.extract(field))
        .map(Evaluated::Value)
        .into_control_flow()
}

<<<<<<< HEAD
pub fn point<'a>(name: String, x: Evaluated<'_>, y: Evaluated<'_>) -> ControlFlow<Evaluated<'a>> {
    let x = eval_to_float(&name, x)?;
    let y = eval_to_float(&name, y)?;

    Continue(Evaluated::Value(Value::Point(Point::new(x, y))))
}

pub fn get_x<'a>(name: String, expr: Evaluated<'_>) -> ControlFlow<Evaluated<'a>> {
    match expr.try_into().break_if_null()? {
=======
pub fn extract<'a>(field: &DateTimeField, expr: Evaluated<'_>) -> Result<Evaluated<'a>> {
    Ok(Evaluated::Value(Value::try_from(expr)?.extract(field)?))
}

pub fn point<'a>(x: Evaluated<'_>, y: Evaluated<'_>) -> Result<Evaluated<'a>> {
    let x = eval_to_float!("point".to_owned(), x);
    let y = eval_to_float!("point".to_owned(), y);

    Ok(Evaluated::Value(Value::Point(Point::new(x, y))))
}

pub fn get_x<'a>(name: String, expr: Evaluated<'_>) -> Result<Evaluated<'a>> {
    match expr.try_into()? {
>>>>>>> 29c0f29f
        Value::Point(v) => Ok(Evaluated::Value(Value::F64(v.x))),
        _ => Err(EvaluateError::FunctionRequiresPointValue(name).into()),
    }
    .into_control_flow()
}

<<<<<<< HEAD
pub fn get_y<'a>(name: String, expr: Evaluated<'_>) -> ControlFlow<Evaluated<'a>> {
    match expr.try_into().break_if_null()? {
=======
pub fn get_y<'a>(name: String, expr: Evaluated<'_>) -> Result<Evaluated<'a>> {
    match expr.try_into()? {
>>>>>>> 29c0f29f
        Value::Point(v) => Ok(Evaluated::Value(Value::F64(v.y))),
        _ => Err(EvaluateError::FunctionRequiresPointValue(name).into()),
    }
    .into_control_flow()
}

pub fn calc_distance<'a>(
    name: String,
    x: Evaluated<'_>,
    y: Evaluated<'_>,
) -> ControlFlow<Evaluated<'a>> {
    let x = eval_to_point(&name, x)?;
    let y = eval_to_point(&name, y)?;

<<<<<<< HEAD
    Continue(Evaluated::Value(Value::F64(Point::calc_distance(&x, &y))))
}

pub fn length<'a>(name: String, expr: Evaluated<'_>) -> ControlFlow<Evaluated<'a>> {
    match expr.try_into().break_if_null()? {
        Value::Str(expr) => Ok(Evaluated::from(Value::U64(expr.chars().count() as u64))),
        Value::List(expr) => Ok(Evaluated::from(Value::U64(expr.len() as u64))),
        Value::Map(expr) => Ok(Evaluated::from(Value::U64(expr.len() as u64))),
=======
    Ok(Evaluated::Value(Value::F64(Point::calc_distance(&x, &y))))
}

pub fn coalesce<'a>(exprs: Vec<Evaluated<'_>>) -> Result<Evaluated<'a>> {
    if exprs.is_empty() {
        return Err((EvaluateError::FunctionRequiresMoreArguments {
            function_name: "COALESCE".to_owned(),
            required_minimum: 1,
            found: exprs.len(),
        })
        .into());
    }

    let control_flow = exprs.into_iter().map(|expr| expr.try_into()).try_for_each(
        |item: Result<Value>| match item {
            Ok(value) if value.is_null() => ControlFlow::Continue(()),
            Ok(value) => ControlFlow::Break(Ok(value)),
            Err(err) => ControlFlow::Break(Err(err)),
        },
    );

    match control_flow {
        ControlFlow::Break(Ok(value)) => Ok(Evaluated::Value(value)),
        ControlFlow::Break(Err(err)) => Err(err),
        ControlFlow::Continue(()) => Ok(Evaluated::Value(Value::Null)),
    }
}

pub fn length<'a>(name: String, expr: Evaluated<'_>) -> Result<Evaluated<'a>> {
    match expr.try_into()? {
        Value::Str(expr) => Ok(Evaluated::Value(Value::U64(expr.chars().count() as u64))),
        Value::List(expr) => Ok(Evaluated::Value(Value::U64(expr.len() as u64))),
        Value::Map(expr) => Ok(Evaluated::Value(Value::U64(expr.len() as u64))),
>>>>>>> 29c0f29f
        _ => Err(EvaluateError::FunctionRequiresStrOrListOrMapValue(name).into()),
    }
    .into_control_flow()
}

pub fn entries<'a>(name: String, expr: Evaluated<'_>) -> ControlFlow<Evaluated<'a>> {
    match expr.try_into().break_if_null()? {
        Value::Map(expr) => {
            let entries = expr
                .into_iter()
                .map(|(k, v)| Value::List(vec![Value::Str(k), v]))
                .collect::<Vec<_>>();
            Ok(Evaluated::Value(Value::List(entries)))
        }
        _ => Err(EvaluateError::FunctionRequiresMapValue(name).into()),
    }
<<<<<<< HEAD
    .into_control_flow()
=======
}

pub fn splice<'a>(
    name: String,
    list_data: Evaluated<'_>,
    begin_index: Evaluated<'_>,
    end_index: Evaluated<'_>,
    values: Option<Evaluated<'_>>,
) -> Result<Evaluated<'a>> {
    let list_data = match Value::try_from(list_data)? {
        Value::List(list) => Ok(list),
        _ => Err(EvaluateError::ListTypeRequired),
    }?;

    let begin_index = usize::try_from(eval_to_int!(name, begin_index).max(0))
        .map_err(|_| EvaluateError::FunctionRequiresUSizeValue(name.clone()))?;

    let end_index = usize::try_from(eval_to_int!(name, end_index).min(list_data.len() as i64))
        .map_err(|_| EvaluateError::FunctionRequiresUSizeValue(name))?;

    let (left, right) = {
        let mut list_iter = list_data.into_iter();
        let left: Vec<_> = list_iter.by_ref().take(begin_index).collect();
        let right: Vec<_> = list_iter.skip(end_index - begin_index).collect();
        (left, right)
    };

    let center = match values {
        Some(values) => match Value::try_from(values)? {
            Value::List(list) => Ok(list),
            _ => Err(EvaluateError::ListTypeRequired),
        }?,
        None => vec![],
    };

    let result = {
        let mut result = vec![];
        result.extend(left);
        result.extend(center);
        result.extend(right);
        result
    };

    Ok(Evaluated::Value(Value::List(result)))
>>>>>>> 29c0f29f
}<|MERGE_RESOLUTION|>--- conflicted
+++ resolved
@@ -8,11 +8,10 @@
     chrono::{Datelike, Duration, Months},
     md5::{Digest, Md5},
     rand::{rngs::StdRng, Rng, SeedableRng},
-    std::ops::ControlFlow::{Break, Continue},
+    std::ops::ControlFlow::{self as StdControlFlow, Break, Continue},
     uuid::Uuid,
 };
 
-<<<<<<< HEAD
 type ControlFlow<T> = std::ops::ControlFlow<BreakCase, T>;
 
 pub enum BreakCase {
@@ -29,7 +28,10 @@
         match self {
             Some(v) => Continue(v),
             None => Break(BreakCase::Err(err)),
-=======
+        }
+    }
+}
+
 macro_rules! eval_to_str {
     ($name: expr, $evaluated: expr) => {
         match $evaluated.try_into()? {
@@ -40,23 +42,10 @@
             _ => {
                 return Err(EvaluateError::FunctionRequiresStringValue($name).into());
             }
->>>>>>> 29c0f29f
-        }
-    }
-}
-
-<<<<<<< HEAD
-trait BreakIfNull<T> {
-    fn break_if_null(self) -> ControlFlow<T>;
-}
-
-impl<'a> BreakIfNull<Evaluated<'a>> for Result<Evaluated<'a>> {
-    fn break_if_null(self) -> ControlFlow<Evaluated<'a>> {
-        match self {
-            Err(err) => Break(BreakCase::Err(err)),
-            Ok(value) if value.is_null() => Break(BreakCase::Null),
-            Ok(value) => Continue(value),
-=======
+        }
+    };
+}
+
 macro_rules! eval_to_int {
     ($name: expr, $evaluated: expr) => {
         match $evaluated.try_into()? {
@@ -67,37 +56,34 @@
             _ => {
                 return Err(EvaluateError::FunctionRequiresIntegerValue($name).into());
             }
->>>>>>> 29c0f29f
-        }
-    }
-}
-
-<<<<<<< HEAD
+        }
+    };
+}
+
+trait BreakIfNull<T> {
+    fn break_if_null(self) -> ControlFlow<T>;
+}
+
+impl<'a> BreakIfNull<Evaluated<'a>> for Result<Evaluated<'a>> {
+    fn break_if_null(self) -> ControlFlow<Evaluated<'a>> {
+        match self {
+            Err(err) => Break(BreakCase::Err(err)),
+            Ok(value) if value.is_null() => Break(BreakCase::Null),
+            Ok(value) => Continue(value),
+        }
+    }
+}
+
 impl BreakIfNull<Value> for Result<Value> {
     fn break_if_null(self) -> ControlFlow<Value> {
         match self {
             Err(err) => Break(BreakCase::Err(err)),
             Ok(value) if value.is_null() => Break(BreakCase::Null),
             Ok(value) => Continue(value),
-=======
-macro_rules! eval_to_float {
-    ($name: expr, $evaluated: expr) => {
-        match $evaluated.try_into()? {
-            Value::I64(v) => v as f64,
-            Value::F32(v) => v.into(),
-            Value::F64(v) => v,
-            Value::Null => {
-                return Ok(Evaluated::Value(Value::Null));
-            }
-            _ => {
-                return Err(EvaluateError::FunctionRequiresFloatValue($name).into());
-            }
->>>>>>> 29c0f29f
-        }
-    }
-}
-
-<<<<<<< HEAD
+        }
+    }
+}
+
 trait ControlFlowMap<T, U, F> {
     fn map(self, f: F) -> ControlFlow<U>
     where
@@ -112,18 +98,6 @@
         match self {
             Continue(v) => Continue(f(v)),
             Break(v) => Break(v),
-=======
-macro_rules! eval_to_point {
-    ($name: expr, $evaluated: expr) => {
-        match $evaluated.try_into()? {
-            Value::Point(v) => v,
-            Value::Null => {
-                return Ok(Evaluated::Value(Value::Null));
-            }
-            _ => {
-                return Err(EvaluateError::FunctionRequiresPointValue($name).into());
-            }
->>>>>>> 29c0f29f
         }
     }
 }
@@ -151,20 +125,12 @@
     fn into_control_flow(self) -> ControlFlow<T>;
 }
 
-<<<<<<< HEAD
 impl<T> IntoControlFlow<T> for Result<T> {
     fn into_control_flow(self) -> ControlFlow<T> {
         match self {
             Err(err) => Break(BreakCase::Err(err)),
             Ok(value) => Continue(value),
         }
-=======
-    match control_flow {
-        ControlFlow::Continue(Some(value)) => Ok(Evaluated::Value(value)),
-        ControlFlow::Continue(None) => Err(ValueError::EmptyArgNotAllowedInConcat.into()),
-        ControlFlow::Break(BreakCase::Null) => Ok(Evaluated::Value(Value::Null)),
-        ControlFlow::Break(BreakCase::Err(err)) => Err(err),
->>>>>>> 29c0f29f
     }
 }
 
@@ -238,7 +204,6 @@
         .into_control_flow()?
         .join(&separator);
 
-<<<<<<< HEAD
     Continue(Evaluated::Value(Value::Str(result)))
 }
 
@@ -247,15 +212,6 @@
         .map(|value| value.to_lowercase())
         .map(Value::Str)
         .map(Evaluated::Value)
-=======
-    Ok(Evaluated::Value(Value::Str(result)))
-}
-
-pub fn lower(name: String, expr: Evaluated<'_>) -> Result<Evaluated> {
-    Ok(Evaluated::Value(Value::Str(
-        eval_to_str!(name, expr).to_lowercase(),
-    )))
->>>>>>> 29c0f29f
 }
 
 pub fn initcap(name: String, expr: Evaluated<'_>) -> ControlFlow<Evaluated<'_>> {
@@ -271,7 +227,6 @@
             Some(c)
         })
         .collect();
-<<<<<<< HEAD
 
     Continue(Evaluated::Value(Value::Str(string)))
 }
@@ -281,15 +236,6 @@
         .map(|value| value.to_uppercase())
         .map(Value::Str)
         .map(Evaluated::Value)
-=======
-    Ok(Evaluated::Value(Value::Str(string)))
-}
-
-pub fn upper(name: String, expr: Evaluated<'_>) -> Result<Evaluated> {
-    Ok(Evaluated::Value(Value::Str(
-        eval_to_str!(name, expr).to_uppercase(),
-    )))
->>>>>>> 29c0f29f
 }
 
 pub fn left_or_right<'a>(
@@ -318,11 +264,7 @@
             .unwrap_or(string)
     };
 
-<<<<<<< HEAD
     Continue(Evaluated::Value(Value::Str(converted)))
-=======
-    Ok(Evaluated::Value(Value::Str(converted)))
->>>>>>> 29c0f29f
 }
 
 pub fn lpad_or_rpad<'a>(
@@ -357,21 +299,13 @@
         string[0..size].to_owned()
     };
 
-<<<<<<< HEAD
     Continue(Evaluated::Value(Value::Str(result)))
-=======
-    Ok(Evaluated::Value(Value::Str(result)))
->>>>>>> 29c0f29f
 }
 
 pub fn reverse(name: String, expr: Evaluated<'_>) -> ControlFlow<Evaluated<'_>> {
     let value = eval_to_str(&name, expr)?.chars().rev().collect::<String>();
 
-<<<<<<< HEAD
     Continue(Evaluated::Value(Value::Str(value)))
-=======
-    Ok(Evaluated::Value(Value::Str(value)))
->>>>>>> 29c0f29f
 }
 
 pub fn repeat<'a>(
@@ -383,11 +317,7 @@
     let num = eval_to_int(&name, num)? as usize;
     let value = expr.repeat(num);
 
-<<<<<<< HEAD
     Continue(Evaluated::Value(Value::Str(value)))
-=======
-    Ok(Evaluated::Value(Value::Str(value)))
->>>>>>> 29c0f29f
 }
 
 pub fn replace<'a>(
@@ -400,12 +330,8 @@
     let old = eval_to_str(&name, old)?;
     let new = eval_to_str(&name, new)?;
     let value = expr.replace(&old, &new);
-<<<<<<< HEAD
 
     Continue(Evaluated::Value(Value::Str(value)))
-=======
-    Ok(Evaluated::Value(Value::Str(value)))
->>>>>>> 29c0f29f
 }
 
 pub fn ascii<'a>(name: String, expr: Evaluated<'_>) -> ControlFlow<Evaluated<'a>> {
@@ -415,11 +341,7 @@
     match (iter.next(), iter.next()) {
         (Some(c), None) => {
             if c.is_ascii() {
-<<<<<<< HEAD
                 Continue(Evaluated::Value(Value::U8(c as u8)))
-=======
-                Ok(Evaluated::Value(Value::U8(c as u8)))
->>>>>>> 29c0f29f
             } else {
                 Err(EvaluateError::NonAsciiCharacterNotAllowed.into()).into_control_flow()
             }
@@ -436,12 +358,8 @@
     match expr {
         0..=255 => {
             let expr = expr as u8;
-<<<<<<< HEAD
 
             Continue(Evaluated::Value(Value::Str((expr as char).to_string())))
-=======
-            Ok(Evaluated::Value(Value::Str((expr as char).to_string())))
->>>>>>> 29c0f29f
         }
         _ => Err(EvaluateError::ChrFunctionRequiresIntegerValueInRange0To255.into())
             .into_control_flow(),
@@ -455,16 +373,11 @@
     let result = hasher.finalize();
     let result = format!("{:x}", result);
 
-<<<<<<< HEAD
     Continue(Evaluated::Value(Value::Str(result)))
-=======
-    Ok(Evaluated::Value(Value::Str(result)))
->>>>>>> 29c0f29f
 }
 
 // --- float ---
 
-<<<<<<< HEAD
 pub fn abs<'a>(name: String, n: Evaluated<'_>) -> ControlFlow<Evaluated<'a>> {
     let value = match n.try_into().break_if_null()? {
         Value::I8(v) => Value::I8(v.abs()),
@@ -480,20 +393,6 @@
     };
 
     Continue(Evaluated::Value(value))
-=======
-pub fn abs<'a>(name: String, n: Evaluated<'_>) -> Result<Evaluated<'a>> {
-    match n.try_into()? {
-        Value::I8(v) => Ok(Evaluated::Value(Value::I8(v.abs()))),
-        Value::I32(v) => Ok(Evaluated::Value(Value::I32(v.abs()))),
-        Value::I64(v) => Ok(Evaluated::Value(Value::I64(v.abs()))),
-        Value::I128(v) => Ok(Evaluated::Value(Value::I128(v.abs()))),
-        Value::Decimal(v) => Ok(Evaluated::Value(Value::Decimal(v.abs()))),
-        Value::F32(v) => Ok(Evaluated::Value(Value::F32(v.abs()))),
-        Value::F64(v) => Ok(Evaluated::Value(Value::F64(v.abs()))),
-        Value::Null => Ok(Evaluated::Value(Value::Null)),
-        _ => Err(EvaluateError::FunctionRequiresFloatValue(name).into()),
-    }
->>>>>>> 29c0f29f
 }
 
 pub fn ifnull<'a>(expr: Evaluated<'a>, then: Evaluated<'a>) -> ControlFlow<Evaluated<'a>> {
@@ -506,7 +405,6 @@
 pub fn sign(name: String, n: Evaluated<'_>) -> ControlFlow<Evaluated<'_>> {
     let x = eval_to_float(&name, n)?;
     if x == 0.0 {
-<<<<<<< HEAD
         return Continue(Evaluated::Value(Value::I8(0)));
     }
 
@@ -518,15 +416,6 @@
         .and_then(|v| v.sqrt())
         .into_control_flow()
         .map(Evaluated::Value)
-=======
-        return Ok(Evaluated::Value(Value::I8(0)));
-    }
-    Ok(Evaluated::Value(Value::I8(x.signum() as i8)))
-}
-
-pub fn sqrt<'a>(n: Evaluated<'_>) -> Result<Evaluated<'a>> {
-    Ok(Evaluated::Value(Value::sqrt(&n.try_into()?)?))
->>>>>>> 29c0f29f
 }
 
 pub fn power<'a>(
@@ -537,19 +426,11 @@
     let expr = eval_to_float(&name, expr)?;
     let power = eval_to_float(&name, power)?;
 
-<<<<<<< HEAD
     Continue(Evaluated::Value(Value::F64(expr.powf(power))))
 }
 
 pub fn ceil<'a>(name: String, n: Evaluated<'_>) -> ControlFlow<Evaluated<'a>> {
     eval_to_float(&name, n).map(|n| Evaluated::Value(Value::F64(n.ceil())))
-=======
-    Ok(Evaluated::Value(Value::F64(expr.powf(power))))
-}
-
-pub fn ceil<'a>(name: String, n: Evaluated<'_>) -> Result<Evaluated<'a>> {
-    Ok(Evaluated::Value(Value::F64(eval_to_float!(name, n).ceil())))
->>>>>>> 29c0f29f
 }
 
 pub fn rand<'a>(name: String, seed: Option<Evaluated<'_>>) -> ControlFlow<Evaluated<'a>> {
@@ -558,8 +439,6 @@
     } else {
         rand::random()
     };
-<<<<<<< HEAD
-
     Continue(Evaluated::Value(Value::F64(seed)))
 }
 
@@ -581,37 +460,6 @@
 
 pub fn exp<'a>(name: String, n: Evaluated<'_>) -> ControlFlow<Evaluated<'a>> {
     eval_to_float(&name, n).map(|n| Evaluated::Value(Value::F64(n.exp())))
-=======
-    Ok(Evaluated::Value(Value::F64(seed)))
-}
-
-pub fn round<'a>(name: String, n: Evaluated<'_>) -> Result<Evaluated<'a>> {
-    Ok(Evaluated::Value(Value::F64(
-        eval_to_float!(name, n).round(),
-    )))
-}
-
-pub fn floor<'a>(name: String, n: Evaluated<'_>) -> Result<Evaluated<'a>> {
-    Ok(Evaluated::Value(Value::F64(
-        eval_to_float!(name, n).floor(),
-    )))
-}
-
-pub fn radians<'a>(name: String, n: Evaluated<'_>) -> Result<Evaluated<'a>> {
-    Ok(Evaluated::Value(Value::F64(
-        eval_to_float!(name, n).to_radians(),
-    )))
-}
-
-pub fn degrees<'a>(name: String, n: Evaluated<'_>) -> Result<Evaluated<'a>> {
-    Ok(Evaluated::Value(Value::F64(
-        eval_to_float!(name, n).to_degrees(),
-    )))
-}
-
-pub fn exp<'a>(name: String, n: Evaluated<'_>) -> Result<Evaluated<'a>> {
-    Ok(Evaluated::Value(Value::F64(eval_to_float!(name, n).exp())))
->>>>>>> 29c0f29f
 }
 
 pub fn log<'a>(
@@ -622,7 +470,6 @@
     let antilog = eval_to_float(&name, antilog)?;
     let base = eval_to_float(&name, base)?;
 
-<<<<<<< HEAD
     Continue(Evaluated::Value(Value::F64(antilog.log(base))))
 }
 
@@ -660,47 +507,6 @@
 
 pub fn atan<'a>(name: String, n: Evaluated<'_>) -> ControlFlow<Evaluated<'a>> {
     eval_to_float(&name, n).map(|n| Evaluated::Value(Value::F64(n.atan())))
-=======
-    Ok(Evaluated::Value(Value::F64(antilog.log(base))))
-}
-
-pub fn ln<'a>(name: String, n: Evaluated<'_>) -> Result<Evaluated<'a>> {
-    Ok(Evaluated::Value(Value::F64(eval_to_float!(name, n).ln())))
-}
-
-pub fn log2<'a>(name: String, n: Evaluated<'_>) -> Result<Evaluated<'a>> {
-    Ok(Evaluated::Value(Value::F64(eval_to_float!(name, n).log2())))
-}
-
-pub fn log10<'a>(name: String, n: Evaluated<'_>) -> Result<Evaluated<'a>> {
-    Ok(Evaluated::Value(Value::F64(
-        eval_to_float!(name, n).log10(),
-    )))
-}
-
-pub fn sin<'a>(name: String, n: Evaluated<'_>) -> Result<Evaluated<'a>> {
-    Ok(Evaluated::Value(Value::F64(eval_to_float!(name, n).sin())))
-}
-
-pub fn cos<'a>(name: String, n: Evaluated<'_>) -> Result<Evaluated<'a>> {
-    Ok(Evaluated::Value(Value::F64(eval_to_float!(name, n).cos())))
-}
-
-pub fn tan<'a>(name: String, n: Evaluated<'_>) -> Result<Evaluated<'a>> {
-    Ok(Evaluated::Value(Value::F64(eval_to_float!(name, n).tan())))
-}
-
-pub fn asin<'a>(name: String, n: Evaluated<'_>) -> Result<Evaluated<'a>> {
-    Ok(Evaluated::Value(Value::F64(eval_to_float!(name, n).asin())))
-}
-
-pub fn acos<'a>(name: String, n: Evaluated<'_>) -> Result<Evaluated<'a>> {
-    Ok(Evaluated::Value(Value::F64(eval_to_float!(name, n).acos())))
-}
-
-pub fn atan<'a>(name: String, n: Evaluated<'_>) -> Result<Evaluated<'a>> {
-    Ok(Evaluated::Value(Value::F64(eval_to_float!(name, n).atan())))
->>>>>>> 29c0f29f
 }
 
 // --- integer ---
@@ -709,7 +515,6 @@
     name: String,
     dividend: Evaluated<'_>,
     divisor: Evaluated<'_>,
-<<<<<<< HEAD
 ) -> ControlFlow<Evaluated<'a>> {
     let dividend = eval_to_float(&name, dividend)
         .map_err(|_| EvaluateError::FunctionRequiresFloatOrIntegerValue(name.clone()).into())?;
@@ -721,43 +526,6 @@
     }
 
     Continue(Evaluated::Value(Value::I64((dividend / divisor) as i64)))
-=======
-) -> Result<Evaluated<'a>> {
-    let dividend = match dividend.try_into()? {
-        Value::F32(number) => number as f64,
-        Value::F64(number) => number,
-        Value::I64(number) => number as f64,
-        Value::Null => {
-            return Ok(Evaluated::Value(Value::Null));
-        }
-        _ => {
-            return Err(EvaluateError::FunctionRequiresFloatOrIntegerValue(name).into());
-        }
-    };
-
-    let divisor = match divisor.try_into()? {
-        Value::F32(number) => match number {
-            x if x == 0.0 => return Err(EvaluateError::DivisorShouldNotBeZero.into()),
-            _ => number as f64,
-        },
-        Value::F64(number) => match number {
-            x if x == 0.0 => return Err(EvaluateError::DivisorShouldNotBeZero.into()),
-            _ => number,
-        },
-        Value::I64(number) => match number {
-            0 => return Err(EvaluateError::DivisorShouldNotBeZero.into()),
-            _ => number as f64,
-        },
-        Value::Null => {
-            return Ok(Evaluated::Value(Value::Null));
-        }
-        _ => {
-            return Err(EvaluateError::FunctionRequiresFloatOrIntegerValue(name).into());
-        }
-    };
-
-    Ok(Evaluated::Value(Value::I64((dividend / divisor) as i64)))
->>>>>>> 29c0f29f
 }
 
 pub fn gcd<'a>(
@@ -768,11 +536,7 @@
     let left = eval_to_int(&name, left)?;
     let right = eval_to_int(&name, right)?;
 
-<<<<<<< HEAD
     gcd_i64(left, right).map(|gcd| Evaluated::Value(Value::I64(gcd)))
-=======
-    Ok(Evaluated::Value(Value::I64(gcd_i64(left, right)?)))
->>>>>>> 29c0f29f
 }
 
 pub fn lcm<'a>(
@@ -798,11 +562,7 @@
             .into_control_flow()
     }
 
-<<<<<<< HEAD
     lcm(left, right).map(|lcm| Evaluated::Value(Value::I64(lcm)))
-=======
-    Ok(Evaluated::Value(Value::I64(lcm(left, right)?)))
->>>>>>> 29c0f29f
 }
 
 fn gcd_i64(a: i64, b: i64) -> ControlFlow<i64> {
@@ -903,18 +663,7 @@
     }
 }
 
-<<<<<<< HEAD
-pub fn take<'a>(
-    name: String,
-    expr: Evaluated<'_>,
-    size: Evaluated<'_>,
-) -> ControlFlow<Evaluated<'a>> {
-    let expr: Value = expr.try_into().break_if_null()?;
-    let size = eval_to_int(&name, size)
-        .map(usize::try_from)?
-        .map_err(|_| EvaluateError::FunctionRequiresUSizeValue(name.clone()).into())
-        .into_control_flow()?;
-=======
+// TODO:
 pub fn slice<'a>(
     name: String,
     expr: Evaluated<'_>,
@@ -949,21 +698,16 @@
     }
 }
 
-pub fn take<'a>(name: String, expr: Evaluated<'_>, size: Evaluated<'_>) -> Result<Evaluated<'a>> {
-    if expr.is_null() || size.is_null() {
-        return Ok(Evaluated::Value(Value::Null));
-    }
-
-    let expr: Value = expr.try_into()?;
-    let size = match size.try_into()? {
-        Value::I64(number) => {
-            usize::try_from(number).map_err(|_| EvaluateError::FunctionRequiresUSizeValue(name))?
-        }
-        _ => {
-            return Err(EvaluateError::FunctionRequiresIntegerValue(name).into());
-        }
-    };
->>>>>>> 29c0f29f
+pub fn take<'a>(
+    name: String,
+    expr: Evaluated<'_>,
+    size: Evaluated<'_>,
+) -> ControlFlow<Evaluated<'a>> {
+    let expr: Value = expr.try_into().break_if_null()?;
+    let size = eval_to_int(&name, size)
+        .map(usize::try_from)?
+        .map_err(|_| EvaluateError::FunctionRequiresUSizeValue(name.clone()).into())
+        .into_control_flow()?;
 
     match expr {
         Value::List(l) => {
@@ -984,11 +728,7 @@
         }
     };
 
-<<<<<<< HEAD
-    Continue(Evaluated::from(Value::Bool(length == 0)))
-=======
-    Ok(Evaluated::Value(Value::Bool(length == 0)))
->>>>>>> 29c0f29f
+    Continue(Evaluated::Value(Value::Bool(length == 0)))
 }
 
 pub fn values<'a>(expr: Evaluated<'_>) -> ControlFlow<Evaluated<'a>> {
@@ -1006,15 +746,7 @@
     name: String,
     expr: Evaluated<'a>,
     selector: Evaluated<'_>,
-<<<<<<< HEAD
-) -> ControlFlow<Evaluated<'a>> {
-=======
-) -> Result<Evaluated<'a>> {
-    if expr.is_null() {
-        return Ok(Evaluated::Value(Value::Null));
-    }
-
->>>>>>> 29c0f29f
+) -> ControlFlow<Evaluated<'a>> {
     let value = match expr {
         _ if expr.is_null() => return Continue(expr),
         Evaluated::Value(value) => value,
@@ -1024,23 +756,17 @@
     };
     let selector = eval_to_str(&name, selector)?;
 
-<<<<<<< HEAD
     value
         .selector(&selector)
         .into_control_flow()
         .map(Evaluated::Value)
-=======
-    let selector = eval_to_str!(name, selector);
-    Ok(Evaluated::Value(value.selector(&selector)?))
->>>>>>> 29c0f29f
 }
 
 pub fn generate_uuid<'a>() -> Evaluated<'a> {
     Evaluated::Value(Value::Uuid(Uuid::new_v4().as_u128()))
-<<<<<<< HEAD
-=======
-}
-
+}
+
+// TODO:
 pub fn greatest(name: String, exprs: Vec<Evaluated<'_>>) -> Result<Evaluated<'_>> {
     exprs
         .into_iter()
@@ -1057,14 +783,12 @@
             }
         })?
         .ok_or(EvaluateError::FunctionRequiresAtLeastOneArgument(name.to_owned()).into())
->>>>>>> 29c0f29f
 }
 
 pub fn format<'a>(
     name: String,
     expr: Evaluated<'_>,
     format: Evaluated<'_>,
-<<<<<<< HEAD
 ) -> ControlFlow<Evaluated<'a>> {
     match expr.try_into().break_if_null()? {
         Value::Date(expr) => eval_to_str(&name, format)
@@ -1075,30 +799,6 @@
             .map(|format| chrono::NaiveTime::format(&expr, &format).to_string()),
         value => Err(EvaluateError::UnsupportedExprForFormatFunction(value.into()).into())
             .into_control_flow(),
-=======
-) -> Result<Evaluated<'a>> {
-    match expr.try_into()? {
-        Value::Date(expr) => {
-            let format = eval_to_str!(name, format);
-
-            Ok(Evaluated::Value(Value::Str(
-                chrono::NaiveDate::format(&expr, &format).to_string(),
-            )))
-        }
-        Value::Timestamp(expr) => {
-            let format = eval_to_str!(name, format);
-            Ok(Evaluated::Value(Value::Str(
-                chrono::NaiveDateTime::format(&expr, &format).to_string(),
-            )))
-        }
-        Value::Time(expr) => {
-            let format = eval_to_str!(name, format);
-            Ok(Evaluated::Value(Value::Str(
-                chrono::NaiveTime::format(&expr, &format).to_string(),
-            )))
-        }
-        value => Err(EvaluateError::UnsupportedExprForFormatFunction(value.into()).into()),
->>>>>>> 29c0f29f
     }
     .map(Value::Str)
     .map(Evaluated::Value)
@@ -1114,11 +814,7 @@
         }
     };
 
-<<<<<<< HEAD
     Continue(Evaluated::Value(Value::Date(
-=======
-    Ok(Evaluated::Value(Value::Date(
->>>>>>> 29c0f29f
         date + Months::new(1) - Duration::days(date.day() as i64),
     )))
 }
@@ -1167,6 +863,7 @@
     .into_control_flow()
 }
 
+// TODO:
 pub fn add_month<'a>(
     name: String,
     expr: Evaluated<'_>,
@@ -1221,13 +918,9 @@
     let from: Value = from_expr.try_into().break_if_null()?;
     let sub: Value = sub_expr.try_into().break_if_null()?;
 
-<<<<<<< HEAD
     from.position(&sub)
         .map(Evaluated::Value)
         .into_control_flow()
-=======
-    from.position(&sub).map(Evaluated::Value)
->>>>>>> 29c0f29f
 }
 
 pub fn find_idx<'a>(
@@ -1251,10 +944,7 @@
         None => Value::position(&Value::Str(from_expr), &Value::Str(sub_expr)),
     }
     .map(Evaluated::Value)
-<<<<<<< HEAD
     .into_control_flow()
-=======
->>>>>>> 29c0f29f
 }
 
 pub fn extract<'a>(field: &DateTimeField, expr: Evaluated<'_>) -> ControlFlow<Evaluated<'a>> {
@@ -1264,7 +954,6 @@
         .into_control_flow()
 }
 
-<<<<<<< HEAD
 pub fn point<'a>(name: String, x: Evaluated<'_>, y: Evaluated<'_>) -> ControlFlow<Evaluated<'a>> {
     let x = eval_to_float(&name, x)?;
     let y = eval_to_float(&name, y)?;
@@ -1274,34 +963,14 @@
 
 pub fn get_x<'a>(name: String, expr: Evaluated<'_>) -> ControlFlow<Evaluated<'a>> {
     match expr.try_into().break_if_null()? {
-=======
-pub fn extract<'a>(field: &DateTimeField, expr: Evaluated<'_>) -> Result<Evaluated<'a>> {
-    Ok(Evaluated::Value(Value::try_from(expr)?.extract(field)?))
-}
-
-pub fn point<'a>(x: Evaluated<'_>, y: Evaluated<'_>) -> Result<Evaluated<'a>> {
-    let x = eval_to_float!("point".to_owned(), x);
-    let y = eval_to_float!("point".to_owned(), y);
-
-    Ok(Evaluated::Value(Value::Point(Point::new(x, y))))
-}
-
-pub fn get_x<'a>(name: String, expr: Evaluated<'_>) -> Result<Evaluated<'a>> {
-    match expr.try_into()? {
->>>>>>> 29c0f29f
         Value::Point(v) => Ok(Evaluated::Value(Value::F64(v.x))),
         _ => Err(EvaluateError::FunctionRequiresPointValue(name).into()),
     }
     .into_control_flow()
 }
 
-<<<<<<< HEAD
 pub fn get_y<'a>(name: String, expr: Evaluated<'_>) -> ControlFlow<Evaluated<'a>> {
     match expr.try_into().break_if_null()? {
-=======
-pub fn get_y<'a>(name: String, expr: Evaluated<'_>) -> Result<Evaluated<'a>> {
-    match expr.try_into()? {
->>>>>>> 29c0f29f
         Value::Point(v) => Ok(Evaluated::Value(Value::F64(v.y))),
         _ => Err(EvaluateError::FunctionRequiresPointValue(name).into()),
     }
@@ -1316,19 +985,20 @@
     let x = eval_to_point(&name, x)?;
     let y = eval_to_point(&name, y)?;
 
-<<<<<<< HEAD
     Continue(Evaluated::Value(Value::F64(Point::calc_distance(&x, &y))))
 }
 
 pub fn length<'a>(name: String, expr: Evaluated<'_>) -> ControlFlow<Evaluated<'a>> {
     match expr.try_into().break_if_null()? {
-        Value::Str(expr) => Ok(Evaluated::from(Value::U64(expr.chars().count() as u64))),
-        Value::List(expr) => Ok(Evaluated::from(Value::U64(expr.len() as u64))),
-        Value::Map(expr) => Ok(Evaluated::from(Value::U64(expr.len() as u64))),
-=======
-    Ok(Evaluated::Value(Value::F64(Point::calc_distance(&x, &y))))
-}
-
+        Value::Str(expr) => Ok(Evaluated::Value(Value::U64(expr.chars().count() as u64))),
+        Value::List(expr) => Ok(Evaluated::Value(Value::U64(expr.len() as u64))),
+        Value::Map(expr) => Ok(Evaluated::Value(Value::U64(expr.len() as u64))),
+        _ => Err(EvaluateError::FunctionRequiresStrOrListOrMapValue(name).into()),
+    }
+    .into_control_flow()
+}
+
+// TODO:
 pub fn coalesce<'a>(exprs: Vec<Evaluated<'_>>) -> Result<Evaluated<'a>> {
     if exprs.is_empty() {
         return Err((EvaluateError::FunctionRequiresMoreArguments {
@@ -1341,28 +1011,17 @@
 
     let control_flow = exprs.into_iter().map(|expr| expr.try_into()).try_for_each(
         |item: Result<Value>| match item {
-            Ok(value) if value.is_null() => ControlFlow::Continue(()),
-            Ok(value) => ControlFlow::Break(Ok(value)),
-            Err(err) => ControlFlow::Break(Err(err)),
+            Ok(value) if value.is_null() => StdControlFlow::Continue(()),
+            Ok(value) => StdControlFlow::Break(Ok(value)),
+            Err(err) => StdControlFlow::Break(Err(err)),
         },
     );
 
     match control_flow {
-        ControlFlow::Break(Ok(value)) => Ok(Evaluated::Value(value)),
-        ControlFlow::Break(Err(err)) => Err(err),
-        ControlFlow::Continue(()) => Ok(Evaluated::Value(Value::Null)),
-    }
-}
-
-pub fn length<'a>(name: String, expr: Evaluated<'_>) -> Result<Evaluated<'a>> {
-    match expr.try_into()? {
-        Value::Str(expr) => Ok(Evaluated::Value(Value::U64(expr.chars().count() as u64))),
-        Value::List(expr) => Ok(Evaluated::Value(Value::U64(expr.len() as u64))),
-        Value::Map(expr) => Ok(Evaluated::Value(Value::U64(expr.len() as u64))),
->>>>>>> 29c0f29f
-        _ => Err(EvaluateError::FunctionRequiresStrOrListOrMapValue(name).into()),
-    }
-    .into_control_flow()
+        StdControlFlow::Break(Ok(value)) => Ok(Evaluated::Value(value)),
+        StdControlFlow::Break(Err(err)) => Err(err),
+        StdControlFlow::Continue(()) => Ok(Evaluated::Value(Value::Null)),
+    }
 }
 
 pub fn entries<'a>(name: String, expr: Evaluated<'_>) -> ControlFlow<Evaluated<'a>> {
@@ -1376,11 +1035,10 @@
         }
         _ => Err(EvaluateError::FunctionRequiresMapValue(name).into()),
     }
-<<<<<<< HEAD
     .into_control_flow()
-=======
-}
-
+}
+
+// TODO:
 pub fn splice<'a>(
     name: String,
     list_data: Evaluated<'_>,
@@ -1423,5 +1081,4 @@
     };
 
     Ok(Evaluated::Value(Value::List(result)))
->>>>>>> 29c0f29f
 }