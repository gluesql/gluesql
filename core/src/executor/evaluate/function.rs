use {
    super::{EvaluateError, Evaluated},
    crate::{ast::TrimWhereField, data::Value, result::Result},
    std::cmp::{max, min},
    uuid::Uuid,
};

macro_rules! eval_to_str {
    ($name: expr, $evaluated: expr) => {
        match $evaluated.try_into()? {
            Value::Str(value) => value,
            Value::Null => {
                return Ok(Value::Null);
            }
            _ => {
                return Err(EvaluateError::FunctionRequiresStringValue($name).into());
            }
        }
    };
}

macro_rules! eval_to_int {
    ($name: expr, $evaluated: expr) => {
        match $evaluated.try_into()? {
            Value::I64(num) => num,
            Value::Null => {
                return Ok(Value::Null);
            }
            _ => {
                return Err(EvaluateError::FunctionRequiresIntegerValue($name).into());
            }
        }
    };
}

macro_rules! eval_to_float {
    ($name: expr, $evaluated: expr) => {
        match $evaluated.try_into()? {
            Value::I64(v) => v as f64,
            Value::F64(v) => v,
            Value::Null => {
                return Ok(Value::Null);
            }
            _ => {
                return Err(EvaluateError::FunctionRequiresFloatValue($name).into());
            }
        }
    };
}

// --- text ---

pub fn concat(exprs: Vec<Evaluated<'_>>) -> Result<Value> {
    exprs
        .into_iter()
        .map(|expr| expr.try_into())
        .filter(|value| !matches!(value, Ok(Value::Null)))
        .try_fold(Value::Str("".to_owned()), |left, right| {
            Ok(left.concat(&right?))
        })
}

pub fn lower(name: String, expr: Evaluated<'_>) -> Result<Value> {
    Ok(Value::Str(eval_to_str!(name, expr).to_lowercase()))
}

pub fn upper(name: String, expr: Evaluated<'_>) -> Result<Value> {
    Ok(Value::Str(eval_to_str!(name, expr).to_uppercase()))
}

pub fn left_or_right(name: String, expr: Evaluated<'_>, size: Evaluated<'_>) -> Result<Value> {
    let string = eval_to_str!(name, expr);
    let size = match size.try_into()? {
        Value::I64(number) => usize::try_from(number)
            .map_err(|_| EvaluateError::FunctionRequiresUSizeValue(name.clone()))?,
        Value::Null => {
            return Ok(Value::Null);
        }
        _ => {
            return Err(EvaluateError::FunctionRequiresIntegerValue(name).into());
        }
    };

    let converted = if name == "LEFT" {
        string.get(..size).map(|v| v.to_string()).unwrap_or(string)
    } else {
        let start_pos = if size > string.len() {
            0
        } else {
            string.len() - size
        };

        string
            .get(start_pos..)
            .map(|value| value.to_string())
            .unwrap_or(string)
    };

    Ok(Value::Str(converted))
}

pub fn lpad_or_rpad(
    name: String,
    expr: Evaluated<'_>,
    size: Evaluated<'_>,
    fill: Option<Evaluated<'_>>,
) -> Result<Value> {
    let string = eval_to_str!(name, expr);
    let size = match size.try_into()? {
        Value::I64(number) => usize::try_from(number)
            .map_err(|_| EvaluateError::FunctionRequiresUSizeValue(name.clone()))?,
        Value::Null => {
            return Ok(Value::Null);
        }
        _ => {
            return Err(EvaluateError::FunctionRequiresIntegerValue(name).into());
        }
    };

    let fill = match fill {
        Some(expr) => eval_to_str!(name, expr),
        None => " ".to_owned(),
    };

    let result = if size > string.len() {
        let padding_size = size - string.len();
        let repeat_count = padding_size / fill.len();
        let plus_count = padding_size % fill.len();
        let fill = fill.repeat(repeat_count) + &fill[0..plus_count];

        if name == "LPAD" {
            fill + &string
        } else {
            string + &fill
        }
    } else {
        string[0..size].to_string()
    };

    Ok(Value::Str(result))
}

pub fn trim(
    name: String,
    expr: Evaluated<'_>,
    filter_chars: Option<Evaluated<'_>>,
    trim_where_field: &Option<TrimWhereField>,
) -> Result<Value> {
    let expr_str = eval_to_str!(name, expr);
    let expr_str = expr_str.as_str();
    let filter_chars = match filter_chars {
        Some(expr) => eval_to_str!(name, expr).chars().collect::<Vec<_>>(),
        None => vec![' '],
    };

    let value = match trim_where_field {
        Some(TrimWhereField::Both) => expr_str.trim_matches(&filter_chars[..]),
        Some(TrimWhereField::Leading) => expr_str.trim_start_matches(&filter_chars[..]),
        Some(TrimWhereField::Trailing) => expr_str.trim_end_matches(&filter_chars[..]),
        None => expr_str.trim(),
    };

    Ok(Value::Str(value.to_owned()))
}

pub fn ltrim(name: String, expr: Evaluated<'_>, chars: Option<Evaluated<'_>>) -> Result<Value> {
    let expr = eval_to_str!(name, expr);
    let chars = match chars {
        Some(chars) => eval_to_str!(name, chars).chars().collect::<Vec<char>>(),
        None => vec![' '],
    };

    let value = expr.trim_start_matches(chars.as_slice()).to_string();
    Ok(Value::Str(value))
}

pub fn rtrim(name: String, expr: Evaluated<'_>, chars: Option<Evaluated<'_>>) -> Result<Value> {
    let expr = eval_to_str!(name, expr);
    let chars = match chars {
        Some(chars) => eval_to_str!(name, chars).chars().collect::<Vec<char>>(),
        None => vec![' '],
    };

    let value = expr.trim_end_matches(chars.as_slice()).to_string();
    Ok(Value::Str(value))
}

pub fn reverse(name: String, expr: Evaluated<'_>) -> Result<Value> {
    let value = eval_to_str!(name, expr).chars().rev().collect::<String>();

    Ok(Value::Str(value))
}

pub fn repeat(name: String, expr: Evaluated<'_>, num: Evaluated<'_>) -> Result<Value> {
    let expr = eval_to_str!(name, expr);
    let num = eval_to_int!(name, num) as usize;
    let value = expr.repeat(num);

    Ok(Value::Str(value))
}

pub fn substr(
    name: String,
    expr: Evaluated<'_>,
    start: Evaluated<'_>,
    count: Option<Evaluated<'_>>,
) -> Result<Value> {
    let string = eval_to_str!(name, expr);
    let start = eval_to_int!(name, start) - 1;
    let count = match count {
        Some(v) => eval_to_int!(name, v),
        None => string.len() as i64,
    };

    let end = if count < 0 {
        return Err(EvaluateError::NegativeSubstrLenNotAllowed.into());
    } else {
        min(max(start + count, 0) as usize, string.len())
    };

    let start = min(max(start, 0) as usize, string.len());
    let string = String::from(&string[start..end]);
    Ok(Value::Str(string))
}

// --- float ---

pub fn abs(name: String, n: Evaluated<'_>) -> Result<Value> {
    match n.try_into()? {
        Value::I8(v) => Ok(Value::I8(v.abs())),
        Value::I64(v) => Ok(Value::I64(v.abs())),
        Value::Decimal(v) => Ok(Value::Decimal(v.abs())),
        Value::F64(v) => Ok(Value::F64(v.abs())),
        Value::Null => Ok(Value::Null),
        _ => Err(EvaluateError::FunctionRequiresFloatValue(name).into()),
    }
}

<<<<<<< HEAD
pub fn ifnull(expr: Evaluated<'_>, then: Evaluated<'_>) -> Result<Value> {
    Ok(match expr {
=======
pub fn ifnull(expr1: Evaluated<'_>, then: Evaluated<'_>) -> Result<Value> {
    // should we pass expr2 as an Expr enum and evaluate it if expr1 is null?
    // that would be more efficient than evaluating it before hand..
    // what do you think?

    Ok(match expr1.is_null() {
        true => then.try_into()?,
        false => expr1.try_into()?,
    })

    /*
    Ok(match expr1 {
>>>>>>> 78d7c24f
        Evaluated::Value(v) => match v.is_null() {
            true => then.try_into()?,
            false => v.into_owned(),
        },
        Evaluated::Literal(l) => match l {
            Literal::Null => then.try_into()?,
            _ => l.try_into_value()?,
        },
    })
    */
}

pub fn sign(name: String, n: Evaluated<'_>) -> Result<Value> {
    let x = eval_to_float!(name, n);
    if x == 0.0 {
        return Ok(Value::I8(0));
    }
    Ok(Value::I8(x.signum() as i8))
}

pub fn sqrt(name: String, n: Evaluated<'_>) -> Result<Value> {
    Ok(Value::F64(eval_to_float!(name, n).sqrt()))
}

pub fn power(name: String, expr: Evaluated<'_>, power: Evaluated<'_>) -> Result<Value> {
    let expr = eval_to_float!(name, expr);
    let power = eval_to_float!(name, power);

    Ok(Value::F64(expr.powf(power)))
}

pub fn ceil(name: String, n: Evaluated<'_>) -> Result<Value> {
    Ok(Value::F64(eval_to_float!(name, n).ceil()))
}

pub fn round(name: String, n: Evaluated<'_>) -> Result<Value> {
    Ok(Value::F64(eval_to_float!(name, n).round()))
}

pub fn floor(name: String, n: Evaluated<'_>) -> Result<Value> {
    Ok(Value::F64(eval_to_float!(name, n).floor()))
}

pub fn radians(name: String, n: Evaluated<'_>) -> Result<Value> {
    Ok(Value::F64(eval_to_float!(name, n).to_radians()))
}

pub fn degrees(name: String, n: Evaluated<'_>) -> Result<Value> {
    Ok(Value::F64(eval_to_float!(name, n).to_degrees()))
}

pub fn exp(name: String, n: Evaluated<'_>) -> Result<Value> {
    Ok(Value::F64(eval_to_float!(name, n).exp()))
}

pub fn log(name: String, antilog: Evaluated<'_>, base: Evaluated<'_>) -> Result<Value> {
    let antilog = eval_to_float!(name, antilog);
    let base = eval_to_float!(name, base);

    Ok(Value::F64(antilog.log(base)))
}

pub fn ln(name: String, n: Evaluated<'_>) -> Result<Value> {
    Ok(Value::F64(eval_to_float!(name, n).ln()))
}

pub fn log2(name: String, n: Evaluated<'_>) -> Result<Value> {
    Ok(Value::F64(eval_to_float!(name, n).log2()))
}

pub fn log10(name: String, n: Evaluated<'_>) -> Result<Value> {
    Ok(Value::F64(eval_to_float!(name, n).log10()))
}

pub fn sin(name: String, n: Evaluated<'_>) -> Result<Value> {
    Ok(Value::F64(eval_to_float!(name, n).sin()))
}

pub fn cos(name: String, n: Evaluated<'_>) -> Result<Value> {
    Ok(Value::F64(eval_to_float!(name, n).cos()))
}

pub fn tan(name: String, n: Evaluated<'_>) -> Result<Value> {
    Ok(Value::F64(eval_to_float!(name, n).tan()))
}

pub fn asin(name: String, n: Evaluated<'_>) -> Result<Value> {
    Ok(Value::F64(eval_to_float!(name, n).asin()))
}

pub fn acos(name: String, n: Evaluated<'_>) -> Result<Value> {
    Ok(Value::F64(eval_to_float!(name, n).acos()))
}

pub fn atan(name: String, n: Evaluated<'_>) -> Result<Value> {
    Ok(Value::F64(eval_to_float!(name, n).atan()))
}

// --- integer ---

pub fn div(name: String, dividend: Evaluated<'_>, divisor: Evaluated<'_>) -> Result<Value> {
    let dividend = match dividend.try_into()? {
        Value::F64(number) => number,
        Value::I64(number) => number as f64,
        Value::Null => {
            return Ok(Value::Null);
        }
        _ => {
            return Err(EvaluateError::FunctionRequiresFloatOrIntegerValue(name).into());
        }
    };

    let divisor = match divisor.try_into()? {
        Value::F64(number) => match number {
            x if x == 0.0 => return Err(EvaluateError::DivisorShouldNotBeZero.into()),
            _ => number,
        },
        Value::I64(number) => match number {
            0 => return Err(EvaluateError::DivisorShouldNotBeZero.into()),
            _ => number as f64,
        },
        Value::Null => {
            return Ok(Value::Null);
        }
        _ => {
            return Err(EvaluateError::FunctionRequiresFloatOrIntegerValue(name).into());
        }
    };

    Ok(Value::I64((dividend / divisor) as i64))
}

pub fn gcd(name: String, left: Evaluated<'_>, right: Evaluated<'_>) -> Result<Value> {
    let left = eval_to_int!(name, left);
    let right = eval_to_int!(name, right);

    Ok(Value::I64(gcd_i64(left, right)))
}

pub fn lcm(name: String, left: Evaluated<'_>, right: Evaluated<'_>) -> Result<Value> {
    let left = eval_to_int!(name, left);
    let right = eval_to_int!(name, right);

    fn lcm(a: i64, b: i64) -> i64 {
        a * b / gcd_i64(a, b)
    }

    Ok(Value::I64(lcm(left, right)))
}

fn gcd_i64(a: i64, b: i64) -> i64 {
    if b == 0 {
        a
    } else {
        gcd_i64(b, a % b)
    }
}

// --- etc ---

pub fn unwrap(name: String, expr: Evaluated<'_>, selector: Evaluated<'_>) -> Result<Value> {
    if expr.is_null() {
        return Ok(Value::Null);
    }

    let value = match expr {
        Evaluated::Value(value) => value,
        _ => {
            return Err(EvaluateError::FunctionRequiresMapValue(name).into());
        }
    };

    let selector = eval_to_str!(name, selector);
    value.selector(&selector)
}

pub fn generate_uuid() -> Value {
    Value::Uuid(Uuid::new_v4().as_u128())
}<|MERGE_RESOLUTION|>--- conflicted
+++ resolved
@@ -236,23 +236,8 @@
     }
 }
 
-<<<<<<< HEAD
 pub fn ifnull(expr: Evaluated<'_>, then: Evaluated<'_>) -> Result<Value> {
     Ok(match expr {
-=======
-pub fn ifnull(expr1: Evaluated<'_>, then: Evaluated<'_>) -> Result<Value> {
-    // should we pass expr2 as an Expr enum and evaluate it if expr1 is null?
-    // that would be more efficient than evaluating it before hand..
-    // what do you think?
-
-    Ok(match expr1.is_null() {
-        true => then.try_into()?,
-        false => expr1.try_into()?,
-    })
-
-    /*
-    Ok(match expr1 {
->>>>>>> 78d7c24f
         Evaluated::Value(v) => match v.is_null() {
             true => then.try_into()?,
             false => v.into_owned(),
