--- conflicted
+++ resolved
@@ -501,7 +501,6 @@
     }
 }
 
-<<<<<<< HEAD
 pub fn take<'a>(expr: Evaluated<'_>, size: Evaluated<'_>) -> Result<Evaluated<'a>> {
     let expr: Value = expr.try_into()?;
     let size = match size.try_into()? {
@@ -519,7 +518,8 @@
         }
         _ => Err(EvaluateError::ListTypeRequired.into()),
     }
-=======
+}
+
 pub fn is_empty<'a>(expr: Evaluated<'_>) -> Result<Evaluated<'a>> {
     let expr: Value = expr.try_into()?;
     let length = match expr {
@@ -531,7 +531,6 @@
     };
 
     Ok(Evaluated::from(Value::Bool(length == 0)))
->>>>>>> f7bc0b8d
 }
 
 // --- etc ---
