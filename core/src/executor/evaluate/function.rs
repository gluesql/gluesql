--- conflicted
+++ resolved
@@ -79,7 +79,6 @@
     }
 }
 
-<<<<<<< HEAD
 pub fn concat_ws(
     name: String,
     separator: Evaluated<'_>,
@@ -101,14 +100,10 @@
     Ok(Value::Str(result))
 }
 
-pub fn lower(name: String, expr: Evaluated<'_>) -> Result<Value> {
-    Ok(Value::Str(eval_to_str!(name, expr).to_lowercase()))
-=======
 pub fn lower(name: String, expr: Evaluated<'_>) -> Result<Evaluated> {
     Ok(Evaluated::from(Value::Str(
         eval_to_str!(name, expr).to_lowercase(),
     )))
->>>>>>> 59f271db
 }
 
 pub fn upper(name: String, expr: Evaluated<'_>) -> Result<Evaluated> {
