use {
    super::{ChronoFormatError, EvaluateError, Evaluated},
    crate::{
        ast::{DataType, DateTimeField, TrimWhereField},
        data::Value,
        result::Result,
    },
    std::{
        cmp::{max, min},
        ops::ControlFlow,
    },
    uuid::Uuid,
};

macro_rules! eval_to_str {
    ($name: expr, $evaluated: expr) => {
        match $evaluated.try_into()? {
            Value::Str(value) => value,
            Value::Null => {
                return Ok(Evaluated::from(Value::Null));
            }
            _ => {
                return Err(EvaluateError::FunctionRequiresStringValue($name).into());
            }
        }
    };
}

macro_rules! eval_to_int {
    ($name: expr, $evaluated: expr) => {
        match $evaluated.try_into()? {
            Value::I64(num) => num,
            Value::Null => {
                return Ok(Evaluated::from(Value::Null));
            }
            _ => {
                return Err(EvaluateError::FunctionRequiresIntegerValue($name).into());
            }
        }
    };
}

macro_rules! eval_to_float {
    ($name: expr, $evaluated: expr) => {
        match $evaluated.try_into()? {
            Value::I64(v) => v as f64,
            Value::F64(v) => v,
            Value::Null => {
                return Ok(Evaluated::from(Value::Null));
            }
            _ => {
                return Err(EvaluateError::FunctionRequiresFloatValue($name).into());
            }
        }
    };
}

// --- text ---

<<<<<<< HEAD
pub fn concat(exprs: Vec<Evaluated<'_>>) -> Result<Evaluated> {
    exprs
        .into_iter()
        .map(|expr| expr.try_into())
        .filter(|value| !matches!(value, Ok(Value::Null)))
        .try_fold(Value::Str("".to_owned()), |left, right| {
            Ok(left.concat(&right?))
        })
        .map(Evaluated::from)
=======
pub fn concat(exprs: Vec<Evaluated<'_>>) -> Result<Value> {
    enum BreakCase {
        Null,
        Err(crate::result::Error),
    }

    let control_flow = exprs.into_iter().map(|expr| expr.try_into()).try_fold(
        Value::Str(String::new()),
        |left, right: Result<Value>| match right {
            Ok(value) if value.is_null() => ControlFlow::Break(BreakCase::Null),
            Err(err) => ControlFlow::Break(BreakCase::Err(err)),
            Ok(value) => ControlFlow::Continue(left.concat(&value)),
        },
    );

    match control_flow {
        ControlFlow::Continue(value) => Ok(value),
        ControlFlow::Break(BreakCase::Null) => Ok(Value::Null),
        ControlFlow::Break(BreakCase::Err(err)) => Err(err),
    }
>>>>>>> c6746252
}

pub fn lower(name: String, expr: Evaluated<'_>) -> Result<Evaluated> {
    Ok(Evaluated::from(Value::Str(
        eval_to_str!(name, expr).to_lowercase(),
    )))
}

pub fn upper(name: String, expr: Evaluated<'_>) -> Result<Evaluated> {
    Ok(Evaluated::from(Value::Str(
        eval_to_str!(name, expr).to_uppercase(),
    )))
}

pub fn left_or_right<'a>(
    name: String,
    expr: Evaluated<'_>,
    size: Evaluated<'_>,
) -> Result<Evaluated<'a>> {
    let string = eval_to_str!(name, expr);
    let size = match size.try_into()? {
        Value::I64(number) => usize::try_from(number)
            .map_err(|_| EvaluateError::FunctionRequiresUSizeValue(name.clone()))?,
        Value::Null => {
            return Ok(Evaluated::Value(Value::Null));
        }
        _ => {
            return Err(EvaluateError::FunctionRequiresIntegerValue(name).into());
        }
    };

    let converted = if name == "LEFT" {
        string.get(..size).map(|v| v.to_owned()).unwrap_or(string)
    } else {
        let start_pos = if size > string.len() {
            0
        } else {
            string.len() - size
        };

        string
            .get(start_pos..)
            .map(|value| value.to_owned())
            .unwrap_or(string)
    };

    Ok(Evaluated::from(Value::Str(converted)))
}

pub fn lpad_or_rpad<'a>(
    name: String,
    expr: Evaluated<'_>,
    size: Evaluated<'_>,
    fill: Option<Evaluated<'_>>,
) -> Result<Evaluated<'a>> {
    let string = eval_to_str!(name, expr);
    let size = match size.try_into()? {
        Value::I64(number) => usize::try_from(number)
            .map_err(|_| EvaluateError::FunctionRequiresUSizeValue(name.clone()))?,
        Value::Null => {
            return Ok(Evaluated::Value(Value::Null));
        }
        _ => {
            return Err(EvaluateError::FunctionRequiresIntegerValue(name).into());
        }
    };

    let fill = match fill {
        Some(expr) => eval_to_str!(name, expr),
        None => " ".to_owned(),
    };

    let result = if size > string.len() {
        let padding_size = size - string.len();
        let repeat_count = padding_size / fill.len();
        let plus_count = padding_size % fill.len();
        let fill = fill.repeat(repeat_count) + &fill[0..plus_count];

        if name == "LPAD" {
            fill + &string
        } else {
            string + &fill
        }
    } else {
        string[0..size].to_owned()
    };

    Ok(Evaluated::from(Value::Str(result)))
}

pub fn trim<'a>(
    name: String,
    expr: Evaluated<'_>,
    filter_chars: Option<Evaluated<'_>>,
    trim_where_field: &'a Option<TrimWhereField>,
) -> Result<Evaluated<'a>> {
    let expr_str = eval_to_str!(name, expr);
    let expr_str = expr_str.as_str();
    let filter_chars = match filter_chars {
        Some(expr) => eval_to_str!(name, expr).chars().collect::<Vec<_>>(),
        None => vec![' '],
    };

    let value = match trim_where_field {
        Some(TrimWhereField::Both) => expr_str.trim_matches(&filter_chars[..]),
        Some(TrimWhereField::Leading) => expr_str.trim_start_matches(&filter_chars[..]),
        Some(TrimWhereField::Trailing) => expr_str.trim_end_matches(&filter_chars[..]),
        None => expr_str.trim(),
    };

    Ok(Evaluated::from(Value::Str(value.to_owned())))
}

pub fn ltrim<'a>(
    name: String,
    expr: Evaluated<'_>,
    chars: Option<Evaluated<'_>>,
) -> Result<Evaluated<'a>> {
    let expr = eval_to_str!(name, expr);
    let chars = match chars {
        Some(chars) => eval_to_str!(name, chars).chars().collect::<Vec<char>>(),
        None => vec![' '],
    };

    let value = expr.trim_start_matches(chars.as_slice()).to_owned();
    Ok(Evaluated::from(Value::Str(value)))
}

pub fn rtrim<'a>(
    name: String,
    expr: Evaluated<'_>,
    chars: Option<Evaluated<'_>>,
) -> Result<Evaluated<'a>> {
    let expr = eval_to_str!(name, expr);
    let chars = match chars {
        Some(chars) => eval_to_str!(name, chars).chars().collect::<Vec<char>>(),
        None => vec![' '],
    };

    let value = expr.trim_end_matches(chars.as_slice()).to_owned();
    Ok(Evaluated::from(Value::Str(value)))
}

pub fn reverse(name: String, expr: Evaluated<'_>) -> Result<Evaluated> {
    let value = eval_to_str!(name, expr).chars().rev().collect::<String>();

    Ok(Evaluated::from(Value::Str(value)))
}

pub fn repeat<'a>(name: String, expr: Evaluated<'_>, num: Evaluated<'_>) -> Result<Evaluated<'a>> {
    let expr = eval_to_str!(name, expr);
    let num = eval_to_int!(name, num) as usize;
    let value = expr.repeat(num);

    Ok(Evaluated::from(Value::Str(value)))
}

pub fn substr<'a>(
    name: String,
    expr: Evaluated<'_>,
    start: Evaluated<'_>,
    count: Option<Evaluated<'_>>,
) -> Result<Evaluated<'a>> {
    let string = eval_to_str!(name, expr);
    let start = eval_to_int!(name, start) - 1;
    let count = match count {
        Some(v) => eval_to_int!(name, v),
        None => string.len() as i64,
    };

    let end = if count < 0 {
        return Err(EvaluateError::NegativeSubstrLenNotAllowed.into());
    } else {
        min(max(start + count, 0) as usize, string.len())
    };

    let start = min(max(start, 0) as usize, string.len());
    let string = String::from(&string[start..end]);
    Ok(Evaluated::from(Value::Str(string)))
}

pub fn ascii<'a>(name: String, expr: Evaluated<'_>) -> Result<Evaluated<'a>> {
    let string = eval_to_str!(name, expr);
    let mut iter = string.chars();

    match (iter.next(), iter.next()) {
        (Some(c), None) => {
            if c.is_ascii() {
                Ok(Evaluated::from(Value::U8(c as u8)))
            } else {
                Err(EvaluateError::NonAsciiCharacterNotAllowed.into())
            }
        }
        _ => Err(EvaluateError::AsciiFunctionRequiresSingleCharacterValue.into()),
    }
}

pub fn chr<'a>(name: String, expr: Evaluated<'_>) -> Result<Evaluated<'a>> {
    let expr = eval_to_int!(name, expr);

    match expr {
        0..=255 => {
            let expr = expr as u8;
            Ok(Evaluated::from(Value::Str((expr as char).to_string())))
        }
        _ => Err(EvaluateError::ChrFunctionRequiresIntegerValueInRange0To255.into()),
    }
}

// --- float ---

pub fn abs<'a>(name: String, n: Evaluated<'_>) -> Result<Evaluated<'a>> {
    match n.try_into()? {
        Value::I8(v) => Ok(Evaluated::from(Value::I8(v.abs()))),
        Value::I64(v) => Ok(Evaluated::from(Value::I64(v.abs()))),
        Value::Decimal(v) => Ok(Evaluated::from(Value::Decimal(v.abs()))),
        Value::F64(v) => Ok(Evaluated::from(Value::F64(v.abs()))),
        Value::Null => Ok(Evaluated::from(Value::Null)),
        _ => Err(EvaluateError::FunctionRequiresFloatValue(name).into()),
    }
}

pub fn ifnull<'a>(expr: Evaluated<'a>, then: Evaluated<'a>) -> Result<Evaluated<'a>> {
    Ok(match expr.is_null() {
        true => then,
        false => expr,
    })
}

pub fn sign(name: String, n: Evaluated<'_>) -> Result<Evaluated> {
    let x = eval_to_float!(name, n);
    if x == 0.0 {
        return Ok(Evaluated::from(Value::I8(0)));
    }
    Ok(Evaluated::from(Value::I8(x.signum() as i8)))
}

pub fn sqrt<'a>(n: Evaluated<'_>) -> Result<Evaluated<'a>> {
    Ok(Evaluated::from(Value::sqrt(&n.try_into()?)?))
}

pub fn power<'a>(name: String, expr: Evaluated<'_>, power: Evaluated<'_>) -> Result<Evaluated<'a>> {
    let expr = eval_to_float!(name, expr);
    let power = eval_to_float!(name, power);

    Ok(Evaluated::from(Value::F64(expr.powf(power))))
}

pub fn ceil<'a>(name: String, n: Evaluated<'_>) -> Result<Evaluated<'a>> {
    Ok(Evaluated::from(Value::F64(eval_to_float!(name, n).ceil())))
}

pub fn round<'a>(name: String, n: Evaluated<'_>) -> Result<Evaluated<'a>> {
    Ok(Evaluated::from(Value::F64(eval_to_float!(name, n).round())))
}

pub fn floor<'a>(name: String, n: Evaluated<'_>) -> Result<Evaluated<'a>> {
    Ok(Evaluated::from(Value::F64(eval_to_float!(name, n).floor())))
}

pub fn radians<'a>(name: String, n: Evaluated<'_>) -> Result<Evaluated<'a>> {
    Ok(Evaluated::from(Value::F64(
        eval_to_float!(name, n).to_radians(),
    )))
}

pub fn degrees<'a>(name: String, n: Evaluated<'_>) -> Result<Evaluated<'a>> {
    Ok(Evaluated::from(Value::F64(
        eval_to_float!(name, n).to_degrees(),
    )))
}

pub fn exp<'a>(name: String, n: Evaluated<'_>) -> Result<Evaluated<'a>> {
    Ok(Evaluated::from(Value::F64(eval_to_float!(name, n).exp())))
}

pub fn log<'a>(name: String, antilog: Evaluated<'_>, base: Evaluated<'_>) -> Result<Evaluated<'a>> {
    let antilog = eval_to_float!(name, antilog);
    let base = eval_to_float!(name, base);

    Ok(Evaluated::from(Value::F64(antilog.log(base))))
}

pub fn ln<'a>(name: String, n: Evaluated<'_>) -> Result<Evaluated<'a>> {
    Ok(Evaluated::from(Value::F64(eval_to_float!(name, n).ln())))
}

pub fn log2<'a>(name: String, n: Evaluated<'_>) -> Result<Evaluated<'a>> {
    Ok(Evaluated::from(Value::F64(eval_to_float!(name, n).log2())))
}

pub fn log10<'a>(name: String, n: Evaluated<'_>) -> Result<Evaluated<'a>> {
    Ok(Evaluated::from(Value::F64(eval_to_float!(name, n).log10())))
}

pub fn sin<'a>(name: String, n: Evaluated<'_>) -> Result<Evaluated<'a>> {
    Ok(Evaluated::from(Value::F64(eval_to_float!(name, n).sin())))
}

pub fn cos<'a>(name: String, n: Evaluated<'_>) -> Result<Evaluated<'a>> {
    Ok(Evaluated::from(Value::F64(eval_to_float!(name, n).cos())))
}

pub fn tan<'a>(name: String, n: Evaluated<'_>) -> Result<Evaluated<'a>> {
    Ok(Evaluated::from(Value::F64(eval_to_float!(name, n).tan())))
}

pub fn asin<'a>(name: String, n: Evaluated<'_>) -> Result<Evaluated<'a>> {
    Ok(Evaluated::from(Value::F64(eval_to_float!(name, n).asin())))
}

pub fn acos<'a>(name: String, n: Evaluated<'_>) -> Result<Evaluated<'a>> {
    Ok(Evaluated::from(Value::F64(eval_to_float!(name, n).acos())))
}

pub fn atan<'a>(name: String, n: Evaluated<'_>) -> Result<Evaluated<'a>> {
    Ok(Evaluated::from(Value::F64(eval_to_float!(name, n).atan())))
}

// --- integer ---

pub fn div<'a>(
    name: String,
    dividend: Evaluated<'_>,
    divisor: Evaluated<'_>,
) -> Result<Evaluated<'a>> {
    let dividend = match dividend.try_into()? {
        Value::F64(number) => number,
        Value::I64(number) => number as f64,
        Value::Null => {
            return Ok(Evaluated::from(Value::Null));
        }
        _ => {
            return Err(EvaluateError::FunctionRequiresFloatOrIntegerValue(name).into());
        }
    };

    let divisor = match divisor.try_into()? {
        Value::F64(number) => match number {
            x if x == 0.0 => return Err(EvaluateError::DivisorShouldNotBeZero.into()),
            _ => number,
        },
        Value::I64(number) => match number {
            0 => return Err(EvaluateError::DivisorShouldNotBeZero.into()),
            _ => number as f64,
        },
        Value::Null => {
            return Ok(Evaluated::from(Value::Null));
        }
        _ => {
            return Err(EvaluateError::FunctionRequiresFloatOrIntegerValue(name).into());
        }
    };

    Ok(Evaluated::from(Value::I64((dividend / divisor) as i64)))
}

pub fn gcd<'a>(name: String, left: Evaluated<'_>, right: Evaluated<'_>) -> Result<Evaluated<'a>> {
    let left = eval_to_int!(name, left);
    let right = eval_to_int!(name, right);

    Ok(Evaluated::from(Value::I64(gcd_i64(left, right))))
}

pub fn lcm<'a>(name: String, left: Evaluated<'_>, right: Evaluated<'_>) -> Result<Evaluated<'a>> {
    let left = eval_to_int!(name, left);
    let right = eval_to_int!(name, right);

    fn lcm(a: i64, b: i64) -> i64 {
        a * b / gcd_i64(a, b)
    }

    Ok(Evaluated::from(Value::I64(lcm(left, right))))
}

fn gcd_i64(a: i64, b: i64) -> i64 {
    if b == 0 {
        a
    } else {
        gcd_i64(b, a % b)
    }
}

// --- etc ---

pub fn unwrap<'a>(
    name: String,
    expr: Evaluated<'_>,
    selector: Evaluated<'_>,
) -> Result<Evaluated<'a>> {
    if expr.is_null() {
        return Ok(Evaluated::from(Value::Null));
    }

    let value = match expr {
        Evaluated::Value(value) => value,
        _ => {
            return Err(EvaluateError::FunctionRequiresMapValue(name).into());
        }
    };

    let selector = eval_to_str!(name, selector);
    Ok(Evaluated::from(value.selector(&selector)?))
}

pub fn generate_uuid<'a>() -> Evaluated<'a> {
    Evaluated::from(Value::Uuid(Uuid::new_v4().as_u128()))
}

pub fn format<'a>(
    name: String,
    expr: Evaluated<'_>,
    format: Evaluated<'_>,
) -> Result<Evaluated<'a>> {
    match expr.try_into()? {
        Value::Date(expr) => {
            let format = eval_to_str!(name, format);

            Ok(Evaluated::from(Value::Str(
                chrono::NaiveDate::format(&expr, &format).to_string(),
            )))
        }
        Value::Timestamp(expr) => {
            let format = eval_to_str!(name, format);
            Ok(Evaluated::from(Value::Str(
                chrono::NaiveDateTime::format(&expr, &format).to_string(),
            )))
        }
        Value::Time(expr) => {
            let format = eval_to_str!(name, format);
            Ok(Evaluated::from(Value::Str(
                chrono::NaiveTime::format(&expr, &format).to_string(),
            )))
        }
        value => Err(EvaluateError::UnsupportedExprForFormatFunction(value.into()).into()),
    }
}

pub fn to_date<'a>(
    name: String,
    expr: Evaluated<'_>,
    format: Evaluated<'_>,
) -> Result<Evaluated<'a>> {
    match expr.try_into()? {
        Value::Str(expr) => {
            let format = eval_to_str!(name, format);
            chrono::NaiveDate::parse_from_str(&expr, &format)
                .map_err(ChronoFormatError::err_into)
                .map(Value::Date)
                .map(Evaluated::from)
        }
        _ => Err(EvaluateError::FunctionRequiresStringValue(name).into()),
    }
}

pub fn to_timestamp<'a>(
    name: String,
    expr: Evaluated<'_>,
    format: Evaluated<'_>,
) -> Result<Evaluated<'a>> {
    match expr.try_into()? {
        Value::Str(expr) => {
            let format = eval_to_str!(name, format);
            chrono::NaiveDateTime::parse_from_str(&expr, &format)
                .map_err(ChronoFormatError::err_into)
                .map(Value::Timestamp)
                .map(Evaluated::from)
        }
        _ => Err(EvaluateError::FunctionRequiresStringValue(name).into()),
    }
}

pub fn to_time<'a>(
    name: String,
    expr: Evaluated<'_>,
    format: Evaluated<'_>,
) -> Result<Evaluated<'a>> {
    match expr.try_into()? {
        Value::Str(expr) => {
            let format = eval_to_str!(name, format);
            chrono::NaiveTime::parse_from_str(&expr, &format)
                .map(Value::Time)
                .map_err(ChronoFormatError::err_into)
                .map(Evaluated::from)
        }
        _ => Err(EvaluateError::FunctionRequiresStringValue(name).into()),
    }
}

pub fn position<'a>(
    name: String,
    from_expr: Evaluated<'_>,
    sub_expr: Evaluated<'_>,
) -> Result<Evaluated<'a>> {
    let from_expr = eval_to_str!(name, from_expr);
    let sub_expr = eval_to_str!(name, sub_expr);
    Value::position(&Value::Str(from_expr), &Value::Str(sub_expr)).map(Evaluated::from)
}

pub fn cast<'a>(expr: Evaluated<'a>, data_type: &DataType) -> Result<Evaluated<'a>> {
    expr.cast(data_type)
}

pub fn extract<'a>(field: &DateTimeField, expr: Evaluated<'_>) -> Result<Evaluated<'a>> {
    Ok(Evaluated::from(Value::try_from(expr)?.extract(field)?))
}<|MERGE_RESOLUTION|>--- conflicted
+++ resolved
@@ -57,18 +57,7 @@
 
 // --- text ---
 
-<<<<<<< HEAD
 pub fn concat(exprs: Vec<Evaluated<'_>>) -> Result<Evaluated> {
-    exprs
-        .into_iter()
-        .map(|expr| expr.try_into())
-        .filter(|value| !matches!(value, Ok(Value::Null)))
-        .try_fold(Value::Str("".to_owned()), |left, right| {
-            Ok(left.concat(&right?))
-        })
-        .map(Evaluated::from)
-=======
-pub fn concat(exprs: Vec<Evaluated<'_>>) -> Result<Value> {
     enum BreakCase {
         Null,
         Err(crate::result::Error),
@@ -84,11 +73,10 @@
     );
 
     match control_flow {
-        ControlFlow::Continue(value) => Ok(value),
-        ControlFlow::Break(BreakCase::Null) => Ok(Value::Null),
+        ControlFlow::Continue(value) => Ok(Evaluated::from(value)),
+        ControlFlow::Break(BreakCase::Null) => Ok(Evaluated::from(Value::Null)),
         ControlFlow::Break(BreakCase::Err(err)) => Err(err),
     }
->>>>>>> c6746252
 }
 
 pub fn lower(name: String, expr: Evaluated<'_>) -> Result<Evaluated> {
