use {
    super::{EvaluateError, Evaluated},
    crate::{
        ast::{DataType, DateTimeField},
        data::{Value, ValueError},
        result::Result,
    },
<<<<<<< HEAD
    std::ops::ControlFlow,
=======
    rand::{rngs::StdRng, Rng, SeedableRng},
    std::{
        cmp::{max, min},
        ops::ControlFlow,
    },
>>>>>>> 868a6482
    uuid::Uuid,
};

macro_rules! eval_to_str {
    ($name: expr, $evaluated: expr) => {
        match $evaluated.try_into()? {
            Value::Str(value) => value,
            Value::Null => {
                return Ok(Evaluated::from(Value::Null));
            }
            _ => {
                return Err(EvaluateError::FunctionRequiresStringValue($name).into());
            }
        }
    };
}

macro_rules! eval_to_int {
    ($name: expr, $evaluated: expr) => {
        match $evaluated.try_into()? {
            Value::I64(num) => num,
            Value::Null => {
                return Ok(Evaluated::from(Value::Null));
            }
            _ => {
                return Err(EvaluateError::FunctionRequiresIntegerValue($name).into());
            }
        }
    };
}

macro_rules! eval_to_float {
    ($name: expr, $evaluated: expr) => {
        match $evaluated.try_into()? {
            Value::I64(v) => v as f64,
            Value::F64(v) => v,
            Value::Null => {
                return Ok(Evaluated::from(Value::Null));
            }
            _ => {
                return Err(EvaluateError::FunctionRequiresFloatValue($name).into());
            }
        }
    };
}

// --- text ---

pub fn concat(exprs: Vec<Evaluated<'_>>) -> Result<Evaluated> {
    enum BreakCase {
        Null,
        Err(crate::result::Error),
    }

    let control_flow = exprs.into_iter().map(|expr| expr.try_into()).try_fold(
        None,
        |left: Option<Value>, right: Result<Value>| match (left, right) {
            (_, Ok(value)) if value.is_null() => ControlFlow::Break(BreakCase::Null),
            (_, Err(err)) => ControlFlow::Break(BreakCase::Err(err)),
            (Some(left), Ok(value)) => ControlFlow::Continue(Some(left.concat(value))),
            (None, Ok(value)) => ControlFlow::Continue(Some(value)),
        },
    );

    match control_flow {
        ControlFlow::Continue(Some(value)) => Ok(Evaluated::from(value)),
        ControlFlow::Continue(None) => Err(ValueError::EmptyArgNotAllowedInConcat.into()),
        ControlFlow::Break(BreakCase::Null) => Ok(Evaluated::from(Value::Null)),
        ControlFlow::Break(BreakCase::Err(err)) => Err(err),
    }
}

pub fn concat_ws<'a>(
    name: String,
    separator: Evaluated<'a>,
    exprs: Vec<Evaluated<'a>>,
) -> Result<Evaluated<'a>> {
    let separator = eval_to_str!(name, separator);

    let result = exprs
        .into_iter()
        .map(Value::try_from)
        .filter(|value| !matches!(value, Ok(Value::Null)))
        .map(|value| Ok(String::from(value?)))
        .collect::<Result<Vec<_>>>()?
        .join(&separator);

    Ok(Evaluated::from(Value::Str(result)))
}

pub fn lower(name: String, expr: Evaluated<'_>) -> Result<Evaluated> {
    Ok(Evaluated::from(Value::Str(
        eval_to_str!(name, expr).to_lowercase(),
    )))
}

pub fn upper(name: String, expr: Evaluated<'_>) -> Result<Evaluated> {
    Ok(Evaluated::from(Value::Str(
        eval_to_str!(name, expr).to_uppercase(),
    )))
}

pub fn left_or_right<'a>(
    name: String,
    expr: Evaluated<'_>,
    size: Evaluated<'_>,
) -> Result<Evaluated<'a>> {
    let string = eval_to_str!(name, expr);
    let size = match size.try_into()? {
        Value::I64(number) => usize::try_from(number)
            .map_err(|_| EvaluateError::FunctionRequiresUSizeValue(name.clone()))?,
        Value::Null => {
            return Ok(Evaluated::Value(Value::Null));
        }
        _ => {
            return Err(EvaluateError::FunctionRequiresIntegerValue(name).into());
        }
    };

    let converted = if name == "LEFT" {
        string.get(..size).map(|v| v.to_owned()).unwrap_or(string)
    } else {
        let start_pos = if size > string.len() {
            0
        } else {
            string.len() - size
        };

        string
            .get(start_pos..)
            .map(|value| value.to_owned())
            .unwrap_or(string)
    };

    Ok(Evaluated::from(Value::Str(converted)))
}

pub fn lpad_or_rpad<'a>(
    name: String,
    expr: Evaluated<'_>,
    size: Evaluated<'_>,
    fill: Option<Evaluated<'_>>,
) -> Result<Evaluated<'a>> {
    let string = eval_to_str!(name, expr);
    let size = match size.try_into()? {
        Value::I64(number) => usize::try_from(number)
            .map_err(|_| EvaluateError::FunctionRequiresUSizeValue(name.clone()))?,
        Value::Null => {
            return Ok(Evaluated::Value(Value::Null));
        }
        _ => {
            return Err(EvaluateError::FunctionRequiresIntegerValue(name).into());
        }
    };

    let fill = match fill {
        Some(expr) => eval_to_str!(name, expr),
        None => " ".to_owned(),
    };

    let result = if size > string.len() {
        let padding_size = size - string.len();
        let repeat_count = padding_size / fill.len();
        let plus_count = padding_size % fill.len();
        let fill = fill.repeat(repeat_count) + &fill[0..plus_count];

        if name == "LPAD" {
            fill + &string
        } else {
            string + &fill
        }
    } else {
        string[0..size].to_owned()
    };

    Ok(Evaluated::from(Value::Str(result)))
}

pub fn reverse(name: String, expr: Evaluated<'_>) -> Result<Evaluated> {
    let value = eval_to_str!(name, expr).chars().rev().collect::<String>();

    Ok(Evaluated::from(Value::Str(value)))
}

pub fn repeat<'a>(name: String, expr: Evaluated<'_>, num: Evaluated<'_>) -> Result<Evaluated<'a>> {
    let expr = eval_to_str!(name, expr);
    let num = eval_to_int!(name, num) as usize;
    let value = expr.repeat(num);

    Ok(Evaluated::from(Value::Str(value)))
}

pub fn ascii<'a>(name: String, expr: Evaluated<'_>) -> Result<Evaluated<'a>> {
    let string = eval_to_str!(name, expr);
    let mut iter = string.chars();

    match (iter.next(), iter.next()) {
        (Some(c), None) => {
            if c.is_ascii() {
                Ok(Evaluated::from(Value::U8(c as u8)))
            } else {
                Err(EvaluateError::NonAsciiCharacterNotAllowed.into())
            }
        }
        _ => Err(EvaluateError::AsciiFunctionRequiresSingleCharacterValue.into()),
    }
}

pub fn chr<'a>(name: String, expr: Evaluated<'_>) -> Result<Evaluated<'a>> {
    let expr = eval_to_int!(name, expr);

    match expr {
        0..=255 => {
            let expr = expr as u8;
            Ok(Evaluated::from(Value::Str((expr as char).to_string())))
        }
        _ => Err(EvaluateError::ChrFunctionRequiresIntegerValueInRange0To255.into()),
    }
}

// --- float ---

pub fn abs<'a>(name: String, n: Evaluated<'_>) -> Result<Evaluated<'a>> {
    match n.try_into()? {
        Value::I8(v) => Ok(Evaluated::from(Value::I8(v.abs()))),
        Value::I64(v) => Ok(Evaluated::from(Value::I64(v.abs()))),
        Value::Decimal(v) => Ok(Evaluated::from(Value::Decimal(v.abs()))),
        Value::F64(v) => Ok(Evaluated::from(Value::F64(v.abs()))),
        Value::Null => Ok(Evaluated::from(Value::Null)),
        _ => Err(EvaluateError::FunctionRequiresFloatValue(name).into()),
    }
}

pub fn ifnull<'a>(expr: Evaluated<'a>, then: Evaluated<'a>) -> Result<Evaluated<'a>> {
    Ok(match expr.is_null() {
        true => then,
        false => expr,
    })
}

pub fn sign(name: String, n: Evaluated<'_>) -> Result<Evaluated> {
    let x = eval_to_float!(name, n);
    if x == 0.0 {
        return Ok(Evaluated::from(Value::I8(0)));
    }
    Ok(Evaluated::from(Value::I8(x.signum() as i8)))
}

pub fn sqrt<'a>(n: Evaluated<'_>) -> Result<Evaluated<'a>> {
    Ok(Evaluated::from(Value::sqrt(&n.try_into()?)?))
}

pub fn power<'a>(name: String, expr: Evaluated<'_>, power: Evaluated<'_>) -> Result<Evaluated<'a>> {
    let expr = eval_to_float!(name, expr);
    let power = eval_to_float!(name, power);

    Ok(Evaluated::from(Value::F64(expr.powf(power))))
}

pub fn ceil<'a>(name: String, n: Evaluated<'_>) -> Result<Evaluated<'a>> {
    Ok(Evaluated::from(Value::F64(eval_to_float!(name, n).ceil())))
}

pub fn rand<'a>(name: String, seed: Option<Evaluated<'_>>) -> Result<Evaluated<'a>> {
    let seed = if let Some(v) = seed {
        StdRng::seed_from_u64(eval_to_float!(name, v) as u64).gen()
    } else {
        rand::random()
    };
    Ok(Evaluated::from(Value::F64(seed)))
}

pub fn round<'a>(name: String, n: Evaluated<'_>) -> Result<Evaluated<'a>> {
    Ok(Evaluated::from(Value::F64(eval_to_float!(name, n).round())))
}

pub fn floor<'a>(name: String, n: Evaluated<'_>) -> Result<Evaluated<'a>> {
    Ok(Evaluated::from(Value::F64(eval_to_float!(name, n).floor())))
}

pub fn radians<'a>(name: String, n: Evaluated<'_>) -> Result<Evaluated<'a>> {
    Ok(Evaluated::from(Value::F64(
        eval_to_float!(name, n).to_radians(),
    )))
}

pub fn degrees<'a>(name: String, n: Evaluated<'_>) -> Result<Evaluated<'a>> {
    Ok(Evaluated::from(Value::F64(
        eval_to_float!(name, n).to_degrees(),
    )))
}

pub fn exp<'a>(name: String, n: Evaluated<'_>) -> Result<Evaluated<'a>> {
    Ok(Evaluated::from(Value::F64(eval_to_float!(name, n).exp())))
}

pub fn log<'a>(name: String, antilog: Evaluated<'_>, base: Evaluated<'_>) -> Result<Evaluated<'a>> {
    let antilog = eval_to_float!(name, antilog);
    let base = eval_to_float!(name, base);

    Ok(Evaluated::from(Value::F64(antilog.log(base))))
}

pub fn ln<'a>(name: String, n: Evaluated<'_>) -> Result<Evaluated<'a>> {
    Ok(Evaluated::from(Value::F64(eval_to_float!(name, n).ln())))
}

pub fn log2<'a>(name: String, n: Evaluated<'_>) -> Result<Evaluated<'a>> {
    Ok(Evaluated::from(Value::F64(eval_to_float!(name, n).log2())))
}

pub fn log10<'a>(name: String, n: Evaluated<'_>) -> Result<Evaluated<'a>> {
    Ok(Evaluated::from(Value::F64(eval_to_float!(name, n).log10())))
}

pub fn sin<'a>(name: String, n: Evaluated<'_>) -> Result<Evaluated<'a>> {
    Ok(Evaluated::from(Value::F64(eval_to_float!(name, n).sin())))
}

pub fn cos<'a>(name: String, n: Evaluated<'_>) -> Result<Evaluated<'a>> {
    Ok(Evaluated::from(Value::F64(eval_to_float!(name, n).cos())))
}

pub fn tan<'a>(name: String, n: Evaluated<'_>) -> Result<Evaluated<'a>> {
    Ok(Evaluated::from(Value::F64(eval_to_float!(name, n).tan())))
}

pub fn asin<'a>(name: String, n: Evaluated<'_>) -> Result<Evaluated<'a>> {
    Ok(Evaluated::from(Value::F64(eval_to_float!(name, n).asin())))
}

pub fn acos<'a>(name: String, n: Evaluated<'_>) -> Result<Evaluated<'a>> {
    Ok(Evaluated::from(Value::F64(eval_to_float!(name, n).acos())))
}

pub fn atan<'a>(name: String, n: Evaluated<'_>) -> Result<Evaluated<'a>> {
    Ok(Evaluated::from(Value::F64(eval_to_float!(name, n).atan())))
}

// --- integer ---

pub fn div<'a>(
    name: String,
    dividend: Evaluated<'_>,
    divisor: Evaluated<'_>,
) -> Result<Evaluated<'a>> {
    let dividend = match dividend.try_into()? {
        Value::F64(number) => number,
        Value::I64(number) => number as f64,
        Value::Null => {
            return Ok(Evaluated::from(Value::Null));
        }
        _ => {
            return Err(EvaluateError::FunctionRequiresFloatOrIntegerValue(name).into());
        }
    };

    let divisor = match divisor.try_into()? {
        Value::F64(number) => match number {
            x if x == 0.0 => return Err(EvaluateError::DivisorShouldNotBeZero.into()),
            _ => number,
        },
        Value::I64(number) => match number {
            0 => return Err(EvaluateError::DivisorShouldNotBeZero.into()),
            _ => number as f64,
        },
        Value::Null => {
            return Ok(Evaluated::from(Value::Null));
        }
        _ => {
            return Err(EvaluateError::FunctionRequiresFloatOrIntegerValue(name).into());
        }
    };

    Ok(Evaluated::from(Value::I64((dividend / divisor) as i64)))
}

pub fn gcd<'a>(name: String, left: Evaluated<'_>, right: Evaluated<'_>) -> Result<Evaluated<'a>> {
    let left = eval_to_int!(name, left);
    let right = eval_to_int!(name, right);

    Ok(Evaluated::from(Value::I64(gcd_i64(left, right))))
}

pub fn lcm<'a>(name: String, left: Evaluated<'_>, right: Evaluated<'_>) -> Result<Evaluated<'a>> {
    let left = eval_to_int!(name, left);
    let right = eval_to_int!(name, right);

    fn lcm(a: i64, b: i64) -> i64 {
        a * b / gcd_i64(a, b)
    }

    Ok(Evaluated::from(Value::I64(lcm(left, right))))
}

fn gcd_i64(a: i64, b: i64) -> i64 {
    if b == 0 {
        a
    } else {
        gcd_i64(b, a % b)
    }
}

// --- etc ---

pub fn unwrap<'a>(
    name: String,
    expr: Evaluated<'_>,
    selector: Evaluated<'_>,
) -> Result<Evaluated<'a>> {
    if expr.is_null() {
        return Ok(Evaluated::from(Value::Null));
    }

    let value = match expr {
        Evaluated::Value(value) => value,
        _ => {
            return Err(EvaluateError::FunctionRequiresMapValue(name).into());
        }
    };

    let selector = eval_to_str!(name, selector);
    Ok(Evaluated::from(value.selector(&selector)?))
}

pub fn generate_uuid<'a>() -> Evaluated<'a> {
    Evaluated::from(Value::Uuid(Uuid::new_v4().as_u128()))
}

pub fn format<'a>(
    name: String,
    expr: Evaluated<'_>,
    format: Evaluated<'_>,
) -> Result<Evaluated<'a>> {
    match expr.try_into()? {
        Value::Date(expr) => {
            let format = eval_to_str!(name, format);

            Ok(Evaluated::from(Value::Str(
                chrono::NaiveDate::format(&expr, &format).to_string(),
            )))
        }
        Value::Timestamp(expr) => {
            let format = eval_to_str!(name, format);
            Ok(Evaluated::from(Value::Str(
                chrono::NaiveDateTime::format(&expr, &format).to_string(),
            )))
        }
        Value::Time(expr) => {
            let format = eval_to_str!(name, format);
            Ok(Evaluated::from(Value::Str(
                chrono::NaiveTime::format(&expr, &format).to_string(),
            )))
        }
        value => Err(EvaluateError::UnsupportedExprForFormatFunction(value.into()).into()),
    }
}

pub fn to_date<'a>(
    name: String,
    expr: Evaluated<'_>,
    format: Evaluated<'_>,
) -> Result<Evaluated<'a>> {
    match expr.try_into()? {
        Value::Str(expr) => {
            let format = eval_to_str!(name, format);

            chrono::NaiveDate::parse_from_str(&expr, &format)
                .map(Value::Date)
                .map(Evaluated::from)
                .map_err(|err| {
                    let err: EvaluateError = err.into();
                    err.into()
                })
        }
        _ => Err(EvaluateError::FunctionRequiresStringValue(name).into()),
    }
}

pub fn to_timestamp<'a>(
    name: String,
    expr: Evaluated<'_>,
    format: Evaluated<'_>,
) -> Result<Evaluated<'a>> {
    match expr.try_into()? {
        Value::Str(expr) => {
            let format = eval_to_str!(name, format);

            chrono::NaiveDateTime::parse_from_str(&expr, &format)
                .map(Value::Timestamp)
                .map(Evaluated::from)
                .map_err(|err| {
                    let err: EvaluateError = err.into();
                    err.into()
                })
        }
        _ => Err(EvaluateError::FunctionRequiresStringValue(name).into()),
    }
}

pub fn to_time<'a>(
    name: String,
    expr: Evaluated<'_>,
    format: Evaluated<'_>,
) -> Result<Evaluated<'a>> {
    match expr.try_into()? {
        Value::Str(expr) => {
            let format = eval_to_str!(name, format);

            chrono::NaiveTime::parse_from_str(&expr, &format)
                .map(Value::Time)
                .map(Evaluated::from)
                .map_err(|err| {
                    let err: EvaluateError = err.into();
                    err.into()
                })
        }
        _ => Err(EvaluateError::FunctionRequiresStringValue(name).into()),
    }
}

pub fn position<'a>(from_expr: Evaluated<'_>, sub_expr: Evaluated<'_>) -> Result<Evaluated<'a>> {
    let from: Value = from_expr.try_into()?;
    let sub: Value = sub_expr.try_into()?;

    from.position(&sub).map(Evaluated::from)
}

pub fn cast<'a>(expr: Evaluated<'a>, data_type: &DataType) -> Result<Evaluated<'a>> {
    expr.cast(data_type)
}

pub fn extract<'a>(field: &DateTimeField, expr: Evaluated<'_>) -> Result<Evaluated<'a>> {
    Ok(Evaluated::from(Value::try_from(expr)?.extract(field)?))
}<|MERGE_RESOLUTION|>--- conflicted
+++ resolved
@@ -5,15 +5,11 @@
         data::{Value, ValueError},
         result::Result,
     },
-<<<<<<< HEAD
-    std::ops::ControlFlow,
-=======
     rand::{rngs::StdRng, Rng, SeedableRng},
     std::{
         cmp::{max, min},
         ops::ControlFlow,
     },
->>>>>>> 868a6482
     uuid::Uuid,
 };
 
