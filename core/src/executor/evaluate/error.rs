--- conflicted
+++ resolved
@@ -44,16 +44,14 @@
     #[error("expr requires map or list value")]
     MapOrListTypeRequired,
 
-<<<<<<< HEAD
     #[error("expr requires list value")]
     ListTypeRequired,
-=======
+
     #[error("map or string value required for json map conversion: {0}")]
     MapOrStringValueRequired(String),
 
     #[error("text literal required for json map conversion: {0}")]
     TextLiteralRequired(String),
->>>>>>> 5795e9ee
 
     #[error("unsupported stateless expression: {0:#?}")]
     UnsupportedStatelessExpr(Expr),
