use {
    crate::ast::{Aggregate, BinaryOperator, Expr, ToSql},
    serde::{Serialize, Serializer},
    std::fmt::Debug,
    thiserror::Error,
};

#[derive(Error, Serialize, Debug, PartialEq, Eq)]
pub enum EvaluateError {
    #[error(transparent)]
    #[serde(serialize_with = "error_serialize")]
    FormatParseError(#[from] chrono::format::ParseError),

    #[error("literal add on non-numeric")]
    LiteralAddOnNonNumeric,

    #[error("function requires string value: {0}")]
    FunctionRequiresStringValue(String),

    #[error("function requires integer value: {0}")]
    FunctionRequiresIntegerValue(String),

    #[error("function requires float or integer value: {0}")]
    FunctionRequiresFloatOrIntegerValue(String),

    #[error("function requires usize value: {0}")]
    FunctionRequiresUSizeValue(String),

    #[error("function requires float value: {0}")]
    FunctionRequiresFloatValue(String),

    #[error("extract format does not support value: {0}")]
    ExtractFormatNotMatched(String),

    #[error("function requires map value: {0}")]
    FunctionRequiresMapValue(String),

    #[error("function requires point value: {0}")]
    FunctionRequiresPointValue(String),

<<<<<<< HEAD
    #[error("function requires date or datetime value: {0}")]
    FunctionRequiresDateOrDateTimeValue(String),
=======
    #[error("function requires one of string, list, map types: {0}")]
    FunctionRequiresStrOrListOrMapValue(String),
>>>>>>> 5d96a9ac

    #[error("value not found: {0}")]
    ValueNotFound(String),

    #[error("only boolean value is accepted: {0}")]
    BooleanTypeRequired(String),

    #[error("expr requires map or list value")]
    MapOrListTypeRequired,

    #[error("expr requires map value")]
    MapTypeRequired,

    #[error("expr requires list value")]
    ListTypeRequired,

    #[error("all elements in the list must be comparable to each other")]
    InvalidSortType,

    #[error("sort order must be either ASC or DESC")]
    InvalidSortOrder,

    #[error("map or string value required for json map conversion: {0}")]
    MapOrStringValueRequired(String),

    #[error("text literal required for json map conversion: {0}")]
    TextLiteralRequired(String),

    #[error("unsupported stateless expression: {}", .0.to_sql())]
    UnsupportedStatelessExpr(Expr),

    #[error("context is required for identifier evaluation: {}", .0.to_sql())]
    ContextRequiredForIdentEvaluation(Expr),

    #[error("unreachable empty aggregate value: {0:?}")]
    UnreachableEmptyAggregateValue(Aggregate),

    #[error("incompatible bit operation between {0} and {1}")]
    IncompatibleBitOperation(String, String),

    #[error("the divisor should not be zero")]
    DivisorShouldNotBeZero,

    #[error("negative substring length not allowed")]
    NegativeSubstrLenNotAllowed,

    #[error("subquery returns more than one row")]
    MoreThanOneRowReturned,

    #[error("subquery returns more than one column")]
    MoreThanOneColumnReturned,

    #[error("schemaless projection is not allowed for IN (subquery)")]
    SchemalessProjectionForInSubQuery,

    #[error("schemaless projection is not allowed for subquery")]
    SchemalessProjectionForSubQuery,

    #[error("format function does not support following data_type: {0}")]
    UnsupportedExprForFormatFunction(String),

    #[error("support single character only")]
    AsciiFunctionRequiresSingleCharacterValue,

    #[error("non-ascii character not allowed")]
    NonAsciiCharacterNotAllowed,

    #[error("function requires integer value in range")]
    ChrFunctionRequiresIntegerValueInRange0To255,

    #[error("unsupported evaluate binary operation {} {} {}", .left, .op.to_sql(), .right)]
    UnsupportedBinaryOperation {
        left: String,
        op: BinaryOperator,
        right: String,
    },

    #[error("unsupported evaluate string unary plus: {0}")]
    UnsupportedUnaryPlus(String),

    #[error("unsupported evaluate string unary minus: {0}")]
    UnsupportedUnaryMinus(String),

    #[error("unsupported evaluate string unary factorial: {0}")]
    UnsupportedUnaryFactorial(String),

    #[error("unsupported custom function in subqueries")]
    UnsupportedCustomFunction,

    #[error("function args.length not matching: {name}, expected: {expected_minimum} ~ {expected_maximum}, found: {found}")]
    FunctionArgsLengthNotWithinRange {
        name: String,
        expected_minimum: usize,
        expected_maximum: usize,
        found: usize,
    },

    #[error("unsupported function: {0}")]
    UnsupportedFunction(String),
}

fn error_serialize<S>(error: &chrono::format::ParseError, serializer: S) -> Result<S::Ok, S::Error>
where
    S: Serializer,
{
    let display = format!("{}", error);
    serializer.serialize_str(&display)
}<|MERGE_RESOLUTION|>--- conflicted
+++ resolved
@@ -38,13 +38,11 @@
     #[error("function requires point value: {0}")]
     FunctionRequiresPointValue(String),
 
-<<<<<<< HEAD
     #[error("function requires date or datetime value: {0}")]
     FunctionRequiresDateOrDateTimeValue(String),
-=======
+
     #[error("function requires one of string, list, map types: {0}")]
     FunctionRequiresStrOrListOrMapValue(String),
->>>>>>> 5d96a9ac
 
     #[error("value not found: {0}")]
     ValueNotFound(String),
