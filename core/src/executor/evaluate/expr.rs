--- conflicted
+++ resolved
@@ -1,11 +1,7 @@
 use {
     super::{EvaluateError, Evaluated},
     crate::{
-<<<<<<< HEAD
-        ast::{AstLiteral, BinaryOperator, DataType, UnaryOperator},
-=======
         ast::{BinaryOperator, DataType, Literal, UnaryOperator},
->>>>>>> c5585d35
         data::Value,
         executor::evaluate::evaluated::convert::text_to_value,
         result::Result,
@@ -13,31 +9,18 @@
     std::{borrow::Cow, cmp::Ordering},
 };
 
-<<<<<<< HEAD
-pub fn literal(ast_literal: &AstLiteral) -> Result<Evaluated<'_>> {
-    match ast_literal {
-        AstLiteral::Boolean(value) => Ok(Evaluated::Value(Value::Bool(*value))),
-        AstLiteral::Number(value) => Ok(Evaluated::Number(Cow::Borrowed(value))),
-        AstLiteral::QuotedString(value) => Ok(Evaluated::Text(Cow::Borrowed(value))),
-        AstLiteral::HexString(value) => {
-=======
 pub fn literal(literal: &Literal) -> Result<Evaluated<'_>> {
     match literal {
         Literal::Boolean(value) => Ok(Evaluated::Value(Value::Bool(*value))),
         Literal::Number(value) => Ok(Evaluated::Number(Cow::Borrowed(value))),
         Literal::QuotedString(value) => Ok(Evaluated::Text(Cow::Borrowed(value))),
         Literal::HexString(value) => {
->>>>>>> c5585d35
             let bytes = hex::decode(value)
                 .map_err(|_| EvaluateError::FailedToDecodeHexString(value.clone()))?;
 
             Ok(Evaluated::Value(Value::Bytea(bytes)))
         }
-<<<<<<< HEAD
-        AstLiteral::Null => Ok(Evaluated::Value(Value::Null)),
-=======
         Literal::Null => Ok(Evaluated::Value(Value::Null)),
->>>>>>> c5585d35
     }
 }
 
@@ -142,11 +125,7 @@
 mod tests {
     use {
         super::{Evaluated, literal},
-<<<<<<< HEAD
-        crate::{ast::AstLiteral, data::Value, executor::evaluate::EvaluateError},
-=======
         crate::{ast::Literal, data::Value, executor::evaluate::EvaluateError},
->>>>>>> c5585d35
         bigdecimal::BigDecimal,
         std::borrow::Cow,
     };
@@ -154,31 +133,6 @@
     #[test]
     fn test_literal() {
         assert_eq!(
-<<<<<<< HEAD
-            literal(&AstLiteral::Boolean(true)),
-            Ok(Evaluated::Value(Value::Bool(true)))
-        );
-        assert_eq!(
-            literal(&AstLiteral::Number(BigDecimal::from(42))),
-            Ok(Evaluated::Number(Cow::Owned(BigDecimal::from(42))))
-        );
-        assert_eq!(
-            literal(&AstLiteral::QuotedString("hello".to_owned())),
-            Ok(Evaluated::Text(Cow::Owned("hello".to_owned())))
-        );
-        assert_eq!(
-            literal(&AstLiteral::HexString("48656c6c6f".to_owned())),
-            Ok(Evaluated::Value(Value::Bytea(b"Hello".to_vec())))
-        );
-        assert_eq!(
-            literal(&AstLiteral::HexString("XYZ".to_owned())),
-            Err(EvaluateError::FailedToDecodeHexString("XYZ".to_owned()).into())
-        );
-        assert_eq!(
-            literal(&AstLiteral::Null),
-            Ok(Evaluated::Value(Value::Null))
-        );
-=======
             literal(&Literal::Boolean(true)),
             Ok(Evaluated::Value(Value::Bool(true)))
         );
@@ -199,6 +153,5 @@
             Err(EvaluateError::FailedToDecodeHexString("XYZ".to_owned()).into())
         );
         assert_eq!(literal(&Literal::Null), Ok(Evaluated::Value(Value::Null)));
->>>>>>> c5585d35
     }
 }