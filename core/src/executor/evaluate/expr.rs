use {
    super::{EvaluateError, Evaluated},
    crate::{
        ast::{AstLiteral, BinaryOperator, DataType, UnaryOperator},
        data::{Literal, Value},
        result::Result,
    },
    std::{borrow::Cow, cmp::Ordering},
};

pub fn literal(ast_literal: &AstLiteral) -> Result<Evaluated<'_>> {
    Literal::try_from(ast_literal).map(Evaluated::Literal)
}

pub fn typed_string<'a>(data_type: &'a DataType, value: Cow<'a, str>) -> Result<Evaluated<'a>> {
    let literal = Literal::Text(value);

    Value::try_from_literal(data_type, &literal).map(Evaluated::from)
}

pub fn binary_op<'a>(
    op: &BinaryOperator,
    l: Evaluated<'a>,
    r: Evaluated<'a>,
) -> Result<Evaluated<'a>> {
    macro_rules! cmp {
        ($expr: expr) => {
            Ok(Evaluated::from(Value::Bool($expr)))
        };
    }

    macro_rules! cond {
        (l $op: tt r) => {{
            let l: bool = l.try_into()?;
            let r: bool = r.try_into()?;
            let v = l $op r;

            Ok(Evaluated::from(Value::Bool(v)))
        }};
    }

    match op {
        BinaryOperator::Plus => l.add(&r),
        BinaryOperator::Minus => l.subtract(&r),
        BinaryOperator::Multiply => l.multiply(&r),
        BinaryOperator::Divide => l.divide(&r),
        BinaryOperator::Modulo => l.modulo(&r),
        BinaryOperator::StringConcat => l.concat(r),
        BinaryOperator::Eq => cmp!(l.evaluate_eq(&r)),
        BinaryOperator::NotEq => cmp!(!l.evaluate_eq(&r)),
        BinaryOperator::Lt => cmp!(l.evaluate_cmp(&r) == Some(Ordering::Less)),
        BinaryOperator::LtEq => cmp!(l.evaluate_cmp(&r) != Some(Ordering::Greater)),
        BinaryOperator::Gt => cmp!(l.evaluate_cmp(&r) == Some(Ordering::Greater)),
        BinaryOperator::GtEq => cmp!(l.evaluate_cmp(&r) != Some(Ordering::Less)),
        BinaryOperator::And => cond!(l && r),
        BinaryOperator::Or => cond!(l || r),
        BinaryOperator::Xor => cond!(l ^ r),
<<<<<<< HEAD
        BinaryOperator::BitwiseAnd => l.bitwise_and(&r),
=======
        BinaryOperator::BitwiseShiftLeft => l.bitwise_shift_left(&r),
>>>>>>> 7cd1c5d9
    }
}

pub fn unary_op<'a>(op: &UnaryOperator, v: Evaluated<'a>) -> Result<Evaluated<'a>> {
    match op {
        UnaryOperator::Plus => v.unary_plus(),
        UnaryOperator::Minus => v.unary_minus(),
        UnaryOperator::Not => v.try_into().map(|v: bool| Evaluated::from(Value::Bool(!v))),
        UnaryOperator::Factorial => v.unary_factorial(),
    }
}

pub fn between<'a>(
    target: Evaluated<'a>,
    negated: bool,
    low: Evaluated<'a>,
    high: Evaluated<'a>,
) -> Result<Evaluated<'a>> {
    let v = low.evaluate_cmp(&target) != Some(Ordering::Greater)
        && target.evaluate_cmp(&high) != Some(Ordering::Greater);
    let v = negated ^ v;

    Ok(Evaluated::from(Value::Bool(v)))
}

pub fn array_index<'a>(obj: Evaluated<'a>, indexes: Vec<Evaluated<'a>>) -> Result<Evaluated<'a>> {
    let value = match obj {
        Evaluated::Value(value) => value,
        _ => return Err(EvaluateError::MapOrListTypeRequired.into()),
    };
    let indexes = indexes
        .into_iter()
        .map(Value::try_from)
        .collect::<Result<Vec<_>>>()?;
    value.selector_by_index(&indexes).map(Evaluated::from)
}<|MERGE_RESOLUTION|>--- conflicted
+++ resolved
@@ -55,11 +55,8 @@
         BinaryOperator::And => cond!(l && r),
         BinaryOperator::Or => cond!(l || r),
         BinaryOperator::Xor => cond!(l ^ r),
-<<<<<<< HEAD
         BinaryOperator::BitwiseAnd => l.bitwise_and(&r),
-=======
         BinaryOperator::BitwiseShiftLeft => l.bitwise_shift_left(&r),
->>>>>>> 7cd1c5d9
     }
 }
 
