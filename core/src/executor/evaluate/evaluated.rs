--- conflicted
+++ resolved
@@ -1,22 +1,15 @@
 use {
     super::error::EvaluateError,
     crate::{
-<<<<<<< HEAD
         ast::{DataType, TrimWhereField},
-        data::{Key, Literal, Value},
+        data::{value::HashMapJsonExt, Key, Literal, Value},
         result::{Error, Result},
     },
     std::{
         cmp::{max, min, Ordering},
+        collections::HashMap,
         ops::Range,
     },
-=======
-        ast::DataType,
-        data::{value::HashMapJsonExt, Key, Literal, Value},
-        result::{Error, Result},
-    },
-    std::{cmp::Ordering, collections::HashMap},
->>>>>>> 8966872b
 };
 
 #[derive(Clone, Debug)]
@@ -104,6 +97,9 @@
             Evaluated::Value(Value::Str(v)) => HashMap::parse_json_object(v.as_str()),
             Evaluated::Value(Value::Map(v)) => Ok(v),
             Evaluated::Value(v) => Err(EvaluateError::MapOrStringValueRequired(v.into()).into()),
+            Evaluated::StrSlice { source, range } => {
+                HashMap::parse_json_object(source[range.clone()].to_owned().as_str())
+            }
         }
     }
 }
