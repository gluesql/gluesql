use {
    super::{expr, function, EvaluateError, Evaluated},
    crate::{
        ast::{Expr, Function},
        data::{Interval, Literal, Row, Value},
        result::Result,
        store::DataRow,
    },
    chrono::prelude::Utc,
    std::{borrow::Cow, collections::HashMap},
};

#[derive(Clone)]
pub enum Context<'a> {
    Vec {
        columns: &'a [String],
        values: &'a [Value],
    },
    Map(&'a HashMap<String, Value>),
    None,
}

impl<'a> From<(&'a [String], &'a DataRow)> for Context<'a> {
    fn from((columns, data_row): (&'a [String], &'a DataRow)) -> Self {
        match data_row {
            DataRow::Vec(values) => Self::Vec { columns, values },
            DataRow::Map(values) => Self::Map(values),
        }
    }
}

impl<'a> From<Option<&'a Row>> for Context<'a> {
    fn from(row: Option<&'a Row>) -> Self {
        match row {
            Some(Row::Vec { columns, values }) => Context::Vec { columns, values },
            Some(Row::Map(values)) => Context::Map(values),
            None => Self::None,
        }
    }
}

impl<'a> Context<'a> {
    fn get_value(&'a self, target: &str) -> Option<&'a Value> {
        match self {
            Context::Vec { columns, values } => columns
                .as_ref()
                .iter()
                .position(|column| column == target)
                .and_then(|index| values.get(index)),
            Context::Map(values) => values.get(target),
            Context::None => None,
        }
    }
}

pub fn evaluate_stateless<'a, 'b, T: Into<Context<'b>>>(
    context: T,
    expr: &'a Expr,
) -> Result<Evaluated<'a>> {
    evaluate(&context.into(), expr)
}

fn evaluate<'a>(context: &Context<'_>, expr: &'a Expr) -> Result<Evaluated<'a>> {
    let eval = |expr| evaluate(context, expr);

    match expr {
        Expr::Literal(ast_literal) => expr::literal(ast_literal),
        Expr::TypedString { data_type, value } => {
            expr::typed_string(data_type, Cow::Borrowed(value))
        }
        Expr::Identifier(ident) => match context.get_value(ident) {
            Some(value) => Ok(value.clone()),
            None => Err(EvaluateError::ValueNotFound(ident.to_owned()).into()),
        }
        .map(Evaluated::from),
        Expr::Nested(expr) => eval(expr),
        Expr::BinaryOp { op, left, right } => {
            let left = eval(left)?;
            let right = eval(right)?;

            expr::binary_op(op, left, right)
        }
        Expr::UnaryOp { op, expr } => {
            let v = eval(expr)?;

            expr::unary_op(op, v)
        }
        Expr::InList {
            expr,
            list,
            negated,
        } => {
            let negated = *negated;
            let target = eval(expr)?;

            list.iter()
                .filter_map(|expr| {
                    let target = &target;

                    eval(expr).map_or_else(
                        |error| Some(Err(error)),
                        |evaluated| (target == &evaluated).then_some(Ok(!negated)),
                    )
                })
                .take(1)
                .collect::<Vec<_>>()
                .into_iter()
                .next()
                .unwrap_or(Ok(negated))
                .map(Value::Bool)
                .map(Evaluated::from)
        }
        Expr::Between {
            expr,
            negated,
            low,
            high,
        } => {
            let target = eval(expr)?;
            let low = eval(low)?;
            let high = eval(high)?;

            expr::between(target, *negated, low, high)
        }
        Expr::Like {
            expr,
            negated,
            pattern,
        } => {
            let target = eval(expr)?;
            let pattern = eval(pattern)?;
            let evaluated = target.like(pattern, true)?;

            Ok(match negated {
                true => Evaluated::from(Value::Bool(
                    evaluated == Evaluated::Literal(Literal::Boolean(false)),
                )),
                false => evaluated,
            })
        }
        Expr::ILike {
            expr,
            negated,
            pattern,
        } => {
            let target = eval(expr)?;
            let pattern = eval(pattern)?;
            let evaluated = target.like(pattern, false)?;

            Ok(match negated {
                true => Evaluated::from(Value::Bool(
                    evaluated == Evaluated::Literal(Literal::Boolean(false)),
                )),
                false => evaluated,
            })
        }
        Expr::IsNull(expr) => {
            let v = eval(expr)?.is_null();

            Ok(Evaluated::from(Value::Bool(v)))
        }
        Expr::IsNotNull(expr) => {
            let v = eval(expr)?.is_null();

            Ok(Evaluated::from(Value::Bool(!v)))
        }
        Expr::ArrayIndex { obj, indexes } => {
            let obj = eval(obj)?;
            let indexes = indexes.iter().map(eval).collect::<Result<Vec<_>>>()?;
            expr::array_index(obj, indexes)
        }
        Expr::Interval {
            expr,
            leading_field,
            last_field,
        } => {
            let value = eval(expr).and_then(Value::try_from).map(String::from)?;

            Interval::try_from_literal(&value, *leading_field, *last_field)
                .map(Value::Interval)
                .map(Evaluated::from)
        }

        Expr::Function(func) => evaluate_function(context, func),
        _ => Err(EvaluateError::UnsupportedStatelessExpr(expr.clone()).into()),
    }
}

fn evaluate_function<'a>(context: &Context<'_>, func: &'a Function) -> Result<Evaluated<'a>> {
    use function as f;

    let name = func.to_string();
    let eval = |expr| evaluate(context, expr);
    let eval_opt = |expr| -> Result<Option<_>> {
        match expr {
            Some(v) => Ok(Some(eval(v)?)),
            None => Ok(None),
        }
    };

    match func {
        // --- text ---
        Function::Concat(exprs) => {
            let exprs = exprs.iter().map(eval).collect::<Result<_>>()?;

            f::concat(exprs)
        }
        Function::Lower(expr) => f::lower(name, eval(expr)?),
        Function::Upper(expr) => f::upper(name, eval(expr)?),
        Function::Left { expr, size } | Function::Right { expr, size } => {
            let expr = eval(expr)?;
            let size = eval(size)?;

            f::left_or_right(name, expr, size)
        }
        Function::Lpad { expr, size, fill } | Function::Rpad { expr, size, fill } => {
            let expr = eval(expr)?;
            let size = eval(size)?;
            let fill = eval_opt(fill.as_ref())?;

            f::lpad_or_rpad(name, expr, size, fill)
        }
        Function::Trim {
            expr,
            filter_chars,
            trim_where_field,
        } => {
            let expr = eval(expr)?;
            let filter_chars = eval_opt(filter_chars.as_ref())?;

            expr.trim(name, filter_chars, trim_where_field)
        }
        Function::Ltrim { expr, chars } => {
            let expr = eval(expr)?;
            let chars = eval_opt(chars.as_ref())?;

            expr.ltrim(name, chars)
        }
        Function::Rtrim { expr, chars } => {
            let expr = eval(expr)?;
            let chars = eval_opt(chars.as_ref())?;

            expr.rtrim(name, chars)
        }
        Function::Reverse(expr) => {
            let expr = eval(expr)?;

            f::reverse(name, expr)
        }
        Function::Repeat { expr, num } => {
            let expr = eval(expr)?;
            let num = eval(num)?;

            f::repeat(name, expr, num)
        }
        Function::Substr { expr, start, count } => {
            let expr = eval(expr)?;
            let start = eval(start)?;
            let count = eval_opt(count.as_ref())?;

            expr.substr(name, start, count)
        }
        Function::Ascii(expr) => f::ascii(name, eval(expr)?),
        Function::Chr(expr) => f::chr(name, eval(expr)?),

        // --- float ---
        Function::Sqrt(expr) => f::sqrt(eval(expr)?),
        Function::Power { expr, power } => {
            let expr = eval(expr)?;
            let power = eval(power)?;

            f::power(name, expr, power)
        }
        Function::Abs(expr) => f::abs(name, eval(expr)?),
        Function::IfNull { expr, then } => f::ifnull(eval(expr)?, eval(then)?),
        Function::Sign(expr) => f::sign(name, eval(expr)?),
        Function::Ceil(expr) => f::ceil(name, eval(expr)?),
        Function::Rand(expr) => f::rand(name, eval_opt(expr.as_ref())?),
        Function::Round(expr) => f::round(name, eval(expr)?),
        Function::Floor(expr) => f::floor(name, eval(expr)?),
        Function::Radians(expr) => f::radians(name, eval(expr)?),
        Function::Degrees(expr) => f::degrees(name, eval(expr)?),
        Function::Pi() => Ok(Evaluated::from(Value::F64(std::f64::consts::PI))),
        Function::Exp(expr) => f::exp(name, eval(expr)?),
        Function::Log { antilog, base } => {
            let antilog = eval(antilog)?;
            let base = eval(base)?;

            f::log(name, antilog, base)
        }
        Function::Ln(expr) => f::ln(name, eval(expr)?),
        Function::Log2(expr) => f::log2(name, eval(expr)?),
        Function::Log10(expr) => f::log10(name, eval(expr)?),
        Function::Sin(expr) => f::sin(name, eval(expr)?),
        Function::Cos(expr) => f::cos(name, eval(expr)?),
        Function::Tan(expr) => f::tan(name, eval(expr)?),
        Function::Asin(expr) => f::asin(name, eval(expr)?),
        Function::Acos(expr) => f::acos(name, eval(expr)?),
        Function::Atan(expr) => f::atan(name, eval(expr)?),

        // --- integer ---
        Function::Div { dividend, divisor } => {
            let dividend = eval(dividend)?;
            let divisor = eval(divisor)?;

            f::div(name, dividend, divisor)
        }
        Function::Mod { dividend, divisor } => {
            let dividend = eval(dividend)?;
            let divisor = eval(divisor)?;

            dividend.modulo(&divisor)
        }
        Function::Gcd { left, right } => {
            let left = eval(left)?;
            let right = eval(right)?;

            f::gcd(name, left, right)
        }
        Function::Lcm { left, right } => {
            let left = eval(left)?;
            let right = eval(right)?;

            f::lcm(name, left, right)
        }

        // --- etc ---
        Function::Unwrap { expr, selector } => {
            let expr = eval(expr)?;
            let selector = eval(selector)?;

            f::unwrap(name, expr, selector)
        }
        Function::GenerateUuid() => Ok(f::generate_uuid()),
        Function::Now() => Ok(Evaluated::from(Value::Timestamp(Utc::now().naive_utc()))),
        Function::Format { expr, format } => {
            let expr = eval(expr)?;
            let format = eval(format)?;

            f::format(name, expr, format)
        }

        Function::ToDate { expr, format } => {
            let expr = eval(expr)?;
            let format = eval(format)?;

            f::to_date(name, expr, format)
        }

        Function::ToTimestamp { expr, format } => {
            let expr = eval(expr)?;
            let format = eval(format)?;

            f::to_timestamp(name, expr, format)
        }
        Function::ToTime { expr, format } => {
            let expr = eval(expr)?;
            let format = eval(format)?;
            f::to_time(name, expr, format)
        }
        Function::Position {
            from_expr,
            sub_expr,
        } => {
            let from_expr = eval(from_expr)?;
            let sub_expr = eval(sub_expr)?;
            f::position(from_expr, sub_expr)
        }
        Function::FindIdx {
            from_expr,
            sub_expr,
            start,
        } => {
            let from_expr = eval(from_expr)?;
            let sub_expr = eval(sub_expr)?;
            let start = eval_opt(start.as_ref())?;
            f::find_idx(name, from_expr, sub_expr, start)
        }
        Function::Cast { expr, data_type } => {
            let expr = eval(expr)?;
            f::cast(expr, data_type)
        }
        Function::Extract { field, expr } => {
            let expr = eval(expr)?;
            f::extract(field, expr)
        }
        Function::ConcatWs { separator, exprs } => {
            let separator = eval(separator)?;
            let exprs = exprs.iter().map(eval).collect::<Result<Vec<_>>>()?;

            f::concat_ws(name, separator, exprs)
        }
<<<<<<< HEAD

        // --- spatial ---
        Function::Point(x, y) => {
            let x = eval(x)?;
            let y = eval(y)?;

            f::point(x, y)
        }
        Function::StX(expr) => f::stx(name, eval(expr)?),
        Function::StY(expr) => f::sty(name, eval(expr)?),
        Function::StGeomFromText(expr) => f::stgeofromtext(name, eval(expr)?),
=======
        Function::Append { expr, value } => {
            let expr = eval(expr)?;
            let value = eval(value)?;
            f::append(expr, value)
        }
>>>>>>> 751c2881
    }
}<|MERGE_RESOLUTION|>--- conflicted
+++ resolved
@@ -390,7 +390,11 @@
 
             f::concat_ws(name, separator, exprs)
         }
-<<<<<<< HEAD
+        Function::Append { expr, value } => {
+            let expr = eval(expr)?;
+            let value = eval(value)?;
+            f::append(expr, value)
+        }
 
         // --- spatial ---
         Function::Point(x, y) => {
@@ -402,12 +406,5 @@
         Function::StX(expr) => f::stx(name, eval(expr)?),
         Function::StY(expr) => f::sty(name, eval(expr)?),
         Function::StGeomFromText(expr) => f::stgeofromtext(name, eval(expr)?),
-=======
-        Function::Append { expr, value } => {
-            let expr = eval(expr)?;
-            let value = eval(value)?;
-            f::append(expr, value)
-        }
->>>>>>> 751c2881
     }
 }