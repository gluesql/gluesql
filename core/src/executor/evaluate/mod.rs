mod error;
mod evaluated;
mod expr;
mod function;

use {
    super::{context::RowContext, select::select},
    crate::{
        ast::{Aggregate, Expr, Function},
        data::{CustomFunction, Interval, Literal, Row, Value},
        mock::MockStorage,
        result::{Error, Result},
        store::GStore,
    },
    async_recursion::async_recursion,
    chrono::prelude::Utc,
    futures::{
        future::{ready, try_join_all},
        stream::{self, StreamExt, TryStreamExt},
    },
    im_rc::HashMap,
    std::{borrow::Cow, rc::Rc},
};

pub use {error::EvaluateError, evaluated::Evaluated};

#[async_recursion(?Send)]
pub async fn evaluate<'a, 'b: 'a, 'c: 'a, T: GStore>(
    storage: &'a T,
    context: Option<Rc<RowContext<'b>>>,
    aggregated: Option<Rc<HashMap<&'c Aggregate, Value>>>,
    expr: &'a Expr,
) -> Result<Evaluated<'a>> {
    evaluate_inner(Some(storage), context, aggregated, expr).await
}

pub async fn evaluate_stateless<'a, 'b: 'a>(
    context: Option<RowContext<'b>>,
    expr: &'a Expr,
) -> Result<Evaluated<'a>> {
    let context = context.map(Rc::new);
    let storage: Option<&MockStorage> = None;

    evaluate_inner(storage, context, None, expr).await
}

#[async_recursion(?Send)]
async fn evaluate_inner<'a, 'b: 'a, 'c: 'a, T: GStore>(
    storage: Option<&'a T>,
    context: Option<Rc<RowContext<'b>>>,
    aggregated: Option<Rc<HashMap<&'c Aggregate, Value>>>,
    expr: &'a Expr,
) -> Result<Evaluated<'a>> {
    let eval = |expr| {
        let context = context.as_ref().map(Rc::clone);
        let aggregated = aggregated.as_ref().map(Rc::clone);

        evaluate_inner(storage, context, aggregated, expr)
    };

    match expr {
        Expr::Literal(ast_literal) => expr::literal(ast_literal),
        Expr::TypedString { data_type, value } => {
            expr::typed_string(data_type, Cow::Borrowed(value))
        }
        Expr::Identifier(ident) => {
            let context = context
                .ok_or_else(|| EvaluateError::ContextRequiredForIdentEvaluation(expr.clone()))?;

            match context.get_value(ident) {
                Some(value) => Ok(value.clone()),
                None => Err(EvaluateError::ValueNotFound(ident.to_owned()).into()),
            }
            .map(Evaluated::from)
        }
        Expr::Nested(expr) => eval(expr).await,
        Expr::CompoundIdentifier { alias, ident } => {
            let table_alias = &alias;
            let column = &ident;
            let context = context
                .ok_or_else(|| EvaluateError::ContextRequiredForIdentEvaluation(expr.clone()))?;

            match context.get_alias_value(table_alias, column) {
                Some(value) => Ok(value.clone()),
                None => Err(EvaluateError::ValueNotFound(column.to_string()).into()),
            }
            .map(Evaluated::from)
        }
        Expr::Subquery(query) => {
            let storage =
                storage.ok_or_else(|| EvaluateError::UnsupportedStatelessExpr(expr.clone()))?;

            let evaluations = select(storage, query, context.as_ref().map(Rc::clone))
                .await?
                .map(|row| {
                    let value = match row? {
                        Row::Vec { columns, values } => {
                            if columns.len() > 1 {
                                return Err(EvaluateError::MoreThanOneColumnReturned.into());
                            }
                            values
                        }
                        Row::Map(_) => {
                            return Err(EvaluateError::SchemalessProjectionForSubQuery.into());
                        }
                    }
                    .into_iter()
                    .next();

                    Ok::<_, Error>(value)
                })
                .take(2)
                .try_collect::<Vec<_>>()
                .await?;

            if evaluations.len() > 1 {
                return Err(EvaluateError::MoreThanOneRowReturned.into());
            }

            let value = evaluations
                .into_iter()
                .next()
                .flatten()
                .unwrap_or(Value::Null);

            Ok(Evaluated::from(value))
        }
        Expr::BinaryOp { op, left, right } => {
            let left = eval(left).await?;
            let right = eval(right).await?;

            expr::binary_op(op, left, right)
        }
        Expr::UnaryOp { op, expr } => {
            let v = eval(expr).await?;

            expr::unary_op(op, v)
        }
        Expr::Aggregate(aggr) => match aggregated
            .as_ref()
            .and_then(|aggregated| aggregated.get(aggr.as_ref()))
        {
            Some(value) => Ok(Evaluated::from(value.clone())),
            None => Err(EvaluateError::UnreachableEmptyAggregateValue(*aggr.clone()).into()),
        },
        Expr::Function(func) => {
            let context = context.as_ref().map(Rc::clone);
            let aggregated = aggregated.as_ref().map(Rc::clone);

            evaluate_function(storage, context, aggregated, func).await
        }
        Expr::InList {
            expr,
            list,
            negated,
        } => {
            let negated = *negated;
            let target = eval(expr).await?;

            stream::iter(list)
                .then(eval)
                .try_filter(|evaluated| ready(evaluated.evaluate_eq(&target)))
                .try_next()
                .await
                .map(|v| v.is_some() ^ negated)
                .map(Value::Bool)
                .map(Evaluated::from)
        }
        Expr::InSubquery {
            expr: target_expr,
            subquery,
            negated,
        } => {
            let storage =
                storage.ok_or_else(|| EvaluateError::UnsupportedStatelessExpr(expr.clone()))?;
            let target = eval(target_expr).await?;

            select(storage, subquery, context)
                .await?
                .map(|row| {
                    let value = match row? {
                        Row::Vec { values, .. } => values,
                        Row::Map(_) => {
                            return Err(EvaluateError::SchemalessProjectionForInSubQuery.into());
                        }
                    }
                    .into_iter()
                    .next()
                    .unwrap_or(Value::Null);

                    Ok(Evaluated::from(value))
                })
                .try_filter(|evaluated| ready(evaluated.evaluate_eq(&target)))
                .try_next()
                .await
                .map(|v| v.is_some() ^ negated)
                .map(Value::Bool)
                .map(Evaluated::from)
        }
        Expr::Between {
            expr,
            negated,
            low,
            high,
        } => {
            let target = eval(expr).await?;
            let low = eval(low).await?;
            let high = eval(high).await?;

            expr::between(target, *negated, low, high)
        }
        Expr::Like {
            expr,
            negated,
            pattern,
        } => {
            let target = eval(expr).await?;
            let pattern = eval(pattern).await?;
            let evaluated = target.like(pattern, true)?;

            Ok(match negated {
                true => Evaluated::from(Value::Bool(
                    evaluated.evaluate_eq(&Evaluated::Literal(Literal::Boolean(false))),
                )),
                false => evaluated,
            })
        }
        Expr::ILike {
            expr,
            negated,
            pattern,
        } => {
            let target = eval(expr).await?;
            let pattern = eval(pattern).await?;
            let evaluated = target.like(pattern, false)?;

            Ok(match negated {
                true => Evaluated::from(Value::Bool(
                    evaluated.evaluate_eq(&Evaluated::Literal(Literal::Boolean(false))),
                )),
                false => evaluated,
            })
        }
        Expr::Exists { subquery, negated } => {
            let storage =
                storage.ok_or_else(|| EvaluateError::UnsupportedStatelessExpr(expr.clone()))?;

            select(storage, subquery, context)
                .await?
                .try_next()
                .await
                .map(|v| v.is_some() ^ negated)
                .map(Value::Bool)
                .map(Evaluated::from)
        }
        Expr::IsNull(expr) => {
            let v = eval(expr).await?.is_null();

            Ok(Evaluated::from(Value::Bool(v)))
        }
        Expr::IsNotNull(expr) => {
            let v = eval(expr).await?.is_null();

            Ok(Evaluated::from(Value::Bool(!v)))
        }
        Expr::Case {
            operand,
            when_then,
            else_result,
        } => {
            let operand = match operand {
                Some(op) => eval(op).await?,
                None => Evaluated::from(Value::Bool(true)),
            };

            for (when, then) in when_then.iter() {
                let when = eval(when).await?;

                if when.evaluate_eq(&operand) {
                    return eval(then).await;
                }
            }

            match else_result {
                Some(er) => eval(er).await,
                None => Ok(Evaluated::from(Value::Null)),
            }
        }
        Expr::ArrayIndex { obj, indexes } => {
            let obj = eval(obj).await?;
            let indexes = try_join_all(indexes.iter().map(eval)).await?;
            expr::array_index(obj, indexes)
        }
        Expr::Interval {
            expr,
            leading_field,
            last_field,
        } => {
            let value = eval(expr)
                .await
                .and_then(Value::try_from)
                .map(String::from)?;

            Interval::try_from_str(&value, *leading_field, *last_field)
                .map(Value::Interval)
                .map(Evaluated::from)
        }
    }
}

async fn evaluate_function<'a, 'b: 'a, 'c: 'a, T: GStore>(
    storage: Option<&'a T>,
    context: Option<Rc<RowContext<'b>>>,
    aggregated: Option<Rc<HashMap<&'c Aggregate, Value>>>,
    func: &'b Function,
) -> Result<Evaluated<'a>> {
    use function as f;

    let eval = |expr| {
        let context = context.as_ref().map(Rc::clone);
        let aggregated = aggregated.as_ref().map(Rc::clone);

        evaluate_inner(storage, context, aggregated, expr)
    };

    let name = func.to_string();

    match func {
        // --- text ---
        Function::Concat(exprs) => {
            let exprs = stream::iter(exprs).then(eval).try_collect().await?;
            f::concat(exprs)
        }
        Function::Custom { name, exprs } => {
            let CustomFunction {
                func_name,
                args,
                body,
            } = storage
                .ok_or(EvaluateError::UnsupportedCustomFunction)?
                .fetch_function(name)
                .await?
                .ok_or_else(|| EvaluateError::UnsupportedFunction(name.to_string()))?;

            let min = args.iter().filter(|arg| arg.default.is_none()).count();
            let max = args.len();

            if !(min..=max).contains(&exprs.len()) {
                return Err((EvaluateError::FunctionArgsLengthNotWithinRange {
                    name: func_name.to_owned(),
                    expected_minimum: min,
                    expected_maximum: max,
                    found: exprs.len(),
                })
                .into());
            }

            let exprs = exprs.iter().chain(
                args.iter()
                    .skip(exprs.len())
                    .filter_map(|arg| arg.default.as_ref()),
            );

            let context = stream::iter(args.iter().zip(exprs))
                .then(|(arg, expr)| async {
                    eval(expr)
                        .await?
                        .try_into_value(&arg.data_type, true)
                        .map(|value| (arg.name.to_owned(), value))
                })
                .try_collect()
                .await
                .map(|values| {
                    let row = Cow::Owned(Row::Map(values));
                    let context = RowContext::new(name, row, None);
                    Some(Rc::new(context))
                })?;

            evaluate_inner(storage, context, None, body).await
        }
        Function::ConcatWs { separator, exprs } => {
            let separator = eval(separator).await?;
            let exprs = stream::iter(exprs).then(eval).try_collect().await?;
            f::concat_ws(name, separator, exprs)
        }
        Function::IfNull { expr, then } => f::ifnull(eval(expr).await?, eval(then).await?),
        Function::Lower(expr) => f::lower(name, eval(expr).await?),
        Function::Initcap(expr) => f::initcap(name, eval(expr).await?),
        Function::Upper(expr) => f::upper(name, eval(expr).await?),
        Function::Left { expr, size } | Function::Right { expr, size } => {
            let expr = eval(expr).await?;
            let size = eval(size).await?;

            f::left_or_right(name, expr, size)
        }
        Function::Replace { expr, old, new } => {
            let expr = eval(expr).await?;
            let old = eval(old).await?;
            let new = eval(new).await?;
            f::replace(name, expr, old, new)
        }
        Function::Lpad { expr, size, fill } | Function::Rpad { expr, size, fill } => {
            let expr = eval(expr).await?;
            let size = eval(size).await?;
            let fill = match fill {
                Some(v) => Some(eval(v).await?),
                None => None,
            };

            f::lpad_or_rpad(name, expr, size, fill)
        }
        Function::LastDay(expr) => {
            let expr = eval(expr).await?;
            f::last_day(name, expr)
        }
        Function::Trim {
            expr,
            filter_chars,
            trim_where_field,
        } => {
            let expr = eval(expr).await?;
            let filter_chars = match filter_chars {
                Some(v) => Some(eval(v).await?),
                None => None,
            };

            expr.trim(name, filter_chars, trim_where_field)
        }
        Function::Ltrim { expr, chars } => {
            let expr = eval(expr).await?;
            let chars = match chars {
                Some(v) => Some(eval(v).await?),
                None => None,
            };

            expr.ltrim(name, chars)
        }
        Function::Rtrim { expr, chars } => {
            let expr = eval(expr).await?;
            let chars = match chars {
                Some(v) => Some(eval(v).await?),
                None => None,
            };

            expr.rtrim(name, chars)
        }
        Function::Reverse(expr) => {
            let expr = eval(expr).await?;

            f::reverse(name, expr)
        }
        Function::Repeat { expr, num } => {
            let expr = eval(expr).await?;
            let num = eval(num).await?;

            f::repeat(name, expr, num)
        }
        Function::Substr { expr, start, count } => {
            let expr = eval(expr).await?;
            let start = eval(start).await?;
            let count = match count {
                Some(v) => Some(eval(v).await?),
                None => None,
            };
            expr.substr(name, start, count)
        }
        Function::Ascii(expr) => f::ascii(name, eval(expr).await?),
        Function::Chr(expr) => f::chr(name, eval(expr).await?),
        Function::Md5(expr) => f::md5(name, eval(expr).await?),

        // --- float ---
        Function::Abs(expr) => f::abs(name, eval(expr).await?),
        Function::Sign(expr) => f::sign(name, eval(expr).await?),
        Function::Sqrt(expr) => f::sqrt(eval(expr).await?),
        Function::Power { expr, power } => {
            let expr = eval(expr).await?;
            let power = eval(power).await?;

            f::power(name, expr, power)
        }
        Function::Ceil(expr) => f::ceil(name, eval(expr).await?),
        Function::Rand(expr) => {
            let expr = match expr {
                Some(v) => Some(eval(v).await?),
                None => None,
            };
            f::rand(name, expr)
        }
        Function::Round(expr) => f::round(name, eval(expr).await?),
        Function::Floor(expr) => f::floor(name, eval(expr).await?),
        Function::Radians(expr) => f::radians(name, eval(expr).await?),
        Function::Degrees(expr) => f::degrees(name, eval(expr).await?),
        Function::Pi() => Ok(Evaluated::from(Value::F64(std::f64::consts::PI))),
        Function::Exp(expr) => f::exp(name, eval(expr).await?),
        Function::Log { antilog, base } => {
            let antilog = eval(antilog).await?;
            let base = eval(base).await?;

            f::log(name, antilog, base)
        }
        Function::Ln(expr) => f::ln(name, eval(expr).await?),
        Function::Log2(expr) => f::log2(name, eval(expr).await?),
        Function::Log10(expr) => f::log10(name, eval(expr).await?),
        Function::Sin(expr) => f::sin(name, eval(expr).await?),
        Function::Cos(expr) => f::cos(name, eval(expr).await?),
        Function::Tan(expr) => f::tan(name, eval(expr).await?),
        Function::Asin(expr) => f::asin(name, eval(expr).await?),
        Function::Acos(expr) => f::acos(name, eval(expr).await?),
        Function::Atan(expr) => f::atan(name, eval(expr).await?),

        // --- integer ---
        Function::Div { dividend, divisor } => {
            let dividend = eval(dividend).await?;
            let divisor = eval(divisor).await?;

            f::div(name, dividend, divisor)
        }
        Function::Mod { dividend, divisor } => {
            let dividend = eval(dividend).await?;
            let divisor = eval(divisor).await?;

            dividend.modulo(&divisor)
        }
        Function::Gcd { left, right } => {
            let left = eval(left).await?;
            let right = eval(right).await?;

            f::gcd(name, left, right)
        }
        Function::Lcm { left, right } => {
            let left = eval(left).await?;
            let right = eval(right).await?;

            f::lcm(name, left, right)
        }

        // --- spatial ---
        Function::Point { x, y } => {
            let x = eval(x).await?;
            let y = eval(y).await?;

            f::point(x, y)
        }
        Function::GetX(expr) => f::get_x(name, eval(expr).await?),
        Function::GetY(expr) => f::get_y(name, eval(expr).await?),
        Function::CalcDistance {
            geometry1,
            geometry2,
        } => {
            let geometry1 = eval(geometry1).await?;
            let geometry2 = eval(geometry2).await?;

            f::calc_distance(geometry1, geometry2)
        }

        // --- etc ---
        Function::Unwrap { expr, selector } => {
            let expr = eval(expr).await?;
            let selector = eval(selector).await?;

            f::unwrap(name, expr, selector)
        }
        Function::GenerateUuid() => Ok(f::generate_uuid()),
        Function::Greatest(exprs) => {
            let exprs = stream::iter(exprs).then(eval).try_collect().await?;
            f::greatest(name, exprs)
        }
        Function::Now() => Ok(Evaluated::from(Value::Timestamp(Utc::now().naive_utc()))),
        Function::Format { expr, format } => {
            let expr = eval(expr).await?;
            let format = eval(format).await?;

            f::format(name, expr, format)
        }
        Function::ToDate { expr, format } => {
            let expr = eval(expr).await?;
            let format = eval(format).await?;
            f::to_date(name, expr, format)
        }
        Function::ToTimestamp { expr, format } => {
            let expr = eval(expr).await?;
            let format = eval(format).await?;
            f::to_timestamp(name, expr, format)
        }
        Function::ToTime { expr, format } => {
            let expr = eval(expr).await?;
            let format = eval(format).await?;
            f::to_time(name, expr, format)
        }
        Function::Position {
            from_expr,
            sub_expr,
        } => {
            let from_expr = eval(from_expr).await?;
            let sub_expr = eval(sub_expr).await?;
            f::position(from_expr, sub_expr)
        }
        Function::FindIdx {
            from_expr,
            sub_expr,
            start,
        } => {
            let from_expr = eval(from_expr).await?;
            let sub_expr = eval(sub_expr).await?;
            let start = match start {
                Some(idx) => Some(eval(idx).await?),
                None => None,
            };
            f::find_idx(name, from_expr, sub_expr, start)
        }
        Function::Cast { expr, data_type } => {
            let expr = eval(expr).await?;
            f::cast(expr, data_type)
        }
        Function::Extract { field, expr } => {
            let expr = eval(expr).await?;
            f::extract(field, expr)
        }
        Function::Coalesce(exprs) => {
            let exprs = stream::iter(exprs).then(eval).try_collect().await?;
            f::coalesce(exprs)
        }

        // --- list ---
        Function::Append { expr, value } => {
            let expr = eval(expr).await?;
            let value = eval(value).await?;
            f::append(expr, value)
        }
        Function::Prepend { expr, value } => {
            let expr = eval(expr).await?;
            let value = eval(value).await?;
            f::prepend(expr, value)
        }
        Function::Skip { expr, size } => {
            let expr = eval(expr).await?;
            let size = eval(size).await?;
            f::skip(name, expr, size)
        }
        Function::Sort { expr, order } => {
            let expr = eval(expr).await?;
            let order = match order {
                Some(o) => eval(o).await?,
                None => Evaluated::from(Value::Str("ASC".to_owned())),
            };
            f::sort(expr, order)
        }
        Function::Take { expr, size } => {
            let expr = eval(expr).await?;
            let size = eval(size).await?;
            f::take(name, expr, size)
        }
        Function::Slice {
            expr,
            start,
            length,
        } => {
            let expr = eval(expr).await?;
            let start = eval(start).await?;
            let length = eval(length).await?;
            f::slice(name, expr, start, length)
        }
        Function::IsEmpty(expr) => {
            let expr = eval(expr).await?;
            f::is_empty(expr)
        }
<<<<<<< HEAD
        Function::AddMonth { expr, size } => {
            let expr = eval(expr).await?;
            let size = eval(size).await?;
            f::add_month(name, expr, size)
=======
        Function::Length(expr) => f::length(name, eval(expr).await?),
        Function::Entries(expr) => f::entries(name, eval(expr).await?),
        Function::Values(expr) => {
            let expr = eval(expr).await?;
            f::values(expr)
>>>>>>> ce5e930a
        }
    }
}<|MERGE_RESOLUTION|>--- conflicted
+++ resolved
@@ -664,18 +664,15 @@
             let expr = eval(expr).await?;
             f::is_empty(expr)
         }
-<<<<<<< HEAD
         Function::AddMonth { expr, size } => {
             let expr = eval(expr).await?;
             let size = eval(size).await?;
             f::add_month(name, expr, size)
-=======
         Function::Length(expr) => f::length(name, eval(expr).await?),
         Function::Entries(expr) => f::entries(name, eval(expr).await?),
         Function::Values(expr) => {
             let expr = eval(expr).await?;
             f::values(expr)
->>>>>>> ce5e930a
         }
     }
 }