--- conflicted
+++ resolved
@@ -494,11 +494,7 @@
         Function::Floor(expr) => f::floor(name, eval(expr).await?),
         Function::Radians(expr) => f::radians(name, eval(expr).await?),
         Function::Degrees(expr) => f::degrees(name, eval(expr).await?),
-<<<<<<< HEAD
-        Function::Pi() => return Ok(Evaluated::from(Value::F64(std::f64::consts::PI))),
-=======
-        Function::Pi() => Ok(Evaluated::Value(Value::F64(std::f64::consts::PI))),
->>>>>>> 29c0f29f
+        Function::Pi() => return Ok(Evaluated::Value(Value::F64(std::f64::consts::PI))),
         Function::Exp(expr) => f::exp(name, eval(expr).await?),
         Function::Log { antilog, base } => {
             let antilog = eval(antilog).await?;
@@ -568,17 +564,12 @@
 
             f::unwrap(name, expr, selector)
         }
-<<<<<<< HEAD
         Function::GenerateUuid() => return Ok(f::generate_uuid()),
-        Function::Now() => return Ok(Evaluated::from(Value::Timestamp(Utc::now().naive_utc()))),
-=======
-        Function::GenerateUuid() => Ok(f::generate_uuid()),
         Function::Greatest(exprs) => {
             let exprs = stream::iter(exprs).then(eval).try_collect().await?;
-            f::greatest(name, exprs)
-        }
-        Function::Now() => Ok(Evaluated::Value(Value::Timestamp(Utc::now().naive_utc()))),
->>>>>>> 29c0f29f
+            return f::greatest(name, exprs);
+        }
+        Function::Now() => return Ok(Evaluated::Value(Value::Timestamp(Utc::now().naive_utc()))),
         Function::Format { expr, format } => {
             let expr = eval(expr).await?;
             let format = eval(format).await?;
@@ -628,7 +619,7 @@
         }
         Function::Coalesce(exprs) => {
             let exprs = stream::iter(exprs).then(eval).try_collect().await?;
-            f::coalesce(exprs)
+            return f::coalesce(exprs);
         }
 
         // --- list ---
@@ -668,7 +659,7 @@
             let expr = eval(expr).await?;
             let start = eval(start).await?;
             let length = eval(length).await?;
-            f::slice(name, expr, start, length)
+            return f::slice(name, expr, start, length);
         }
         Function::IsEmpty(expr) => {
             let expr = eval(expr).await?;
@@ -677,7 +668,7 @@
         Function::AddMonth { expr, size } => {
             let expr = eval(expr).await?;
             let size = eval(size).await?;
-            f::add_month(name, expr, size)
+            return f::add_month(name, expr, size);
         }
         Function::Length(expr) => f::length(name, eval(expr).await?),
         Function::Entries(expr) => f::entries(name, eval(expr).await?),
@@ -685,14 +676,6 @@
             let expr = eval(expr).await?;
             f::values(expr)
         }
-<<<<<<< HEAD
-    };
-
-    match result {
-        ControlFlow::Continue(v) => Ok(v),
-        ControlFlow::Break(BreakCase::Null) => Ok(Evaluated::Value(Value::Null)),
-        ControlFlow::Break(BreakCase::Err(err)) => Err(err),
-=======
         Function::Splice {
             list_data,
             begin_index,
@@ -706,8 +689,13 @@
                 Some(v) => Some(eval(v).await?),
                 None => None,
             };
-            f::splice(name, list_data, begin_index, end_index, values)
-        }
->>>>>>> 29c0f29f
+            return f::splice(name, list_data, begin_index, end_index, values);
+        }
+    };
+
+    match result {
+        ControlFlow::Continue(v) => Ok(v),
+        ControlFlow::Break(BreakCase::Null) => Ok(Evaluated::Value(Value::Null)),
+        ControlFlow::Break(BreakCase::Err(err)) => Err(err),
     }
 }