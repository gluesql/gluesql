--- conflicted
+++ resolved
@@ -25,10 +25,9 @@
 pub use {error::EvaluateError, evaluated::Evaluated, stateless::evaluate_stateless};
 
 #[async_recursion(?Send)]
-<<<<<<< HEAD
-pub async fn evalfn<'a, T>(
+pub async fn evalfn<'a>(
     expr: &'a Expr,
-    storage: &'a dyn GStore<T>,
+    storage: &'a dyn GStore,
     context: Option<Rc<FilterContext<'a>>>,
     aggregated: Option<Rc<HashMap<&'a Aggregate, Value>>>,
 ) -> Result<Evaluated<'a>> {
@@ -42,12 +41,8 @@
 }
 
 #[async_recursion(?Send)]
-pub async fn evaluate<'a, T>(
-    storage: &'a dyn GStore<T>,
-=======
 pub async fn evaluate<'a>(
     storage: &'a dyn GStore,
->>>>>>> 2a2480c9
     context: Option<Rc<FilterContext<'a>>>,
     aggregated: Option<Rc<HashMap<&'a Aggregate, Value>>>,
     expr: &'a Expr,
