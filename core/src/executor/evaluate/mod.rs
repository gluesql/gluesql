--- conflicted
+++ resolved
@@ -7,12 +7,8 @@
     super::{context::RowContext, select::select},
     crate::{
         ast::{Aggregate, Expr, Function},
-<<<<<<< HEAD
-        data::{Interval, Literal, Row, Value},
+        data::{CustomFunction, Interval, Literal, Row, Value},
         mock::MockStorage,
-=======
-        data::{CustomFunction, Interval, Literal, Row, Value},
->>>>>>> 7dd2a914
         result::{Error, Result},
         store::GStore,
     },
