--- conflicted
+++ resolved
@@ -334,7 +334,6 @@
 
             f::log(name(), antilog, base)
         }
-<<<<<<< HEAD
         Function::Ln(expr) => f::ln(name(), evalfn(expr, storage, context, aggregated).await?),
         Function::Log2(expr) => f::log2(name(), evalfn(expr, storage, context, aggregated).await?),
         Function::Log10(expr) => {
@@ -343,20 +342,9 @@
         Function::Sin(expr) => f::sin(name(), evalfn(expr, storage, context, aggregated).await?),
         Function::Cos(expr) => f::cos(name(), evalfn(expr, storage, context, aggregated).await?),
         Function::Tan(expr) => f::tan(name(), evalfn(expr, storage, context, aggregated).await?),
-        Function::ASin(expr) => f::asin(name(), evalfn(expr, storage, context, aggregated).await?),
-        Function::ACos(expr) => f::acos(name(), evalfn(expr, storage, context, aggregated).await?),
-        Function::ATan(expr) => f::atan(name(), evalfn(expr, storage, context, aggregated).await?),
-=======
-        Function::Ln(expr) => f::ln(name(), eval(expr).await?),
-        Function::Log2(expr) => f::log2(name(), eval(expr).await?),
-        Function::Log10(expr) => f::log10(name(), eval(expr).await?),
-        Function::Sin(expr) => f::sin(name(), eval(expr).await?),
-        Function::Cos(expr) => f::cos(name(), eval(expr).await?),
-        Function::Tan(expr) => f::tan(name(), eval(expr).await?),
-        Function::Asin(expr) => f::asin(name(), eval(expr).await?),
-        Function::Acos(expr) => f::acos(name(), eval(expr).await?),
-        Function::Atan(expr) => f::atan(name(), eval(expr).await?),
->>>>>>> e4c04c11
+        Function::Asin(expr) => f::asin(name(), evalfn(expr, storage, context, aggregated).await?),
+        Function::Acos(expr) => f::acos(name(), evalfn(expr, storage, context, aggregated).await?),
+        Function::Atan(expr) => f::atan(name(), evalfn(expr, storage, context, aggregated).await?),
 
         // --- integer ---
         Function::Div { dividend, divisor } => {
