--- conflicted
+++ resolved
@@ -228,14 +228,9 @@
                 .await?;
             f::concat(exprs)
         }
-<<<<<<< HEAD
+        Function::IfNull { expr, then } => f::ifnull(evalfn(expr, storage, context, aggregated).await?, eval(then, storage, context, aggregated).await?),
         Function::Lower(expr) => f::lower(name, evalfn(expr, storage, context, aggregated).await?),
         Function::Upper(expr) => f::upper(name, evalfn(expr, storage, context, aggregated).await?),
-=======
-        Function::IfNull { expr, then } => f::ifnull(eval(expr).await?, eval(then).await?),
-        Function::Lower(expr) => f::lower(name(), eval(expr).await?),
-        Function::Upper(expr) => f::upper(name(), eval(expr).await?),
->>>>>>> 66c16885
         Function::Left { expr, size } | Function::Right { expr, size } => {
             let expr = evalfn(expr, storage, context.clone(), aggregated.clone()).await?;
             let size = evalfn(size, storage, context, aggregated).await?;
