mod error;
mod evaluated;
mod expr;
mod function;

use {
    self::function::BreakCase,
    super::{context::RowContext, select::select},
    crate::{
        ast::{Aggregate, Expr, Function},
        data::{CustomFunction, Interval, Literal, Row, Value},
        mock::MockStorage,
        result::{Error, Result},
        store::GStore,
    },
    async_recursion::async_recursion,
    chrono::prelude::Utc,
    futures::{
        future::{ready, try_join_all},
        stream::{self, StreamExt, TryStreamExt},
    },
    im::HashMap,
    std::{borrow::Cow, ops::ControlFlow, sync::Arc},
};

pub use {error::EvaluateError, evaluated::Evaluated};

pub async fn evaluate<'a, 'b, 'c, T>(
    storage: &'a T,
    context: Option<Arc<RowContext<'b>>>,
    aggregated: Option<Arc<HashMap<&'c Aggregate, Value>>>,
    expr: &'a Expr,
) -> Result<Evaluated<'a>>
where
    'b: 'a,
    'c: 'a,
    T: GStore,
{
    evaluate_inner(Some(storage), context, aggregated, expr).await
}

pub async fn evaluate_stateless<'a, 'b: 'a>(
    context: Option<RowContext<'b>>,
    expr: &'a Expr,
) -> Result<Evaluated<'a>> {
    let context = context.map(Arc::new);
    let storage: Option<&MockStorage> = None;

    evaluate_inner(storage, context, None, expr).await
}

#[async_recursion]
async fn evaluate_inner<'a, 'b, 'c, T>(
    storage: Option<&'a T>,
    context: Option<Arc<RowContext<'b>>>,
    aggregated: Option<Arc<HashMap<&'c Aggregate, Value>>>,
    expr: &'a Expr,
) -> Result<Evaluated<'a>>
where
    'b: 'a,
    'c: 'a,
    T: GStore,
{
    let eval = |expr| {
        let context = context.as_ref().map(Arc::clone);
        let aggregated = aggregated.as_ref().map(Arc::clone);

        evaluate_inner(storage, context, aggregated, expr)
    };

    match expr {
        Expr::Literal(ast_literal) => expr::literal(ast_literal),
        Expr::TypedString { data_type, value } => {
            expr::typed_string(data_type, Cow::Borrowed(value))
        }
        Expr::Identifier(ident) => {
            let context = context
                .ok_or_else(|| EvaluateError::ContextRequiredForIdentEvaluation(expr.clone()))?;

            match context.get_value(ident) {
                Some(value) => Ok(value.clone()),
                None => Err(EvaluateError::IdentifierNotFound(ident.to_owned()).into()),
            }
            .map(Evaluated::Value)
        }
        Expr::Nested(expr) => eval(expr).await,
        Expr::CompoundIdentifier { alias, ident } => {
            let context = context
                .ok_or_else(|| EvaluateError::ContextRequiredForIdentEvaluation(expr.clone()))?;

            match context.get_alias_value(alias, ident) {
                Some(value) => Ok(value.clone()),
                None => Err(EvaluateError::CompoundIdentifierNotFound {
                    table_alias: alias.to_owned(),
                    column_name: ident.to_owned(),
                }
                .into()),
            }
            .map(Evaluated::Value)
        }
        Expr::Subquery(query) => {
            let storage =
                storage.ok_or_else(|| EvaluateError::UnsupportedStatelessExpr(expr.clone()))?;

            let evaluations = select(storage, query, context.as_ref().map(Arc::clone))
                .await?
                .map(|row| {
                    let value = match row? {
                        Row::Vec { columns, values } => {
                            if columns.len() > 1 {
                                return Err(EvaluateError::MoreThanOneColumnReturned.into());
                            }
                            values
                        }
                        Row::Map(_) => {
                            return Err(EvaluateError::SchemalessProjectionForSubQuery.into());
                        }
                    }
                    .into_iter()
                    .next();

                    Ok::<_, Error>(value)
                })
                .take(2)
                .try_collect::<Vec<_>>()
                .await?;

            if evaluations.len() > 1 {
                return Err(EvaluateError::MoreThanOneRowReturned.into());
            }

            let value = evaluations
                .into_iter()
                .next()
                .flatten()
                .unwrap_or(Value::Null);

            Ok(Evaluated::Value(value))
        }
        Expr::BinaryOp { op, left, right } => {
            let left = eval(left).await?;
            let right = eval(right).await?;

            expr::binary_op(op, left, right)
        }
        Expr::UnaryOp { op, expr } => {
            let v = eval(expr).await?;

            expr::unary_op(op, v)
        }
        Expr::Aggregate(aggr) => match aggregated
            .as_ref()
            .and_then(|aggregated| aggregated.get(aggr.as_ref()))
        {
            Some(value) => Ok(Evaluated::Value(value.clone())),
            None => Err(EvaluateError::UnreachableEmptyAggregateValue(*aggr.clone()).into()),
        },
        Expr::Function(func) => {
            let context = context.as_ref().map(Arc::clone);
            let aggregated = aggregated.as_ref().map(Arc::clone);

            evaluate_function(storage, context, aggregated, func).await
        }
        Expr::InList {
            expr,
            list,
            negated,
        } => {
            let negated = *negated;
            let target = eval(expr).await?;

<<<<<<< HEAD
            let matched = try_join_all(list.iter().map(eval))
                .await?
                .into_iter()
                .any(|v| v.evaluate_eq(&target));

            Ok(Evaluated::Value(Value::Bool(matched ^ negated)))
=======
            if target.is_null() {
                return Ok(target);
            }

            stream::iter(list)
                .then(eval)
                .try_filter(|evaluated| ready(evaluated.evaluate_eq(&target)))
                .try_next()
                .await
                .map(|v| v.is_some() ^ negated)
                .map(Value::Bool)
                .map(Evaluated::Value)
>>>>>>> 6ad426ac
        }
        Expr::InSubquery {
            expr: target_expr,
            subquery,
            negated,
        } => {
            let storage =
                storage.ok_or_else(|| EvaluateError::UnsupportedStatelessExpr(expr.clone()))?;
            let target = eval(target_expr).await?;

            select(storage, subquery, context)
                .await?
                .map(|row| {
                    let value = match row? {
                        Row::Vec { values, .. } => values,
                        Row::Map(_) => {
                            return Err(EvaluateError::SchemalessProjectionForInSubQuery.into());
                        }
                    }
                    .into_iter()
                    .next()
                    .unwrap_or(Value::Null);

                    Ok(Evaluated::Value(value))
                })
                .try_filter(|evaluated| ready(evaluated.evaluate_eq(&target)))
                .try_next()
                .await
                .map(|v| v.is_some() ^ negated)
                .map(Value::Bool)
                .map(Evaluated::Value)
        }
        Expr::Between {
            expr,
            negated,
            low,
            high,
        } => {
            let target = eval(expr).await?;
            let low = eval(low).await?;
            let high = eval(high).await?;

            expr::between(target, *negated, low, high)
        }
        Expr::Like {
            expr,
            negated,
            pattern,
        } => {
            let target = eval(expr).await?;
            let pattern = eval(pattern).await?;
            let evaluated = target.like(pattern, true)?;

            Ok(match negated {
                true => Evaluated::Value(Value::Bool(
                    evaluated.evaluate_eq(&Evaluated::Literal(Literal::Boolean(false))),
                )),
                false => evaluated,
            })
        }
        Expr::ILike {
            expr,
            negated,
            pattern,
        } => {
            let target = eval(expr).await?;
            let pattern = eval(pattern).await?;
            let evaluated = target.like(pattern, false)?;

            Ok(match negated {
                true => Evaluated::Value(Value::Bool(
                    evaluated.evaluate_eq(&Evaluated::Literal(Literal::Boolean(false))),
                )),
                false => evaluated,
            })
        }
        Expr::Exists { subquery, negated } => {
            let storage =
                storage.ok_or_else(|| EvaluateError::UnsupportedStatelessExpr(expr.clone()))?;

            select(storage, subquery, context)
                .await?
                .try_next()
                .await
                .map(|v| v.is_some() ^ negated)
                .map(Value::Bool)
                .map(Evaluated::Value)
        }
        Expr::IsNull(expr) => {
            let v = eval(expr).await?.is_null();

            Ok(Evaluated::Value(Value::Bool(v)))
        }
        Expr::IsNotNull(expr) => {
            let v = eval(expr).await?.is_null();

            Ok(Evaluated::Value(Value::Bool(!v)))
        }
        Expr::Case {
            operand,
            when_then,
            else_result,
        } => {
            let operand = match operand {
                Some(op) => eval(op).await?,
                None => Evaluated::Value(Value::Bool(true)),
            };

            for (when, then) in when_then.iter() {
                let when = eval(when).await?;

                if when.evaluate_eq(&operand) {
                    return eval(then).await;
                }
            }

            match else_result {
                Some(er) => eval(er).await,
                None => Ok(Evaluated::Value(Value::Null)),
            }
        }
        Expr::ArrayIndex { obj, indexes } => {
            let obj = eval(obj).await?;
            let indexes = try_join_all(indexes.iter().map(eval)).await?;
            expr::array_index(obj, indexes)
        }
        Expr::Array { elem } => try_join_all(elem.iter().map(eval))
            .await?
            .into_iter()
            .map(Value::try_from)
            .collect::<Result<Vec<_>>>()
            .map(Value::List)
            .map(Evaluated::Value),
        Expr::Interval {
            expr,
            leading_field,
            last_field,
        } => {
            let value = eval(expr)
                .await
                .and_then(Value::try_from)
                .map(String::from)?;

            Interval::try_from_str(&value, *leading_field, *last_field)
                .map(Value::Interval)
                .map(Evaluated::Value)
        }
    }
}

async fn evaluate_function<'a, 'b: 'a, 'c: 'a, T: GStore>(
    storage: Option<&'a T>,
    context: Option<Arc<RowContext<'b>>>,
    aggregated: Option<Arc<HashMap<&'c Aggregate, Value>>>,
    func: &'b Function,
) -> Result<Evaluated<'a>> {
    use function as f;

    let eval = |expr| {
        let context = context.as_ref().map(Arc::clone);
        let aggregated = aggregated.as_ref().map(Arc::clone);

        evaluate_inner(storage, context, aggregated, expr)
    };

    let name = func.to_string();

    let result = match func {
        // --- text ---
        Function::Concat(exprs) => {
            let exprs = stream::iter(exprs).then(eval).try_collect().await?;
            f::concat(exprs)
        }
        Function::Custom { name, exprs } => {
            let CustomFunction {
                func_name,
                args,
                body,
            } = storage
                .ok_or(EvaluateError::UnsupportedCustomFunction)?
                .fetch_function(name)
                .await?
                .ok_or_else(|| EvaluateError::UnsupportedFunction(name.to_string()))?;

            let min = args.iter().filter(|arg| arg.default.is_none()).count();
            let max = args.len();

            if !(min..=max).contains(&exprs.len()) {
                return Err((EvaluateError::FunctionArgsLengthNotWithinRange {
                    name: func_name.to_owned(),
                    expected_minimum: min,
                    expected_maximum: max,
                    found: exprs.len(),
                })
                .into());
            }

            let exprs = exprs.iter().chain(
                args.iter()
                    .skip(exprs.len())
                    .filter_map(|arg| arg.default.as_ref()),
            );

            let context = stream::iter(args.iter().zip(exprs))
                .then(|(arg, expr)| async {
                    eval(expr)
                        .await?
                        .try_into_value(&arg.data_type, true)
                        .map(|value| (arg.name.to_owned(), value))
                })
                .try_collect()
                .await
                .map(|values| {
                    let row = Cow::Owned(Row::Map(values));
                    let context = RowContext::new(name, row, None);
                    Some(Arc::new(context))
                })?;

            return evaluate_inner(storage, context, None, body).await;
        }
        Function::ConcatWs { separator, exprs } => {
            let separator = eval(separator).await?;
            let exprs = stream::iter(exprs).then(eval).try_collect().await?;
            f::concat_ws(name, separator, exprs)
        }
        Function::IfNull { expr, then } => f::ifnull(eval(expr).await?, eval(then).await?),
        Function::NullIf { expr1, expr2 } => f::nullif(eval(expr1).await?, eval(expr2).await?),
        Function::Lower(expr) => f::lower(name, eval(expr).await?),
        Function::Initcap(expr) => f::initcap(name, eval(expr).await?),
        Function::Upper(expr) => f::upper(name, eval(expr).await?),
        Function::Left { expr, size } | Function::Right { expr, size } => {
            let expr = eval(expr).await?;
            let size = eval(size).await?;

            f::left_or_right(name, expr, size)
        }
        Function::Replace { expr, old, new } => {
            let expr = eval(expr).await?;
            let old = eval(old).await?;
            let new = eval(new).await?;

            f::replace(name, expr, old, new)
        }
        Function::Lpad { expr, size, fill } | Function::Rpad { expr, size, fill } => {
            let expr = eval(expr).await?;
            let size = eval(size).await?;
            let fill = match fill {
                Some(v) => Some(eval(v).await?),
                None => None,
            };

            f::lpad_or_rpad(name, expr, size, fill)
        }
        Function::LastDay(expr) => {
            let expr = eval(expr).await?;
            f::last_day(name, expr)
        }
        Function::Trim {
            expr,
            filter_chars,
            trim_where_field,
        } => {
            let expr = eval(expr).await?;
            let filter_chars = match filter_chars {
                Some(v) => Some(eval(v).await?),
                None => None,
            };

            return expr.trim(name, filter_chars, trim_where_field);
        }
        Function::Ltrim { expr, chars } => {
            let expr = eval(expr).await?;
            let chars = match chars {
                Some(v) => Some(eval(v).await?),
                None => None,
            };

            return expr.ltrim(name, chars);
        }
        Function::Rtrim { expr, chars } => {
            let expr = eval(expr).await?;
            let chars = match chars {
                Some(v) => Some(eval(v).await?),
                None => None,
            };

            return expr.rtrim(name, chars);
        }
        Function::Reverse(expr) => {
            let expr = eval(expr).await?;

            f::reverse(name, expr)
        }
        Function::Repeat { expr, num } => {
            let expr = eval(expr).await?;
            let num = eval(num).await?;

            f::repeat(name, expr, num)
        }
        Function::Substr { expr, start, count } => {
            let expr = eval(expr).await?;
            let start = eval(start).await?;
            let count = match count {
                Some(v) => Some(eval(v).await?),
                None => None,
            };

            return expr.substr(name, start, count);
        }
        Function::Ascii(expr) => f::ascii(name, eval(expr).await?),
        Function::Chr(expr) => f::chr(name, eval(expr).await?),
        Function::Md5(expr) => f::md5(name, eval(expr).await?),
        Function::Hex(expr) => f::hex(name, eval(expr).await?),

        // --- float ---
        Function::Abs(expr) => f::abs(name, eval(expr).await?),
        Function::Sign(expr) => f::sign(name, eval(expr).await?),
        Function::Sqrt(expr) => f::sqrt(eval(expr).await?),
        Function::Power { expr, power } => {
            let expr = eval(expr).await?;
            let power = eval(power).await?;

            f::power(name, expr, power)
        }
        Function::Ceil(expr) => f::ceil(name, eval(expr).await?),
        Function::Rand(expr) => {
            let expr = match expr {
                Some(v) => Some(eval(v).await?),
                None => None,
            };

            f::rand(name, expr)
        }
        Function::Round(expr) => f::round(name, eval(expr).await?),
        Function::Floor(expr) => f::floor(name, eval(expr).await?),
        Function::Radians(expr) => f::radians(name, eval(expr).await?),
        Function::Degrees(expr) => f::degrees(name, eval(expr).await?),
        Function::Pi() => return Ok(Evaluated::Value(Value::F64(std::f64::consts::PI))),
        Function::Exp(expr) => f::exp(name, eval(expr).await?),
        Function::Log { antilog, base } => {
            let antilog = eval(antilog).await?;
            let base = eval(base).await?;

            f::log(name, antilog, base)
        }
        Function::Ln(expr) => f::ln(name, eval(expr).await?),
        Function::Log2(expr) => f::log2(name, eval(expr).await?),
        Function::Log10(expr) => f::log10(name, eval(expr).await?),
        Function::Sin(expr) => f::sin(name, eval(expr).await?),
        Function::Cos(expr) => f::cos(name, eval(expr).await?),
        Function::Tan(expr) => f::tan(name, eval(expr).await?),
        Function::Asin(expr) => f::asin(name, eval(expr).await?),
        Function::Acos(expr) => f::acos(name, eval(expr).await?),
        Function::Atan(expr) => f::atan(name, eval(expr).await?),

        // --- integer ---
        Function::Div { dividend, divisor } => {
            let dividend = eval(dividend).await?;
            let divisor = eval(divisor).await?;

            f::div(name, dividend, divisor)
        }
        Function::Mod { dividend, divisor } => {
            let dividend = eval(dividend).await?;
            let divisor = eval(divisor).await?;

            return dividend.modulo(&divisor);
        }
        Function::Gcd { left, right } => {
            let left = eval(left).await?;
            let right = eval(right).await?;

            f::gcd(name, left, right)
        }
        Function::Lcm { left, right } => {
            let left = eval(left).await?;
            let right = eval(right).await?;

            f::lcm(name, left, right)
        }

        // --- spatial ---
        Function::Point { x, y } => {
            let x = eval(x).await?;
            let y = eval(y).await?;

            f::point(name, x, y)
        }
        Function::GetX(expr) => f::get_x(name, eval(expr).await?),
        Function::GetY(expr) => f::get_y(name, eval(expr).await?),
        Function::CalcDistance {
            geometry1,
            geometry2,
        } => {
            let geometry1 = eval(geometry1).await?;
            let geometry2 = eval(geometry2).await?;

            f::calc_distance(name, geometry1, geometry2)
        }

        // --- etc ---
        Function::Unwrap { expr, selector } => {
            let expr = eval(expr).await?;
            let selector = eval(selector).await?;

            f::unwrap(name, expr, selector)
        }
        Function::GenerateUuid() => return Ok(f::generate_uuid()),
        Function::Greatest(exprs) => {
            let exprs = stream::iter(exprs).then(eval).try_collect().await?;
            return f::greatest(name, exprs);
        }
        Function::Now() | Function::CurrentTimestamp() => {
            return Ok(Evaluated::Value(Value::Timestamp(Utc::now().naive_utc())));
        }
        Function::CurrentDate() => {
            return Ok(Evaluated::Value(Value::Date(Utc::now().date_naive())));
        }
        Function::CurrentTime() => return Ok(Evaluated::Value(Value::Time(Utc::now().time()))),
        Function::Format { expr, format } => {
            let expr = eval(expr).await?;
            let format = eval(format).await?;

            f::format(name, expr, format)
        }
        Function::ToDate { expr, format } => {
            let expr = eval(expr).await?;
            let format = eval(format).await?;
            f::to_date(name, expr, format)
        }
        Function::ToTimestamp { expr, format } => {
            let expr = eval(expr).await?;
            let format = eval(format).await?;
            f::to_timestamp(name, expr, format)
        }
        Function::ToTime { expr, format } => {
            let expr = eval(expr).await?;
            let format = eval(format).await?;
            f::to_time(name, expr, format)
        }
        Function::Position {
            from_expr,
            sub_expr,
        } => {
            let from_expr = eval(from_expr).await?;
            let sub_expr = eval(sub_expr).await?;
            f::position(from_expr, sub_expr)
        }
        Function::FindIdx {
            from_expr,
            sub_expr,
            start,
        } => {
            let from_expr = eval(from_expr).await?;
            let sub_expr = eval(sub_expr).await?;
            let start = match start {
                Some(idx) => Some(eval(idx).await?),
                None => None,
            };
            f::find_idx(name, from_expr, sub_expr, start)
        }
        Function::Cast { expr, data_type } => return eval(expr).await?.cast(data_type),
        Function::Extract { field, expr } => {
            let expr = eval(expr).await?;
            f::extract(field, expr)
        }
        Function::Coalesce(exprs) => {
            let exprs = stream::iter(exprs).then(eval).try_collect().await?;
            return f::coalesce(exprs);
        }

        // --- list ---
        Function::Append { expr, value } => {
            let expr = eval(expr).await?;
            let value = eval(value).await?;
            f::append(expr, value)
        }
        Function::Prepend { expr, value } => {
            let expr = eval(expr).await?;
            let value = eval(value).await?;
            f::prepend(expr, value)
        }
        Function::Skip { expr, size } => {
            let expr = eval(expr).await?;
            let size = eval(size).await?;
            f::skip(name, expr, size)
        }
        Function::Sort { expr, order } => {
            let expr = eval(expr).await?;
            let order = match order {
                Some(o) => eval(o).await?,
                None => Evaluated::Value(Value::Str("ASC".to_owned())),
            };
            f::sort(expr, order)
        }
        Function::Take { expr, size } => {
            let expr = eval(expr).await?;
            let size = eval(size).await?;
            f::take(name, expr, size)
        }
        Function::Slice {
            expr,
            start,
            length,
        } => {
            let expr = eval(expr).await?;
            let start = eval(start).await?;
            let length = eval(length).await?;
            f::slice(name, expr, start, length)
        }
        Function::IsEmpty(expr) => {
            let expr = eval(expr).await?;
            f::is_empty(expr)
        }
        Function::AddMonth { expr, size } => {
            let expr = eval(expr).await?;
            let size = eval(size).await?;
            f::add_month(name, expr, size)
        }
        Function::Length(expr) => f::length(name, eval(expr).await?),
        Function::Entries(expr) => f::entries(name, eval(expr).await?),
        Function::Keys(expr) => f::keys(eval(expr).await?),
        Function::Values(expr) => {
            let expr = eval(expr).await?;
            f::values(expr)
        }
        Function::Splice {
            list_data,
            begin_index,
            end_index,
            values,
        } => {
            let list_data = eval(list_data).await?;
            let begin_index = eval(begin_index).await?;
            let end_index = eval(end_index).await?;
            let values = match values {
                Some(v) => Some(eval(v).await?),
                None => None,
            };
            f::splice(name, list_data, begin_index, end_index, values)
        }
        Function::Dedup(list) => f::dedup(eval(list).await?),
    };

    match result {
        ControlFlow::Continue(v) => Ok(v),
        ControlFlow::Break(BreakCase::Null) => Ok(Evaluated::Value(Value::Null)),
        ControlFlow::Break(BreakCase::Err(err)) => Err(err),
    }
}<|MERGE_RESOLUTION|>--- conflicted
+++ resolved
@@ -169,27 +169,16 @@
             let negated = *negated;
             let target = eval(expr).await?;
 
-<<<<<<< HEAD
+            if target.is_null() {
+                return Ok(target);
+            }
+
             let matched = try_join_all(list.iter().map(eval))
                 .await?
                 .into_iter()
                 .any(|v| v.evaluate_eq(&target));
 
             Ok(Evaluated::Value(Value::Bool(matched ^ negated)))
-=======
-            if target.is_null() {
-                return Ok(target);
-            }
-
-            stream::iter(list)
-                .then(eval)
-                .try_filter(|evaluated| ready(evaluated.evaluate_eq(&target)))
-                .try_next()
-                .await
-                .map(|v| v.is_some() ^ negated)
-                .map(Value::Bool)
-                .map(Evaluated::Value)
->>>>>>> 6ad426ac
         }
         Expr::InSubquery {
             expr: target_expr,
