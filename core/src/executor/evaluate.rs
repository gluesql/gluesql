mod error;
mod evaluated;
mod expr;
mod function;

use {
    self::function::BreakCase,
    super::{context::RowContext, select::select},
    crate::{
        ast::{Aggregate, Expr, Function},
        data::{CustomFunction, Interval, Literal, Row, Value},
        mock::MockStorage,
        result::{Error, Result},
        store::GStore,
    },
    async_recursion::async_recursion,
    chrono::prelude::Utc,
    futures::{
        future::{ready, try_join_all},
        stream::{self, StreamExt, TryStreamExt},
    },
    im::HashMap,
    std::{borrow::Cow, ops::ControlFlow, sync::Arc},
};

pub use {error::EvaluateError, evaluated::Evaluated};

<<<<<<< HEAD
#[async_recursion]
=======
>>>>>>> 34519f3e
pub async fn evaluate<'a, 'b, 'c, T>(
    storage: &'a T,
    context: Option<Arc<RowContext<'b>>>,
    aggregated: Option<Arc<HashMap<&'c Aggregate, Value>>>,
    expr: &'a Expr,
) -> Result<Evaluated<'a>>
where
    'b: 'a,
    'c: 'a,
    T: GStore,
{
    evaluate_inner(Some(storage), context, aggregated, expr).await
}

pub async fn evaluate_stateless<'a, 'b: 'a>(
    context: Option<RowContext<'b>>,
    expr: &'a Expr,
) -> Result<Evaluated<'a>> {
    let context = context.map(Arc::new);
    let storage: Option<&MockStorage> = None;

    evaluate_inner(storage, context, None, expr).await
}

#[async_recursion]
async fn evaluate_inner<'a, 'b, 'c, T>(
    storage: Option<&'a T>,
    context: Option<Arc<RowContext<'b>>>,
    aggregated: Option<Arc<HashMap<&'c Aggregate, Value>>>,
    expr: &'a Expr,
) -> Result<Evaluated<'a>>
where
    'b: 'a,
    'c: 'a,
    T: GStore,
{
    let eval = |expr| {
        let context = context.as_ref().map(Arc::clone);
        let aggregated = aggregated.as_ref().map(Arc::clone);

        evaluate_inner(storage, context, aggregated, expr)
    };

    match expr {
        Expr::Literal(ast_literal) => expr::literal(ast_literal),
        Expr::TypedString { data_type, value } => {
            expr::typed_string(data_type, Cow::Borrowed(value))
        }
        Expr::Identifier(ident) => {
            let context = context
                .ok_or_else(|| EvaluateError::ContextRequiredForIdentEvaluation(expr.clone()))?;

            match context.get_value(ident) {
                Some(value) => Ok(value.clone()),
                None => Err(EvaluateError::IdentifierNotFound(ident.to_owned()).into()),
            }
            .map(Evaluated::Value)
        }
        Expr::Nested(expr) => eval(expr).await,
        Expr::CompoundIdentifier { alias, ident } => {
            let context = context
                .ok_or_else(|| EvaluateError::ContextRequiredForIdentEvaluation(expr.clone()))?;

            match context.get_alias_value(alias, ident) {
                Some(value) => Ok(value.clone()),
                None => Err(EvaluateError::CompoundIdentifierNotFound {
                    table_alias: alias.to_owned(),
                    column_name: ident.to_owned(),
                }
                .into()),
            }
            .map(Evaluated::Value)
        }
        Expr::Subquery(query) => {
            let storage =
                storage.ok_or_else(|| EvaluateError::UnsupportedStatelessExpr(expr.clone()))?;

            let evaluations = select(storage, query, context.as_ref().map(Arc::clone))
                .await?
                .map(|row| {
                    let value = match row? {
                        Row::Vec { columns, values } => {
                            if columns.len() > 1 {
                                return Err(EvaluateError::MoreThanOneColumnReturned.into());
                            }
                            values
                        }
                        Row::Map(_) => {
                            return Err(EvaluateError::SchemalessProjectionForSubQuery.into());
                        }
                    }
                    .into_iter()
                    .next();

                    Ok::<_, Error>(value)
                })
                .take(2)
                .try_collect::<Vec<_>>()
                .await?;

            if evaluations.len() > 1 {
                return Err(EvaluateError::MoreThanOneRowReturned.into());
            }

            let value = evaluations
                .into_iter()
                .next()
                .flatten()
                .unwrap_or(Value::Null);

            Ok(Evaluated::Value(value))
        }
        Expr::BinaryOp { op, left, right } => {
            let left = eval(left).await?;
            let right = eval(right).await?;

            expr::binary_op(op, left, right)
        }
        Expr::UnaryOp { op, expr } => {
            let v = eval(expr).await?;

            expr::unary_op(op, v)
        }
        Expr::Aggregate(aggr) => match aggregated
            .as_ref()
            .and_then(|aggregated| aggregated.get(aggr.as_ref()))
        {
            Some(value) => Ok(Evaluated::Value(value.clone())),
            None => Err(EvaluateError::UnreachableEmptyAggregateValue(*aggr.clone()).into()),
        },
        Expr::Function(func) => {
            let context = context.as_ref().map(Arc::clone);
            let aggregated = aggregated.as_ref().map(Arc::clone);

            evaluate_function(storage, context, aggregated, func).await
        }
        Expr::InList {
            expr,
            list,
            negated,
        } => {
            let negated = *negated;
            let target = eval(expr).await?;

            stream::iter(list)
                .then(eval)
                .try_filter(|evaluated| ready(evaluated.evaluate_eq(&target)))
                .try_next()
                .await
                .map(|v| v.is_some() ^ negated)
                .map(Value::Bool)
                .map(Evaluated::Value)
        }
        Expr::InSubquery {
            expr: target_expr,
            subquery,
            negated,
        } => {
            let storage =
                storage.ok_or_else(|| EvaluateError::UnsupportedStatelessExpr(expr.clone()))?;
            let target = eval(target_expr).await?;

            select(storage, subquery, context)
                .await?
                .map(|row| {
                    let value = match row? {
                        Row::Vec { values, .. } => values,
                        Row::Map(_) => {
                            return Err(EvaluateError::SchemalessProjectionForInSubQuery.into());
                        }
                    }
                    .into_iter()
                    .next()
                    .unwrap_or(Value::Null);

                    Ok(Evaluated::Value(value))
                })
                .try_filter(|evaluated| ready(evaluated.evaluate_eq(&target)))
                .try_next()
                .await
                .map(|v| v.is_some() ^ negated)
                .map(Value::Bool)
                .map(Evaluated::Value)
        }
        Expr::Between {
            expr,
            negated,
            low,
            high,
        } => {
            let target = eval(expr).await?;
            let low = eval(low).await?;
            let high = eval(high).await?;

            expr::between(target, *negated, low, high)
        }
        Expr::Like {
            expr,
            negated,
            pattern,
        } => {
            let target = eval(expr).await?;
            let pattern = eval(pattern).await?;
            let evaluated = target.like(pattern, true)?;

            Ok(match negated {
                true => Evaluated::Value(Value::Bool(
                    evaluated.evaluate_eq(&Evaluated::Literal(Literal::Boolean(false))),
                )),
                false => evaluated,
            })
        }
        Expr::ILike {
            expr,
            negated,
            pattern,
        } => {
            let target = eval(expr).await?;
            let pattern = eval(pattern).await?;
            let evaluated = target.like(pattern, false)?;

            Ok(match negated {
                true => Evaluated::Value(Value::Bool(
                    evaluated.evaluate_eq(&Evaluated::Literal(Literal::Boolean(false))),
                )),
                false => evaluated,
            })
        }
        Expr::Exists { subquery, negated } => {
            let storage =
                storage.ok_or_else(|| EvaluateError::UnsupportedStatelessExpr(expr.clone()))?;

            select(storage, subquery, context)
                .await?
                .try_next()
                .await
                .map(|v| v.is_some() ^ negated)
                .map(Value::Bool)
                .map(Evaluated::Value)
        }
        Expr::IsNull(expr) => {
            let v = eval(expr).await?.is_null();

            Ok(Evaluated::Value(Value::Bool(v)))
        }
        Expr::IsNotNull(expr) => {
            let v = eval(expr).await?.is_null();

            Ok(Evaluated::Value(Value::Bool(!v)))
        }
        Expr::Case {
            operand,
            when_then,
            else_result,
        } => {
            let operand = match operand {
                Some(op) => eval(op).await?,
                None => Evaluated::Value(Value::Bool(true)),
            };

            for (when, then) in when_then.iter() {
                let when = eval(when).await?;

                if when.evaluate_eq(&operand) {
                    return eval(then).await;
                }
            }

            match else_result {
                Some(er) => eval(er).await,
                None => Ok(Evaluated::Value(Value::Null)),
            }
        }
        Expr::ArrayIndex { obj, indexes } => {
            let obj = eval(obj).await?;
            let indexes = try_join_all(indexes.iter().map(eval)).await?;
            expr::array_index(obj, indexes)
        }
        Expr::Array { elem } => try_join_all(elem.iter().map(eval))
            .await?
            .into_iter()
            .map(Value::try_from)
            .collect::<Result<Vec<_>>>()
            .map(Value::List)
            .map(Evaluated::Value),
        Expr::Interval {
            expr,
            leading_field,
            last_field,
        } => {
            let value = eval(expr)
                .await
                .and_then(Value::try_from)
                .map(String::from)?;

            Interval::try_from_str(&value, *leading_field, *last_field)
                .map(Value::Interval)
                .map(Evaluated::Value)
        }
    }
}

async fn evaluate_function<'a, 'b: 'a, 'c: 'a, T: GStore>(
    storage: Option<&'a T>,
    context: Option<Arc<RowContext<'b>>>,
    aggregated: Option<Arc<HashMap<&'c Aggregate, Value>>>,
    func: &'b Function,
) -> Result<Evaluated<'a>> {
    use function as f;

    let eval = |expr| {
        let context = context.as_ref().map(Arc::clone);
        let aggregated = aggregated.as_ref().map(Arc::clone);

        evaluate_inner(storage, context, aggregated, expr)
    };

    let name = func.to_string();

    let result = match func {
        // --- text ---
        Function::Concat(exprs) => {
            let exprs = stream::iter(exprs).then(eval).try_collect().await?;
            f::concat(exprs)
        }
        Function::Custom { name, exprs } => {
            let CustomFunction {
                func_name,
                args,
                body,
            } = storage
                .ok_or(EvaluateError::UnsupportedCustomFunction)?
                .fetch_function(name)
                .await?
                .ok_or_else(|| EvaluateError::UnsupportedFunction(name.to_string()))?;

            let min = args.iter().filter(|arg| arg.default.is_none()).count();
            let max = args.len();

            if !(min..=max).contains(&exprs.len()) {
                return Err((EvaluateError::FunctionArgsLengthNotWithinRange {
                    name: func_name.to_owned(),
                    expected_minimum: min,
                    expected_maximum: max,
                    found: exprs.len(),
                })
                .into());
            }

            let exprs = exprs.iter().chain(
                args.iter()
                    .skip(exprs.len())
                    .filter_map(|arg| arg.default.as_ref()),
            );

            let context = stream::iter(args.iter().zip(exprs))
                .then(|(arg, expr)| async {
                    eval(expr)
                        .await?
                        .try_into_value(&arg.data_type, true)
                        .map(|value| (arg.name.to_owned(), value))
                })
                .try_collect()
                .await
                .map(|values| {
                    let row = Cow::Owned(Row::Map(values));
                    let context = RowContext::new(name, row, None);
                    Some(Arc::new(context))
                })?;

            return evaluate_inner(storage, context, None, body).await;
        }
        Function::ConcatWs { separator, exprs } => {
            let separator = eval(separator).await?;
            let exprs = stream::iter(exprs).then(eval).try_collect().await?;
            f::concat_ws(name, separator, exprs)
        }
        Function::IfNull { expr, then } => f::ifnull(eval(expr).await?, eval(then).await?),
        Function::NullIf { expr1, expr2 } => f::nullif(eval(expr1).await?, eval(expr2).await?),
        Function::Lower(expr) => f::lower(name, eval(expr).await?),
        Function::Initcap(expr) => f::initcap(name, eval(expr).await?),
        Function::Upper(expr) => f::upper(name, eval(expr).await?),
        Function::Left { expr, size } | Function::Right { expr, size } => {
            let expr = eval(expr).await?;
            let size = eval(size).await?;

            f::left_or_right(name, expr, size)
        }
        Function::Replace { expr, old, new } => {
            let expr = eval(expr).await?;
            let old = eval(old).await?;
            let new = eval(new).await?;

            f::replace(name, expr, old, new)
        }
        Function::Lpad { expr, size, fill } | Function::Rpad { expr, size, fill } => {
            let expr = eval(expr).await?;
            let size = eval(size).await?;
            let fill = match fill {
                Some(v) => Some(eval(v).await?),
                None => None,
            };

            f::lpad_or_rpad(name, expr, size, fill)
        }
        Function::LastDay(expr) => {
            let expr = eval(expr).await?;
            f::last_day(name, expr)
        }
        Function::Trim {
            expr,
            filter_chars,
            trim_where_field,
        } => {
            let expr = eval(expr).await?;
            let filter_chars = match filter_chars {
                Some(v) => Some(eval(v).await?),
                None => None,
            };

            return expr.trim(name, filter_chars, trim_where_field);
        }
        Function::Ltrim { expr, chars } => {
            let expr = eval(expr).await?;
            let chars = match chars {
                Some(v) => Some(eval(v).await?),
                None => None,
            };

            return expr.ltrim(name, chars);
        }
        Function::Rtrim { expr, chars } => {
            let expr = eval(expr).await?;
            let chars = match chars {
                Some(v) => Some(eval(v).await?),
                None => None,
            };

            return expr.rtrim(name, chars);
        }
        Function::Reverse(expr) => {
            let expr = eval(expr).await?;

            f::reverse(name, expr)
        }
        Function::Repeat { expr, num } => {
            let expr = eval(expr).await?;
            let num = eval(num).await?;

            f::repeat(name, expr, num)
        }
        Function::Substr { expr, start, count } => {
            let expr = eval(expr).await?;
            let start = eval(start).await?;
            let count = match count {
                Some(v) => Some(eval(v).await?),
                None => None,
            };

            return expr.substr(name, start, count);
        }
        Function::Ascii(expr) => f::ascii(name, eval(expr).await?),
        Function::Chr(expr) => f::chr(name, eval(expr).await?),
        Function::Md5(expr) => f::md5(name, eval(expr).await?),

        // --- float ---
        Function::Abs(expr) => f::abs(name, eval(expr).await?),
        Function::Sign(expr) => f::sign(name, eval(expr).await?),
        Function::Sqrt(expr) => f::sqrt(eval(expr).await?),
        Function::Power { expr, power } => {
            let expr = eval(expr).await?;
            let power = eval(power).await?;

            f::power(name, expr, power)
        }
        Function::Ceil(expr) => f::ceil(name, eval(expr).await?),
        Function::Rand(expr) => {
            let expr = match expr {
                Some(v) => Some(eval(v).await?),
                None => None,
            };

            f::rand(name, expr)
        }
        Function::Round(expr) => f::round(name, eval(expr).await?),
        Function::Floor(expr) => f::floor(name, eval(expr).await?),
        Function::Radians(expr) => f::radians(name, eval(expr).await?),
        Function::Degrees(expr) => f::degrees(name, eval(expr).await?),
        Function::Pi() => return Ok(Evaluated::Value(Value::F64(std::f64::consts::PI))),
        Function::Exp(expr) => f::exp(name, eval(expr).await?),
        Function::Log { antilog, base } => {
            let antilog = eval(antilog).await?;
            let base = eval(base).await?;

            f::log(name, antilog, base)
        }
        Function::Ln(expr) => f::ln(name, eval(expr).await?),
        Function::Log2(expr) => f::log2(name, eval(expr).await?),
        Function::Log10(expr) => f::log10(name, eval(expr).await?),
        Function::Sin(expr) => f::sin(name, eval(expr).await?),
        Function::Cos(expr) => f::cos(name, eval(expr).await?),
        Function::Tan(expr) => f::tan(name, eval(expr).await?),
        Function::Asin(expr) => f::asin(name, eval(expr).await?),
        Function::Acos(expr) => f::acos(name, eval(expr).await?),
        Function::Atan(expr) => f::atan(name, eval(expr).await?),

        // --- integer ---
        Function::Div { dividend, divisor } => {
            let dividend = eval(dividend).await?;
            let divisor = eval(divisor).await?;

            f::div(name, dividend, divisor)
        }
        Function::Mod { dividend, divisor } => {
            let dividend = eval(dividend).await?;
            let divisor = eval(divisor).await?;

            return dividend.modulo(&divisor);
        }
        Function::Gcd { left, right } => {
            let left = eval(left).await?;
            let right = eval(right).await?;

            f::gcd(name, left, right)
        }
        Function::Lcm { left, right } => {
            let left = eval(left).await?;
            let right = eval(right).await?;

            f::lcm(name, left, right)
        }

        // --- spatial ---
        Function::Point { x, y } => {
            let x = eval(x).await?;
            let y = eval(y).await?;

            f::point(name, x, y)
        }
        Function::GetX(expr) => f::get_x(name, eval(expr).await?),
        Function::GetY(expr) => f::get_y(name, eval(expr).await?),
        Function::CalcDistance {
            geometry1,
            geometry2,
        } => {
            let geometry1 = eval(geometry1).await?;
            let geometry2 = eval(geometry2).await?;

            f::calc_distance(name, geometry1, geometry2)
        }

        // --- etc ---
        Function::Unwrap { expr, selector } => {
            let expr = eval(expr).await?;
            let selector = eval(selector).await?;

            f::unwrap(name, expr, selector)
        }
        Function::GenerateUuid() => return Ok(f::generate_uuid()),
        Function::Greatest(exprs) => {
            let exprs = stream::iter(exprs).then(eval).try_collect().await?;
            return f::greatest(name, exprs);
        }
        Function::Now() | Function::CurrentTimestamp() => {
            return Ok(Evaluated::Value(Value::Timestamp(Utc::now().naive_utc())));
        }
        Function::CurrentDate() => {
            return Ok(Evaluated::Value(Value::Date(Utc::now().date_naive())));
        }
        Function::CurrentTime() => return Ok(Evaluated::Value(Value::Time(Utc::now().time()))),
        Function::Format { expr, format } => {
            let expr = eval(expr).await?;
            let format = eval(format).await?;

            f::format(name, expr, format)
        }
        Function::ToDate { expr, format } => {
            let expr = eval(expr).await?;
            let format = eval(format).await?;
            f::to_date(name, expr, format)
        }
        Function::ToTimestamp { expr, format } => {
            let expr = eval(expr).await?;
            let format = eval(format).await?;
            f::to_timestamp(name, expr, format)
        }
        Function::ToTime { expr, format } => {
            let expr = eval(expr).await?;
            let format = eval(format).await?;
            f::to_time(name, expr, format)
        }
        Function::Position {
            from_expr,
            sub_expr,
        } => {
            let from_expr = eval(from_expr).await?;
            let sub_expr = eval(sub_expr).await?;
            f::position(from_expr, sub_expr)
        }
        Function::FindIdx {
            from_expr,
            sub_expr,
            start,
        } => {
            let from_expr = eval(from_expr).await?;
            let sub_expr = eval(sub_expr).await?;
            let start = match start {
                Some(idx) => Some(eval(idx).await?),
                None => None,
            };
            f::find_idx(name, from_expr, sub_expr, start)
        }
        Function::Cast { expr, data_type } => return eval(expr).await?.cast(data_type),
        Function::Extract { field, expr } => {
            let expr = eval(expr).await?;
            f::extract(field, expr)
        }
        Function::Coalesce(exprs) => {
            let exprs = stream::iter(exprs).then(eval).try_collect().await?;
            return f::coalesce(exprs);
        }

        // --- list ---
        Function::Append { expr, value } => {
            let expr = eval(expr).await?;
            let value = eval(value).await?;
            f::append(expr, value)
        }
        Function::Prepend { expr, value } => {
            let expr = eval(expr).await?;
            let value = eval(value).await?;
            f::prepend(expr, value)
        }
        Function::Skip { expr, size } => {
            let expr = eval(expr).await?;
            let size = eval(size).await?;
            f::skip(name, expr, size)
        }
        Function::Sort { expr, order } => {
            let expr = eval(expr).await?;
            let order = match order {
                Some(o) => eval(o).await?,
                None => Evaluated::Value(Value::Str("ASC".to_owned())),
            };
            f::sort(expr, order)
        }
        Function::Take { expr, size } => {
            let expr = eval(expr).await?;
            let size = eval(size).await?;
            f::take(name, expr, size)
        }
        Function::Slice {
            expr,
            start,
            length,
        } => {
            let expr = eval(expr).await?;
            let start = eval(start).await?;
            let length = eval(length).await?;
            f::slice(name, expr, start, length)
        }
        Function::IsEmpty(expr) => {
            let expr = eval(expr).await?;
            f::is_empty(expr)
        }
        Function::AddMonth { expr, size } => {
            let expr = eval(expr).await?;
            let size = eval(size).await?;
            f::add_month(name, expr, size)
        }
        Function::Length(expr) => f::length(name, eval(expr).await?),
        Function::Entries(expr) => f::entries(name, eval(expr).await?),
        Function::Keys(expr) => f::keys(eval(expr).await?),
        Function::Values(expr) => {
            let expr = eval(expr).await?;
            f::values(expr)
        }
        Function::Splice {
            list_data,
            begin_index,
            end_index,
            values,
        } => {
            let list_data = eval(list_data).await?;
            let begin_index = eval(begin_index).await?;
            let end_index = eval(end_index).await?;
            let values = match values {
                Some(v) => Some(eval(v).await?),
                None => None,
            };
            f::splice(name, list_data, begin_index, end_index, values)
        }
        Function::Dedup(list) => f::dedup(eval(list).await?),
    };

    match result {
        ControlFlow::Continue(v) => Ok(v),
        ControlFlow::Break(BreakCase::Null) => Ok(Evaluated::Value(Value::Null)),
        ControlFlow::Break(BreakCase::Err(err)) => Err(err),
    }
}<|MERGE_RESOLUTION|>--- conflicted
+++ resolved
@@ -25,10 +25,6 @@
 
 pub use {error::EvaluateError, evaluated::Evaluated};
 
-<<<<<<< HEAD
-#[async_recursion]
-=======
->>>>>>> 34519f3e
 pub async fn evaluate<'a, 'b, 'c, T>(
     storage: &'a T,
     context: Option<Arc<RowContext<'b>>>,
