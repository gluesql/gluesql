mod error;
mod evaluated;
mod expr;
mod function;

use {
    self::function::BreakCase,
    super::{context::RowContext, select::select},
    crate::{
        ast::{Aggregate, Expr, Function},
        data::{CustomFunction, Interval, Row, Value},
        mock::MockStorage,
        result::{Error, Result},
        store::GStore,
    },
    async_recursion::async_recursion,
    chrono::prelude::Utc,
    futures::{
        future::{ready, try_join_all},
        stream::{self, StreamExt, TryStreamExt},
    },
    im::HashMap,
    std::{borrow::Cow, ops::ControlFlow, sync::Arc},
};

pub use {error::EvaluateError, evaluated::Evaluated};

pub async fn evaluate<'a, 'b, 'c, T>(
    storage: &'a T,
    context: Option<Arc<RowContext<'b>>>,
    aggregated: Option<Arc<HashMap<&'c Aggregate, Value>>>,
    expr: &'a Expr,
) -> Result<Evaluated<'a>>
where
    'b: 'a,
    'c: 'a,
    T: GStore,
{
    evaluate_inner(Some(storage), context, aggregated, expr).await
}

pub async fn evaluate_stateless<'a, 'b: 'a>(
    context: Option<RowContext<'b>>,
    expr: &'a Expr,
) -> Result<Evaluated<'a>> {
    let context = context.map(Arc::new);
    let storage: Option<&MockStorage> = None;

    evaluate_inner(storage, context, None, expr).await
}

#[async_recursion]
async fn evaluate_inner<'a, 'b, 'c, T>(
    storage: Option<&'a T>,
    context: Option<Arc<RowContext<'b>>>,
    aggregated: Option<Arc<HashMap<&'c Aggregate, Value>>>,
    expr: &'a Expr,
) -> Result<Evaluated<'a>>
where
    'b: 'a,
    'c: 'a,
    T: GStore,
{
    let eval = |expr| {
        let context = context.as_ref().map(Arc::clone);
        let aggregated = aggregated.as_ref().map(Arc::clone);

        evaluate_inner(storage, context, aggregated, expr)
    };

    match expr {
<<<<<<< HEAD
        Expr::Literal(ast_literal) => expr::literal(ast_literal),
=======
        Expr::Literal(literal) => expr::literal(literal),
>>>>>>> c5585d35
        Expr::TypedString { data_type, value } => expr::typed_string(data_type, value),
        Expr::Identifier(ident) => {
            let context = context.ok_or_else(|| {
                EvaluateError::ContextRequiredForIdentEvaluation(Box::new(expr.clone()))
            })?;

            match context.get_value(ident) {
                Some(value) => Ok(value.clone()),
                None => Err(EvaluateError::IdentifierNotFound(ident.to_owned()).into()),
            }
            .map(Evaluated::Value)
        }
        Expr::Nested(expr) => eval(expr).await,
        Expr::CompoundIdentifier { alias, ident } => {
            let context = context.ok_or_else(|| {
                EvaluateError::ContextRequiredForIdentEvaluation(Box::new(expr.clone()))
            })?;

            match context.get_alias_value(alias, ident) {
                Some(value) => Ok(value.clone()),
                None => Err(EvaluateError::CompoundIdentifierNotFound {
                    table_alias: alias.to_owned(),
                    column_name: ident.to_owned(),
                }
                .into()),
            }
            .map(Evaluated::Value)
        }
        Expr::Subquery(query) => {
            let storage = storage
                .ok_or_else(|| EvaluateError::UnsupportedStatelessExpr(Box::new(expr.clone())))?;

            let evaluations = select(storage, query, context.as_ref().map(Arc::clone))
                .await?
                .map(|row| {
                    let value = match row? {
                        Row::Vec { columns, values } => {
                            if columns.len() > 1 {
                                return Err(EvaluateError::MoreThanOneColumnReturned.into());
                            }
                            values
                        }
                        Row::Map(_) => {
                            return Err(EvaluateError::SchemalessProjectionForSubQuery.into());
                        }
                    }
                    .into_iter()
                    .next();

                    Ok::<_, Error>(value)
                })
                .take(2)
                .try_collect::<Vec<_>>()
                .await?;

            if evaluations.len() > 1 {
                return Err(EvaluateError::MoreThanOneRowReturned.into());
            }

            let value = evaluations
                .into_iter()
                .next()
                .flatten()
                .unwrap_or(Value::Null);

            Ok(Evaluated::Value(value))
        }
        Expr::BinaryOp { op, left, right } => {
            let left = eval(left).await?;
            let right = eval(right).await?;

            expr::binary_op(op, left, right)
        }
        Expr::UnaryOp { op, expr } => {
            let v = eval(expr).await?;

            expr::unary_op(op, v)
        }
        Expr::Aggregate(aggr) => match aggregated
            .as_ref()
            .and_then(|aggregated| aggregated.get(aggr.as_ref()))
        {
            Some(value) => Ok(Evaluated::Value(value.clone())),
            None => Err(EvaluateError::UnreachableEmptyAggregateValue(aggr.clone()).into()),
        },
        Expr::Function(func) => {
            let context = context.as_ref().map(Arc::clone);
            let aggregated = aggregated.as_ref().map(Arc::clone);

            evaluate_function(storage, context, aggregated, func).await
        }
        Expr::InList {
            expr,
            list,
            negated,
        } => {
            let negated = *negated;
            let target = eval(expr).await?;

            if target.is_null() {
                return Ok(target);
            }

            let matched = try_join_all(list.iter().map(eval))
                .await?
                .into_iter()
                .any(|v| v.evaluate_eq(&target).is_true());

            Ok(Evaluated::Value(Value::Bool(matched ^ negated)))
        }
        Expr::InSubquery {
            expr: target_expr,
            subquery,
            negated,
        } => {
            let storage = storage
                .ok_or_else(|| EvaluateError::UnsupportedStatelessExpr(Box::new(expr.clone())))?;
            let target = eval(target_expr).await?;

            select(storage, subquery, context)
                .await?
                .map(|row| {
                    let value = match row? {
                        Row::Vec { values, .. } => values,
                        Row::Map(_) => {
                            return Err(EvaluateError::SchemalessProjectionForInSubQuery.into());
                        }
                    }
                    .into_iter()
                    .next()
                    .unwrap_or(Value::Null);

                    Ok(Evaluated::Value(value))
                })
                .try_filter(|evaluated| ready(evaluated.evaluate_eq(&target).is_true()))
                .try_next()
                .await
                .map(|v| v.is_some() ^ negated)
                .map(Value::Bool)
                .map(Evaluated::Value)
        }
        Expr::Between {
            expr,
            negated,
            low,
            high,
        } => {
            let target = eval(expr).await?;
            let low = eval(low).await?;
            let high = eval(high).await?;

            Ok(expr::between(&target, *negated, &low, &high))
        }
        Expr::Like {
            expr,
            negated,
            pattern,
        } => {
            let target = eval(expr).await?;
            let pattern = eval(pattern).await?;
            let evaluated = target.like(pattern, true)?;

            Ok(match negated {
                true => {
                    let t = evaluated.evaluate_eq(&Evaluated::Value(Value::Bool(false)));
                    Evaluated::Value(Value::from(t))
                }
                false => evaluated,
            })
        }
        Expr::ILike {
            expr,
            negated,
            pattern,
        } => {
            let target = eval(expr).await?;
            let pattern = eval(pattern).await?;
            let evaluated = target.like(pattern, false)?;

            Ok(match negated {
                true => {
                    let t = evaluated.evaluate_eq(&Evaluated::Value(Value::Bool(false)));
                    Evaluated::Value(Value::from(t))
                }
                false => evaluated,
            })
        }
        Expr::Exists { subquery, negated } => {
            let storage = storage
                .ok_or_else(|| EvaluateError::UnsupportedStatelessExpr(Box::new(expr.clone())))?;

            select(storage, subquery, context)
                .await?
                .try_next()
                .await
                .map(|v| v.is_some() ^ negated)
                .map(Value::Bool)
                .map(Evaluated::Value)
        }
        Expr::IsNull(expr) => {
            let v = eval(expr).await?.is_null();

            Ok(Evaluated::Value(Value::Bool(v)))
        }
        Expr::IsNotNull(expr) => {
            let v = eval(expr).await?.is_null();

            Ok(Evaluated::Value(Value::Bool(!v)))
        }
        Expr::Case {
            operand,
            when_then,
            else_result,
        } => {
            let operand = match operand {
                Some(op) => eval(op).await?,
                None => Evaluated::Value(Value::Bool(true)),
            };

            for (when, then) in when_then {
                let when = eval(when).await?;

                if when.evaluate_eq(&operand).is_true() {
                    return eval(then).await;
                }
            }

            match else_result {
                Some(er) => eval(er).await,
                None => Ok(Evaluated::Value(Value::Null)),
            }
        }
        Expr::ArrayIndex { obj, indexes } => {
            let obj = eval(obj).await?;
            let indexes = try_join_all(indexes.iter().map(eval)).await?;
            expr::array_index(obj, indexes)
        }
        Expr::Array { elem } => try_join_all(elem.iter().map(eval))
            .await?
            .into_iter()
            .map(Value::try_from)
            .collect::<Result<Vec<_>>>()
            .map(Value::List)
            .map(Evaluated::Value),
        Expr::Interval {
            expr,
            leading_field,
            last_field,
        } => {
            let value = eval(expr)
                .await
                .and_then(Value::try_from)
                .map(String::from)?;

            Interval::try_from_str(&value, *leading_field, *last_field)
                .map(Value::Interval)
                .map(Evaluated::Value)
        }
    }
}

async fn evaluate_function<'a, 'b: 'a, 'c: 'a, T: GStore>(
    storage: Option<&'a T>,
    context: Option<Arc<RowContext<'b>>>,
    aggregated: Option<Arc<HashMap<&'c Aggregate, Value>>>,
    func: &'b Function,
) -> Result<Evaluated<'a>> {
    use function as f;

    let eval = |expr| {
        let context = context.as_ref().map(Arc::clone);
        let aggregated = aggregated.as_ref().map(Arc::clone);

        evaluate_inner(storage, context, aggregated, expr)
    };

    let name = func.to_string();

    let result = match func {
        // --- text ---
        Function::Concat(exprs) => {
            let exprs = stream::iter(exprs).then(eval).try_collect().await?;
            f::concat(exprs)
        }
        Function::Custom { name, exprs } => {
            let CustomFunction {
                func_name,
                args,
                body,
            } = storage
                .ok_or(EvaluateError::UnsupportedCustomFunction)?
                .fetch_function(name)
                .await?
                .ok_or_else(|| EvaluateError::UnsupportedFunction(name.to_string()))?;

            let min = args.iter().filter(|arg| arg.default.is_none()).count();
            let max = args.len();

            if !(min..=max).contains(&exprs.len()) {
                return Err((EvaluateError::FunctionArgsLengthNotWithinRange {
                    name: func_name.to_owned(),
                    expected_minimum: min,
                    expected_maximum: max,
                    found: exprs.len(),
                })
                .into());
            }

            let exprs = exprs.iter().chain(
                args.iter()
                    .skip(exprs.len())
                    .filter_map(|arg| arg.default.as_ref()),
            );

            let context = stream::iter(args.iter().zip(exprs))
                .then(|(arg, expr)| async {
                    eval(expr)
                        .await?
                        .try_into_value(&arg.data_type, true)
                        .map(|value| (arg.name.clone(), value))
                })
                .try_collect()
                .await
                .map(|values| {
                    let row = Cow::Owned(Row::Map(values));
                    let context = RowContext::new(name, row, None);
                    Some(Arc::new(context))
                })?;

            return evaluate_inner(storage, context, None, body).await;
        }
        Function::ConcatWs { separator, exprs } => {
            let separator = eval(separator).await?;
            let exprs = stream::iter(exprs).then(eval).try_collect().await?;
            f::concat_ws(&name, separator, exprs)
        }
        Function::IfNull { expr, then } => f::ifnull(eval(expr).await?, eval(then).await?),
        Function::NullIf { expr1, expr2 } => f::nullif(eval(expr1).await?, &eval(expr2).await?),
        Function::Lower(expr) => f::lower(&name, eval(expr).await?),
        Function::Initcap(expr) => f::initcap(&name, eval(expr).await?),
        Function::Upper(expr) => f::upper(&name, eval(expr).await?),
        Function::Left { expr, size } | Function::Right { expr, size } => {
            let expr = eval(expr).await?;
            let size = eval(size).await?;

            f::left_or_right(&name, expr, size)
        }
        Function::Replace { expr, old, new } => {
            let expr = eval(expr).await?;
            let old = eval(old).await?;
            let new = eval(new).await?;

            f::replace(&name, expr, old, new)
        }
        Function::Lpad { expr, size, fill } | Function::Rpad { expr, size, fill } => {
            let expr = eval(expr).await?;
            let size = eval(size).await?;
            let fill = match fill {
                Some(v) => Some(eval(v).await?),
                None => None,
            };

            f::lpad_or_rpad(&name, expr, size, fill)
        }
        Function::LastDay(expr) => {
            let expr = eval(expr).await?;
            f::last_day(&name, expr)
        }
        Function::Trim {
            expr,
            filter_chars,
            trim_where_field,
        } => {
            let expr = eval(expr).await?;
            let filter_chars = match filter_chars {
                Some(v) => Some(eval(v).await?),
                None => None,
            };

            return expr.trim(name, filter_chars, trim_where_field.as_ref());
        }
        Function::Ltrim { expr, chars } => {
            let expr = eval(expr).await?;
            let chars = match chars {
                Some(v) => Some(eval(v).await?),
                None => None,
            };

            return expr.ltrim(name, chars);
        }
        Function::Rtrim { expr, chars } => {
            let expr = eval(expr).await?;
            let chars = match chars {
                Some(v) => Some(eval(v).await?),
                None => None,
            };

            return expr.rtrim(name, chars);
        }
        Function::Reverse(expr) => {
            let expr = eval(expr).await?;

            f::reverse(&name, expr)
        }
        Function::Repeat { expr, num } => {
            let expr = eval(expr).await?;
            let num = eval(num).await?;

            f::repeat(&name, expr, num)
        }
        Function::Substr { expr, start, count } => {
            let expr = eval(expr).await?;
            let start = eval(start).await?;
            let count = match count {
                Some(v) => Some(eval(v).await?),
                None => None,
            };

            return expr.substr(name, start, count);
        }
        Function::Ascii(expr) => f::ascii(&name, eval(expr).await?),
        Function::Chr(expr) => f::chr(&name, eval(expr).await?),
        Function::Md5(expr) => f::md5(&name, eval(expr).await?),
        Function::Hex(expr) => f::hex(&name, eval(expr).await?),

        // --- float ---
        Function::Abs(expr) => f::abs(&name, eval(expr).await?),
        Function::Sign(expr) => f::sign(&name, eval(expr).await?),
        Function::Sqrt(expr) => f::sqrt(eval(expr).await?),
        Function::Power { expr, power } => {
            let expr = eval(expr).await?;
            let power = eval(power).await?;

            f::power(&name, expr, power)
        }
        Function::Ceil(expr) => f::ceil(&name, eval(expr).await?),
        Function::Rand(expr) => {
            let expr = match expr {
                Some(v) => Some(eval(v).await?),
                None => None,
            };

            f::rand(&name, expr)
        }
        Function::Round(expr) => f::round(&name, eval(expr).await?),
        Function::Trunc(expr) => f::trunc(&name, eval(expr).await?),
        Function::Floor(expr) => f::floor(&name, eval(expr).await?),
        Function::Radians(expr) => f::radians(&name, eval(expr).await?),
        Function::Degrees(expr) => f::degrees(&name, eval(expr).await?),
        Function::Pi() => return Ok(Evaluated::Value(Value::F64(std::f64::consts::PI))),
        Function::Exp(expr) => f::exp(&name, eval(expr).await?),
        Function::Log { antilog, base } => {
            let antilog = eval(antilog).await?;
            let base = eval(base).await?;

            f::log(&name, antilog, base)
        }
        Function::Ln(expr) => f::ln(&name, eval(expr).await?),
        Function::Log2(expr) => f::log2(&name, eval(expr).await?),
        Function::Log10(expr) => f::log10(&name, eval(expr).await?),
        Function::Sin(expr) => f::sin(&name, eval(expr).await?),
        Function::Cos(expr) => f::cos(&name, eval(expr).await?),
        Function::Tan(expr) => f::tan(&name, eval(expr).await?),
        Function::Asin(expr) => f::asin(&name, eval(expr).await?),
        Function::Acos(expr) => f::acos(&name, eval(expr).await?),
        Function::Atan(expr) => f::atan(&name, eval(expr).await?),

        // --- integer ---
        Function::Div { dividend, divisor } => {
            let dividend = eval(dividend).await?;
            let divisor = eval(divisor).await?;

            f::div(&name, dividend, divisor)
        }
        Function::Mod { dividend, divisor } => {
            let dividend = eval(dividend).await?;
            let divisor = eval(divisor).await?;

            return dividend.modulo(&divisor);
        }
        Function::Gcd { left, right } => {
            let left = eval(left).await?;
            let right = eval(right).await?;

            f::gcd(&name, left, right)
        }
        Function::Lcm { left, right } => {
            let left = eval(left).await?;
            let right = eval(right).await?;

            f::lcm(&name, left, right)
        }

        // --- spatial ---
        Function::Point { x, y } => {
            let x = eval(x).await?;
            let y = eval(y).await?;

            f::point(&name, x, y)
        }
        Function::GetX(expr) => f::get_x(&name, eval(expr).await?),
        Function::GetY(expr) => f::get_y(&name, eval(expr).await?),
        Function::CalcDistance {
            geometry1,
            geometry2,
        } => {
            let geometry1 = eval(geometry1).await?;
            let geometry2 = eval(geometry2).await?;

            f::calc_distance(&name, geometry1, geometry2)
        }

        // --- etc ---
        Function::Unwrap { expr, selector } => {
            let expr = eval(expr).await?;
            let selector = eval(selector).await?;

            f::unwrap(&name, expr, selector)
        }
        Function::GenerateUuid() => return Ok(f::generate_uuid()),
        Function::Greatest(exprs) => {
            let exprs = stream::iter(exprs).then(eval).try_collect().await?;
            return f::greatest(&name, exprs);
        }
        Function::Now() | Function::CurrentTimestamp() => {
            return Ok(Evaluated::Value(Value::Timestamp(Utc::now().naive_utc())));
        }
        Function::CurrentDate() => {
            return Ok(Evaluated::Value(Value::Date(Utc::now().date_naive())));
        }
        Function::CurrentTime() => return Ok(Evaluated::Value(Value::Time(Utc::now().time()))),
        Function::Format { expr, format } => {
            let expr = eval(expr).await?;
            let format = eval(format).await?;

            f::format(&name, expr, format)
        }
        Function::ToDate { expr, format } => {
            let expr = eval(expr).await?;
            let format = eval(format).await?;
            f::to_date(&name, expr, format)
        }
        Function::ToTimestamp { expr, format } => {
            let expr = eval(expr).await?;
            let format = eval(format).await?;
            f::to_timestamp(&name, expr, format)
        }
        Function::ToTime { expr, format } => {
            let expr = eval(expr).await?;
            let format = eval(format).await?;
            f::to_time(&name, expr, format)
        }
        Function::Position {
            from_expr,
            sub_expr,
        } => {
            let from_expr = eval(from_expr).await?;
            let sub_expr = eval(sub_expr).await?;
            f::position(from_expr, sub_expr)
        }
        Function::FindIdx {
            from_expr,
            sub_expr,
            start,
        } => {
            let from_expr = eval(from_expr).await?;
            let sub_expr = eval(sub_expr).await?;
            let start = match start {
                Some(idx) => Some(eval(idx).await?),
                None => None,
            };
            f::find_idx(&name, from_expr, sub_expr, start)
        }
        Function::Cast { expr, data_type } => return eval(expr).await?.cast(data_type),
        Function::Extract { field, expr } => {
            let expr = eval(expr).await?;
            f::extract(*field, expr)
        }
        Function::Coalesce(exprs) => {
            let exprs = stream::iter(exprs).then(eval).try_collect().await?;
            return f::coalesce(exprs);
        }

        // --- list ---
        Function::Append { expr, value } => {
            let expr = eval(expr).await?;
            let value = eval(value).await?;
            f::append(expr, value)
        }
        Function::Prepend { expr, value } => {
            let expr = eval(expr).await?;
            let value = eval(value).await?;
            f::prepend(expr, value)
        }
        Function::Skip { expr, size } => {
            let expr = eval(expr).await?;
            let size = eval(size).await?;
            f::skip(&name, expr, size)
        }
        Function::Sort { expr, order } => {
            let expr = eval(expr).await?;
            let order = match order {
                Some(o) => eval(o).await?,
                None => Evaluated::Value(Value::Str("ASC".to_owned())),
            };
            f::sort(expr, order)
        }
        Function::Take { expr, size } => {
            let expr = eval(expr).await?;
            let size = eval(size).await?;
            f::take(&name, expr, size)
        }
        Function::Slice {
            expr,
            start,
            length,
        } => {
            let expr = eval(expr).await?;
            let start = eval(start).await?;
            let length = eval(length).await?;
            f::slice(&name, expr, start, length)
        }
        Function::IsEmpty(expr) => {
            let expr = eval(expr).await?;
            f::is_empty(expr)
        }
        Function::AddMonth { expr, size } => {
            let expr = eval(expr).await?;
            let size = eval(size).await?;
            f::add_month(&name, expr, size)
        }
        Function::Length(expr) => f::length(&name, eval(expr).await?),
        Function::Entries(expr) => f::entries(&name, eval(expr).await?),
        Function::Keys(expr) => f::keys(eval(expr).await?),
        Function::Values(expr) => {
            let expr = eval(expr).await?;
            f::values(expr)
        }
        Function::Splice {
            list_data,
            begin_index,
            end_index,
            values,
        } => {
            let list_data = eval(list_data).await?;
            let begin_index = eval(begin_index).await?;
            let end_index = eval(end_index).await?;
            let values = match values {
                Some(v) => Some(eval(v).await?),
                None => None,
            };
            f::splice(&name, list_data, begin_index, end_index, values)
        }
        Function::Dedup(list) => f::dedup(eval(list).await?),
    };

    match result {
        ControlFlow::Continue(v) => Ok(v),
        ControlFlow::Break(BreakCase::Null) => Ok(Evaluated::Value(Value::Null)),
        ControlFlow::Break(BreakCase::Err(err)) => Err(err),
    }
}<|MERGE_RESOLUTION|>--- conflicted
+++ resolved
@@ -69,11 +69,7 @@
     };
 
     match expr {
-<<<<<<< HEAD
-        Expr::Literal(ast_literal) => expr::literal(ast_literal),
-=======
         Expr::Literal(literal) => expr::literal(literal),
->>>>>>> c5585d35
         Expr::TypedString { data_type, value } => expr::typed_string(data_type, value),
         Expr::Identifier(ident) => {
             let context = context.ok_or_else(|| {
