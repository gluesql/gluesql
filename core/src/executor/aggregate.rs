--- conflicted
+++ resolved
@@ -65,7 +65,7 @@
                 });
 
                 let mut group_key = Vec::with_capacity(group_by_ref.len());
-                for expr in group_by_ref.iter() {
+                for expr in group_by_ref {
                     let context = row_filter_context.as_ref().map(Arc::clone);
                     let value = evaluate(storage, context, None, expr).await?.try_into()?;
                     group_key.push(value);
@@ -80,7 +80,7 @@
                 };
 
                 if !aggregates_ref.is_empty() {
-                    for &aggregate in aggregates_ref.iter() {
+                    for &aggregate in aggregates_ref {
                         let context = row_filter_context.as_ref().map(Arc::clone);
                         let value = evaluate_aggregate_value(storage, context, aggregate).await?;
                         group_state.update(aggregate, &value)?;
@@ -147,7 +147,7 @@
     groups: HashMap<Vec<Value>, GroupState<'a>>,
 }
 
-impl<'a> GroupAccumulator<'a> {
+impl GroupAccumulator<'_> {
     fn new() -> Self {
         Self {
             order: Vec::new(),
@@ -170,13 +170,12 @@
     }
 
     fn update(&mut self, aggregate: &'a Aggregate, value: &Value) -> Result<()> {
-        match self.aggregates.get_mut(aggregate) {
-            Some(existing) => existing.accumulate(value),
-            None => {
-                let aggr_value = AggrValue::new(aggregate, value)?;
-                self.aggregates.insert(aggregate, aggr_value);
-                Ok(())
-            }
+        if let Some(existing) = self.aggregates.get_mut(aggregate) {
+            existing.accumulate(value)
+        } else {
+            let aggr_value = AggrValue::new(aggregate, value)?;
+            self.aggregates.insert(aggregate, aggr_value);
+            Ok(())
         }
     }
 }
@@ -234,7 +233,6 @@
     Ok(contexts)
 }
 
-<<<<<<< HEAD
 async fn evaluate_aggregate_value<'a, T: GStore>(
     storage: &'a T,
     context: Option<Arc<RowContext<'a>>>,
@@ -412,40 +410,6 @@
                     Some(HashSet::new())
                 } else {
                     None
-=======
-fn aggregate<'a, T>(
-    state: State<'a, T>,
-    filter_context: Option<Arc<RowContext<'a>>>,
-    expr: &'a Expr,
-) -> BoxFuture<'a, Result<State<'a, T>>>
-where
-    T: GStore + 'a,
-{
-    Box::pin(async move {
-        match expr {
-            Expr::Between {
-                expr, low, high, ..
-            } => {
-                let state = aggregate(state, filter_context.clone(), expr).await?;
-                let state = aggregate(state, filter_context.clone(), low).await?;
-                aggregate(state, filter_context, high).await
-            }
-            Expr::BinaryOp { left, right, .. } => {
-                let state = aggregate(state, filter_context.clone(), left).await?;
-                aggregate(state, filter_context, right).await
-            }
-            Expr::UnaryOp { expr, .. } | Expr::Nested(expr) => {
-                aggregate(state, filter_context, expr).await
-            }
-            Expr::Case {
-                operand,
-                when_then,
-                else_result,
-            } => {
-                let mut state = match operand.as_deref() {
-                    Some(op) => aggregate(state, filter_context.clone(), op).await?,
-                    None => state,
->>>>>>> 66236c2f
                 };
 
                 if let Some(ref mut set) = distinct_values {
@@ -487,10 +451,10 @@
                 count,
                 distinct_values,
             } => {
-                let should_process = if !new_value.is_null() {
+                let should_process = if new_value.is_null() {
+                    true
+                } else {
                     check_distinct(distinct_values, new_value)
-                } else {
-                    true
                 };
 
                 if should_process && (*wildcard || !new_value.is_null()) {
@@ -611,7 +575,6 @@
     }
 }
 
-<<<<<<< HEAD
 fn check_distinct(distinct_values: &mut Option<HashSet<Value>>, new_value: &Value) -> bool {
     match distinct_values {
         Some(set) => {
@@ -621,25 +584,6 @@
                 set.insert(new_value.clone());
                 true
             }
-=======
-fn check(expr: &Expr) -> bool {
-    match expr {
-        Expr::Between {
-            expr, low, high, ..
-        } => check(expr) || check(low) || check(high),
-        Expr::BinaryOp { left, right, .. } => check(left) || check(right),
-        Expr::UnaryOp { expr, .. } | Expr::Nested(expr) => check(expr),
-        Expr::Case {
-            operand,
-            when_then,
-            else_result,
-        } => {
-            operand.as_ref().is_some_and(|expr| check(expr))
-                || when_then
-                    .iter()
-                    .any(|(when, then)| check(when) || check(then))
-                || else_result.as_ref().is_some_and(|expr| check(expr))
->>>>>>> 66236c2f
         }
         None => true,
     }
