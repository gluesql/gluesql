use {
    crate::{
        data::{Key, Schema, Value},
        result::Result,
        store::{DataRow, Store},
    },
    futures::stream::TryStreamExt,
    im_rc::HashSet,
    serde::Serialize,
    std::fmt::Debug,
    thiserror::Error as ThisError,
    utils::Vector,
};

#[derive(ThisError, Debug, PartialEq, Serialize)]
pub enum ValidateError {
    #[error("conflict! storage row has no column on index {0}")]
    ConflictOnStorageColumnIndex(usize),

    #[error("conflict! schemaless row found in schema based data")]
    ConflictOnUnexpectedSchemalessRowFound,

    #[error("duplicate entry '{0:?}' for unique column '{1:?}'")]
    DuplicateEntryOnUniqueField(Vec<Value>, Vec<String>),

    #[error("duplicate entry for primary_key field, parsed key: '{0:?}', message: '{0:?}'")]
    DuplicateEntryOnPrimaryKeyField(Option<Key>, Option<String>),
}

impl ValidateError {
    /// Returns a new `ValidateError::DuplicateEntryOnUniqueField` variant.
    pub fn duplicate_entry_on_multi_unique_field(
        value: Vec<Value>,
        column_names: Vec<String>,
    ) -> Self {
        Self::DuplicateEntryOnUniqueField(value, column_names)
    }

    /// Returns a new `ValidateError::DuplicateEntryOnUniqueField` variant.
    pub fn duplicate_entry_on_single_unique_field(value: Value, column_name: String) -> Self {
        Self::duplicate_entry_on_multi_unique_field(vec![value], vec![column_name])
    }
}

pub enum ColumnValidation {
    /// `INSERT`
    All,
    /// `UPDATE`
    SpecifiedColumns(Vec<String>),
}

#[derive(Debug)]
/// A validator for unique constraints.
struct UniqueConstraintValidator {
    column_indices: Vec<usize>,
    column_names: Vec<String>,
    keys: HashSet<Key>,
}

impl UniqueConstraintValidator {
    fn new(column_indices: &[usize], column_names: &[&str]) -> Self {
        Self {
            column_indices: column_indices.to_vec(),
            column_names: column_names.iter().map(|&s| s.to_owned()).collect(),
            keys: HashSet::new(),
        }
    }

    /// Adds a new value to the unique constraint.
    ///
    /// # Arguments
    /// * `value` - The value to add to the unique constraint.
    ///
    /// # Raises
    /// * `ValidateError::DuplicateEntryOnUniqueField` - If the value already exists in the unique constraint.
    fn add(self, value: Vec<Value>) -> Result<Self> {
        // If there is any Null Value, given that the acceptance
        // of Null Values is not defined in the UniqueConstraint.
        if value.iter().any(|v| v.is_null()) {
            return Ok(self);
        }

        let new_key = self.check(&value)?;

        let keys = self.keys.update(new_key);

        Ok(Self {
            column_indices: self.column_indices,
            column_names: self.column_names,
            keys,
        })
    }

    fn check(&self, value: &[Value]) -> Result<Key> {
        let key = Key::try_from(value.to_vec())?;

        if !self.keys.contains(&key) {
            Ok(key)
        } else {
            Err(ValidateError::DuplicateEntryOnUniqueField(
                value.to_vec(),
                self.column_names.clone(),
            )
            .into())
        }
    }
}

<<<<<<< HEAD
/// Returns the key associated with the given row.
///
/// # Arguments
/// * `row` - The row to extract the key from.
/// * `primary_key_indices` - The indices of the primary key columns.
pub fn get_primary_key_from_row(row: &[Value], primary_key_indices: &[usize]) -> Result<Key> {
    Ok(match primary_key_indices.len() {
        0 => unreachable!("Primary key indices should not be empty"),
        1 => {
            Key::try_from(row.get(primary_key_indices[0]).ok_or_else(|| {
                ValidateError::ConflictOnStorageColumnIndex(primary_key_indices[0])
            })?)?
        }
        _ => Key::List(
            primary_key_indices
                .iter()
                .map(|&index| {
                    Key::try_from(
                        row.get(index)
                            .ok_or(ValidateError::ConflictOnStorageColumnIndex(index))?,
                    )
                })
                .collect::<Result<Vec<Key>>>()?,
        ),
    })
}

type Constraints<'a> = (Option<&'a [usize]>, Vec<(&'a [usize], Vec<&'a str>)>);

=======
>>>>>>> 516d4905
pub async fn validate_unique<T: Store>(
    storage: &T,
    table_name: &str,
    schema: &Schema,
    column_validation: ColumnValidation,
    row_iter: impl Iterator<Item = &[Value]> + Clone,
) -> Result<()> {
    // First, we retrieve the primary key indices and the unique columns to validate.
    // Specifically, we only care about validating the primary key indices in the case of an UPDATE
    // if the primary key columns are specified in the set of the columns being updated.
<<<<<<< HEAD

    let (primary_key_indices, unique_columns): Constraints = match &column_validation {
        ColumnValidation::All => (
            schema.get_primary_key_column_indices(),
            schema.unique_constraint_columns_and_indices().collect(),
        ),
        ColumnValidation::SpecifiedColumns(specified_columns) => (
            schema
                .has_primary_key_columns(specified_columns)
                .then(|| schema.get_primary_key_column_indices())
                .flatten(),
            schema
                .unique_constraint_columns_and_indices()
                .filter(|(_, column_names)| {
                    specified_columns.iter().any(|specified_column| {
                        column_names
                            .iter()
                            .any(|column_name| column_name == specified_column)
=======
    let (validate_primary_key, unique_columns): (bool, Vec<(usize, &str)>) =
        match &column_validation {
            ColumnValidation::All => (
                schema.has_primary_key(),
                schema
                    .column_defs
                    .as_ref()
                    .unwrap()
                    .iter()
                    .enumerate()
                    .filter(|(_, column_def)| column_def.unique)
                    .map(|(index, column_def)| (index, column_def.name.as_str()))
                    .collect(),
            ),
            ColumnValidation::SpecifiedColumns(specified_columns) => (
                schema.has_primary_key_columns(specified_columns),
                schema
                    .column_defs
                    .as_ref()
                    .unwrap()
                    .iter()
                    .enumerate()
                    .filter(|(_, column_def)| {
                        column_def.unique && specified_columns.contains(&column_def.name)
>>>>>>> 516d4905
                    })
                })
                .collect(),
        ),
    };

    // We then proceed to validate the primary keys.
    if validate_primary_key {
        for row in row_iter.clone() {
            let primary_key = schema.get_primary_key(row).unwrap();

            if storage
                .fetch_data(table_name, &primary_key)
                .await?
                .is_some()
            {
                return Err(ValidateError::DuplicateEntryOnPrimaryKeyField(
                    Some(primary_key),
                    None,
                )
                .into());
            }
        }
    }

    // After having validated the primary keys, we proceed to validate the unique columns.
    // If the unique columns are empty, we can skip the validation.
    if unique_columns.is_empty() {
        return Ok(());
    }

    let unique_constraints: Vec<_> = create_unique_constraints(unique_columns, row_iter)?.into();

    let unique_constraints = &unique_constraints;
    storage
        .scan_data(table_name)
        .await?
        .try_for_each(|(_, data_row)| async {
            let values = match data_row {
                DataRow::Vec(values) => values,
                DataRow::Map(_) => {
                    return Err(ValidateError::ConflictOnUnexpectedSchemalessRowFound.into());
                }
            };

            unique_constraints.iter().try_for_each(|constraint| {
                let values = constraint
                    .column_indices
                    .iter()
                    .map(|&column_index| {
                        Ok(values
                            .get(column_index)
                            .ok_or(ValidateError::ConflictOnStorageColumnIndex(column_index))?
                            .clone())
                    })
                    .collect::<Result<Vec<_>>>()?;

                if values.iter().any(|v| v.is_null()) {
                    return Ok(());
                }

                constraint.check(&values)?;

                Ok(())
            })
        })
        .await
}

fn create_unique_constraints<'a>(
    unique_columns: Vec<(&[usize], Vec<&str>)>,
    row_iter: impl Iterator<Item = &'a [Value]> + Clone,
) -> Result<Vector<UniqueConstraintValidator>> {
    unique_columns
        .into_iter()
        .try_fold(Vector::new(), |constraints, col| {
            let (column_indices, column_names) = col;
            let new_constraint = UniqueConstraintValidator::new(column_indices, &column_names);
            let new_constraint = row_iter
                .clone()
                .try_fold(new_constraint, |constraint, row| {
                    let values = constraint
                        .column_indices
                        .iter()
                        .map(|column_index| {
                            Ok(row
                                .get(*column_index)
                                .ok_or(ValidateError::ConflictOnStorageColumnIndex(*column_index))?
                                .to_owned())
                        })
                        .collect::<Result<Vec<_>>>()?;
                    constraint.add(values)
                })?;
            Ok(constraints.push(new_constraint))
        })
}<|MERGE_RESOLUTION|>--- conflicted
+++ resolved
@@ -106,38 +106,8 @@
     }
 }
 
-<<<<<<< HEAD
-/// Returns the key associated with the given row.
-///
-/// # Arguments
-/// * `row` - The row to extract the key from.
-/// * `primary_key_indices` - The indices of the primary key columns.
-pub fn get_primary_key_from_row(row: &[Value], primary_key_indices: &[usize]) -> Result<Key> {
-    Ok(match primary_key_indices.len() {
-        0 => unreachable!("Primary key indices should not be empty"),
-        1 => {
-            Key::try_from(row.get(primary_key_indices[0]).ok_or_else(|| {
-                ValidateError::ConflictOnStorageColumnIndex(primary_key_indices[0])
-            })?)?
-        }
-        _ => Key::List(
-            primary_key_indices
-                .iter()
-                .map(|&index| {
-                    Key::try_from(
-                        row.get(index)
-                            .ok_or(ValidateError::ConflictOnStorageColumnIndex(index))?,
-                    )
-                })
-                .collect::<Result<Vec<Key>>>()?,
-        ),
-    })
-}
-
-type Constraints<'a> = (Option<&'a [usize]>, Vec<(&'a [usize], Vec<&'a str>)>);
-
-=======
->>>>>>> 516d4905
+type Constraints<'a> = (bool, Vec<(&'a [usize], Vec<&'a str>)>);
+
 pub async fn validate_unique<T: Store>(
     storage: &T,
     table_name: &str,
@@ -148,18 +118,14 @@
     // First, we retrieve the primary key indices and the unique columns to validate.
     // Specifically, we only care about validating the primary key indices in the case of an UPDATE
     // if the primary key columns are specified in the set of the columns being updated.
-<<<<<<< HEAD
-
-    let (primary_key_indices, unique_columns): Constraints = match &column_validation {
+
+    let (validate_primary_key, unique_columns): Constraints = match &column_validation {
         ColumnValidation::All => (
-            schema.get_primary_key_column_indices(),
+            schema.has_primary_key(),
             schema.unique_constraint_columns_and_indices().collect(),
         ),
         ColumnValidation::SpecifiedColumns(specified_columns) => (
-            schema
-                .has_primary_key_columns(specified_columns)
-                .then(|| schema.get_primary_key_column_indices())
-                .flatten(),
+            schema.has_primary_key_columns(specified_columns),
             schema
                 .unique_constraint_columns_and_indices()
                 .filter(|(_, column_names)| {
@@ -167,32 +133,6 @@
                         column_names
                             .iter()
                             .any(|column_name| column_name == specified_column)
-=======
-    let (validate_primary_key, unique_columns): (bool, Vec<(usize, &str)>) =
-        match &column_validation {
-            ColumnValidation::All => (
-                schema.has_primary_key(),
-                schema
-                    .column_defs
-                    .as_ref()
-                    .unwrap()
-                    .iter()
-                    .enumerate()
-                    .filter(|(_, column_def)| column_def.unique)
-                    .map(|(index, column_def)| (index, column_def.name.as_str()))
-                    .collect(),
-            ),
-            ColumnValidation::SpecifiedColumns(specified_columns) => (
-                schema.has_primary_key_columns(specified_columns),
-                schema
-                    .column_defs
-                    .as_ref()
-                    .unwrap()
-                    .iter()
-                    .enumerate()
-                    .filter(|(_, column_def)| {
-                        column_def.unique && specified_columns.contains(&column_def.name)
->>>>>>> 516d4905
                     })
                 })
                 .collect(),
