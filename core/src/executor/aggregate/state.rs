--- conflicted
+++ resolved
@@ -30,6 +30,7 @@
         value: Value,
         distinct_values: Option<HashSet<Value>>,
     },
+    Total(Value),
     Min {
         value: Value,
         distinct_values: Option<HashSet<Value>>,
@@ -38,13 +39,6 @@
         value: Value,
         distinct_values: Option<HashSet<Value>>,
     },
-<<<<<<< HEAD
-    Sum(Value),
-    Total(Value),
-    Min(Value),
-    Max(Value),
-=======
->>>>>>> 8121faa2
     Avg {
         sum: Value,
         count: i64,
@@ -87,35 +81,6 @@
     fn new(aggr: &Aggregate, value: &Value) -> Result<Self> {
         let value = value.clone();
 
-<<<<<<< HEAD
-        Ok(match aggr {
-            Aggregate::Count(CountArgExpr::Wildcard) => AggrValue::Count {
-                wildcard: true,
-                count: 1,
-            },
-            Aggregate::Count(CountArgExpr::Expr(_)) => AggrValue::Count {
-                wildcard: false,
-                count: i64::from(!value.is_null()),
-            },
-            Aggregate::Sum(_) => AggrValue::Sum(value),
-            Aggregate::Total(_) => AggrValue::Total(value),
-            Aggregate::Min(_) => AggrValue::Min(value),
-            Aggregate::Max(_) => AggrValue::Max(value),
-            Aggregate::Avg(_) => AggrValue::Avg {
-                sum: value,
-                count: 1,
-            },
-            Aggregate::Variance(_) => AggrValue::Variance {
-                sum_square: value.multiply(&value)?,
-                sum: value,
-                count: 1,
-            },
-            Aggregate::Stdev(_) => AggrValue::Stdev {
-                sum_square: value.multiply(&value)?,
-                sum: value,
-                count: 1,
-            },
-=======
         Ok(match &aggr.func {
             AggregateFunction::Count(CountArgExpr::Wildcard) => {
                 let distinct_values = aggr.distinct.then(|| HashSet::from(&[value][..]));
@@ -161,6 +126,7 @@
                     distinct_values,
                 }
             }
+            Aggregate::Total(_) => AggrValue::Total(value),
             AggregateFunction::Min(_) => {
                 let mut distinct_values = if aggr.distinct {
                     Some(HashSet::new())
@@ -246,7 +212,6 @@
                     distinct_values,
                 }
             }
->>>>>>> 8121faa2
         })
     }
 
@@ -279,8 +244,21 @@
                     Ok(None)
                 }
             }
-<<<<<<< HEAD
-            Self::Sum(value) => Ok(Some(Self::Sum(value.add(new_value)?))),
+            Self::Sum {
+                value,
+                distinct_values,
+            } => {
+                let (should_process, distinct_values) =
+                    Self::check_distinct(distinct_values.clone(), new_value);
+                if !should_process {
+                    return Ok(None);
+                }
+
+                Ok(Some(Self::Sum {
+                    value: value.add(new_value)?,
+                    distinct_values,
+                }))
+            }
             Self::Total(value) => {
                 if new_value.is_null() {
                     return Ok(None);
@@ -293,34 +271,6 @@
                 };
                 let total = value_f64.add(new_value)?;
                 Ok(Some(Self::Total(total.cast(&DataType::Float)?)))
-            },
-            Self::Min(value) => match &value.evaluate_cmp(new_value) {
-                Some(Ordering::Greater) => Ok(Some(Self::Min(new_value.clone()))),
-                _ => Ok(None),
-            },
-            Self::Max(value) => match &value.evaluate_cmp(new_value) {
-                Some(Ordering::Less) => Ok(Some(Self::Max(new_value.clone()))),
-                _ => Ok(None),
-            },
-            Self::Avg { sum, count } => Ok(Some(Self::Avg {
-                sum: sum.add(new_value)?,
-                count: count + 1,
-            })),
-=======
-            Self::Sum {
-                value,
-                distinct_values,
-            } => {
-                let (should_process, distinct_values) =
-                    Self::check_distinct(distinct_values.clone(), new_value);
-                if !should_process {
-                    return Ok(None);
-                }
-
-                Ok(Some(Self::Sum {
-                    value: value.add(new_value)?,
-                    distinct_values,
-                }))
             }
             Self::Min {
                 value,
@@ -381,7 +331,6 @@
                     distinct_values,
                 }))
             }
->>>>>>> 8121faa2
             Self::Variance {
                 sum_square,
                 sum,
@@ -435,22 +384,17 @@
 
         match self {
             Self::Count { count, .. } => Ok(Value::I64(count)),
-<<<<<<< HEAD
-            Self::Sum(value) | Self::Min(value) | Self::Max(value) => Ok(value),
+            Self::Sum { value, .. } | Self::Min { value, .. } | Self::Max { value, .. } => {
+                Ok(value)
+            }
             Self::Total(value) => {
                 if value.is_null() {
                     Ok(Value::F64(0.0))
                 } else {
                     value.cast(&DataType::Float)
                 }
-            },            
-            Self::Avg { sum, count } => {
-=======
-            Self::Sum { value, .. } | Self::Min { value, .. } | Self::Max { value, .. } => {
-                Ok(value)
             }
             Self::Avg { sum, count, .. } => {
->>>>>>> 8121faa2
                 let sum = sum.cast(&DataType::Float)?;
                 sum.divide(&Value::I64(count))
             }
@@ -560,18 +504,6 @@
         filter_context: Option<Arc<RowContext<'a>>>,
         aggr: &'a Aggregate,
     ) -> Result<State<'a, T>> {
-<<<<<<< HEAD
-        let value = match aggr {
-            Aggregate::Count(CountArgExpr::Wildcard) => Value::Null,
-            Aggregate::Count(CountArgExpr::Expr(expr))
-            | Aggregate::Sum(expr)
-            | Aggregate::Total(expr)
-            | Aggregate::Min(expr)
-            | Aggregate::Max(expr)
-            | Aggregate::Avg(expr)
-            | Aggregate::Variance(expr)
-            | Aggregate::Stdev(expr) => evaluate(self.storage, filter_context, None, expr)
-=======
         let value = match &aggr.func {
             AggregateFunction::Count(CountArgExpr::Wildcard) => {
                 if aggr.distinct {
@@ -587,12 +519,12 @@
             }
             AggregateFunction::Count(CountArgExpr::Expr(expr))
             | AggregateFunction::Sum(expr)
+            | Aggregate::Total(expr)
             | AggregateFunction::Min(expr)
             | AggregateFunction::Max(expr)
             | AggregateFunction::Avg(expr)
             | AggregateFunction::Variance(expr)
             | AggregateFunction::Stdev(expr) => evaluate(self.storage, filter_context, None, expr)
->>>>>>> 8121faa2
                 .await?
                 .try_into()?,
         };
