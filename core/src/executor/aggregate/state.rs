use {
    super::error::AggregateError,
    crate::{
<<<<<<< HEAD
        ast::{Aggregate, BinaryOperator, CountArgExpr, Expr},
        data::Value,
=======
        ast::{Aggregate, CountArgExpr, Expr},
        data::{Key, Value},
>>>>>>> e52c7ce6
        executor::context::BlendContext,
        result::Result,
    },
    im_rc::{HashMap, HashSet},
    itertools::Itertools,
    std::{cmp::Ordering, rc::Rc},
    utils::{IndexMap, Vector},
};
type Group = Rc<Vec<Key>>;
type ValuesMap<'a> = HashMap<&'a Aggregate, Value>;
type Context<'a> = Rc<BlendContext<'a>>;
enum AggrValue {
    Count { wildcard: bool, count: i64 },
    Sum(Value),
    Min(Value),
    Max(Value),
    Avg { sum: Value, count: i64 },
}

impl<'a> AggrValue {
    fn new(aggr: &Aggregate, value: &Value) -> Self {
        let value = value.clone();

        match aggr {
            Aggregate::Count(CountArgExpr::Wildcard) => AggrValue::Count {
                wildcard: true,
                count: 1,
            },
            Aggregate::Count(CountArgExpr::Expr(_)) => AggrValue::Count {
                wildcard: false,
                count: 1,
            },
            Aggregate::Sum(_) => AggrValue::Sum(value),
            Aggregate::Min(_) => AggrValue::Min(value),
            Aggregate::Max(_) => AggrValue::Max(value),
            Aggregate::Avg(_) => AggrValue::Avg {
                sum: value,
                count: 1,
            },
        }
    }

    fn accumulate(&self, new_value: &Value) -> Result<Option<Self>> {
        match self {
            Self::Count { wildcard, count } => {
                let wildcard = *wildcard;

                if wildcard || !new_value.is_null() {
                    Ok(Some(AggrValue::Count {
                        wildcard,
                        count: count + 1,
                    }))
                } else {
                    Ok(None)
                }
            }
            Self::Sum(value) => Ok(Some(Self::Sum(value.add(new_value).unwrap()))),
            Self::Min(value) => match &value.partial_cmp(new_value) {
                Some(Ordering::Greater) => Ok(Some(Self::Min(new_value.clone()))),
                _ => Ok(None),
            },
            Self::Max(value) => match &value.partial_cmp(new_value) {
                Some(Ordering::Less) => Ok(Some(Self::Max(new_value.clone()))),
                _ => Ok(None),
            },
            Self::Avg { sum, count } => Ok(Some(Self::Avg {
                sum: sum.add(new_value)?,
                count: count + 1,
            })),
        }
    }

    fn export(self) -> Result<Value> {
        match self {
            Self::Count { count, .. } => Ok(Value::I64(count)),
            Self::Sum(value) | Self::Min(value) | Self::Max(value) => Ok(value),
            Self::Avg { sum, count } => sum.divide(&Value::I64(count)),
        }
    }
}

pub struct State<'a> {
    index: usize,
    group: Group,
    values: IndexMap<(Group, &'a Aggregate), (usize, AggrValue)>,
    groups: HashSet<Group>,
    contexts: Vector<Rc<BlendContext<'a>>>,
}

impl<'a> State<'a> {
    pub fn new() -> Self {
        State {
            index: 0,
            group: Rc::new(vec![Key::None]),
            values: IndexMap::new(),
            groups: HashSet::new(),
            contexts: Vector::new(),
        }
    }

    pub fn apply(self, index: usize, group: Vec<Key>, context: Rc<BlendContext<'a>>) -> Self {
        let group = Rc::new(group);
        let (groups, contexts) = if self.groups.contains(&group) {
            (self.groups, self.contexts)
        } else {
            (
                self.groups.update(Rc::clone(&group)),
                self.contexts.push(context),
            )
        };

        Self {
            index,
            group,
            values: self.values,
            groups,
            contexts,
        }
    }

    fn update(self, aggr: &'a Aggregate, value: AggrValue) -> Self {
        let key = (Rc::clone(&self.group), aggr);
        let (values, _) = self.values.insert(key, (self.index, value));
        Self {
            index: self.index,
            group: self.group,
            values,
            groups: self.groups,
            contexts: self.contexts,
        }
    }

    fn get(&self, aggr: &'a Aggregate) -> Option<&(usize, AggrValue)> {
        let group = Rc::clone(&self.group);

        self.values.get(&(group, aggr))
    }

    pub fn export(self) -> Result<Vec<(Option<ValuesMap<'a>>, Option<Context<'a>>)>> {
        let size = match self.values.keys().next() {
            Some((target, _)) => match self.values.keys().position(|(group, _)| group != target) {
                Some(size) => size,
                None => self.values.len(),
            },
            None => {
                return Ok(self.contexts.into_iter().map(|c| (None, Some(c))).collect());
            }
        };

        let Self {
            values, contexts, ..
        } = self;

        values
            .into_iter()
            .map(|(k, v)| (k, v))
            .chunks(size)
            .into_iter()
            .enumerate()
            .map(|(i, entries)| {
                let aggregated = entries
                    .map(|((_, aggr), (_, aggr_value))| {
                        aggr_value.export().map(|value| (aggr, value))
                    })
                    .collect::<Result<HashMap<&'a Aggregate, Value>>>()?;
                let next = contexts.get(i).map(Rc::clone);

                Ok((Some(aggregated), next))
            })
            .collect::<Result<Vec<(Option<ValuesMap<'a>>, Option<Rc<BlendContext<'a>>>)>>>()
    }

    fn accumulate_get_value1(&self, context: &'a BlendContext<'_>, expr: &Expr) -> Result<&'a Value> {

        match expr {
            Expr::Identifier(ident) => match context.get_value(ident) {
                 Some(x) => Ok(x),
                 None => Err(AggregateError::ValueNotFound(ident.to_string()).into())
            },
            Expr::CompoundIdentifier(idents) => {
                if idents.len() != 2 {
                    return Err(AggregateError::UnsupportedCompoundIdentifier(expr.clone()).into());
                }

                let table_alias = &idents[0];
                let column = &idents[1];

                match context.get_alias_value(table_alias, column) {
                    Some(x) => Ok(x),
                    None => Err(AggregateError::ValueNotFound(column.to_string()).into()),
                }
            },
            _ => Err(AggregateError::OnlyIdentifierAllowed.into()),
        }
    }

    fn accumulate_get_value(&self, context: &BlendContext<'_>, expr: &Expr) -> Result<Value> {
         match expr {
             Expr::Identifier(_ident) => match self.accumulate_get_value1(context, expr) {
                 Ok(x) => {let y:Value=x.to_owned(); Ok(y)},
                 Err(x) => Err(x),
             },
             Expr::CompoundIdentifier(_idents) => match self.accumulate_get_value1(context, expr) {
                Ok(x) => {let y:Value=x.to_owned(); Ok(y)},
                Err(x) => Err(x),
            },
            Expr::BinaryOp { left, op, right } => {
                let left_value:&Value= self.accumulate_get_value1(context,left)?;
                let right_value:&Value= self.accumulate_get_value1(context,right)?;
                
                //most aggregate functions ignore NUlls.
                let left_value:&Value = match *left_value {
                             Value::Null => Value::I8(0).as_ref(),
                             _ => left_value
                };

                let right_value:&Value = match *right_value {
                    Value::Null => Value::I8(0).as_ref(),
                    _ => right_value
                };
                
                println!("{:#?} {:#?} {:#?}", left_value, op, right_value);
                match op {
                    BinaryOperator::Plus => left_value.add(right_value),
                    BinaryOperator::Minus => left_value.subtract(right_value),
                    BinaryOperator::Multiply => left_value.multiply(right_value),
                    BinaryOperator::Divide => left_value.divide(right_value),
                    BinaryOperator::Modulo => left_value.modulo(right_value),
                    _ => Err(AggregateError::UnsupportedAggregateFunction.into()),
                }
            }
            _ => Err(AggregateError::UnsupportedAggregateFunction.into()),
        }
    }

    pub fn accumulate(self, context: &BlendContext<'_>, aggr: &'a Aggregate) -> Result<Self> {
    
        let value = match aggr {
            Aggregate::Count(CountArgExpr::Wildcard) => Value::Null,
            Aggregate::Count(CountArgExpr::Expr(expr))
            | Aggregate::Sum(expr)
            | Aggregate::Min(expr)
            | Aggregate::Max(expr)
            | Aggregate::Avg(expr) => self.accumulate_get_value(context, expr)?,
            
        };

        let aggr_value = match self.get(aggr) {
            Some((index, _)) if self.index <= *index => None,
            Some((_, aggr_value)) => aggr_value.accumulate(&value)?,
            None => Some(AggrValue::new(aggr, &value)),
        };

        match aggr_value {
            Some(aggr_value) => Ok(self.update(aggr, aggr_value)),
            None => Ok(self),
        }
    }
}<|MERGE_RESOLUTION|>--- conflicted
+++ resolved
@@ -1,13 +1,8 @@
 use {
     super::error::AggregateError,
     crate::{
-<<<<<<< HEAD
         ast::{Aggregate, BinaryOperator, CountArgExpr, Expr},
-        data::Value,
-=======
-        ast::{Aggregate, CountArgExpr, Expr},
         data::{Key, Value},
->>>>>>> e52c7ce6
         executor::context::BlendContext,
         result::Result,
     },
