use {
    super::{
        alter::{
            alter_table, create_index, create_table, delete_function, drop_table, insert_function,
            CreateTableOptions,
        },
        delete::delete,
        insert::insert,
        select::{select, select_with_labels},
        update::{self},
    },
    crate::{
        ast::{
            AstLiteral, BinaryOperator, DataType, Dictionary, Expr, Query, SelectItem, SetExpr,
            Statement, TableAlias, TableFactor, TableWithJoins, Variable,
        },
        data::{Schema, Value},
        result::Result,
        store::{GStore, GStoreMut},
    },
    futures::stream::{StreamExt, TryStreamExt},
    serde::{Deserialize, Serialize},
    std::{collections::HashMap, env::var, fmt::Debug},
    thiserror::Error as ThisError,
};

#[derive(ThisError, Serialize, Debug, PartialEq, Eq)]
pub enum ExecuteError {
    #[error("table not found: {0}")]
    TableNotFound(String),
}

#[derive(Debug, Serialize, Deserialize, PartialEq, Clone)]
pub enum Payload {
    ShowColumns(Vec<(String, DataType)>),
    Create,
    Insert(usize),
    Select {
        labels: Vec<String>,
        rows: Vec<Vec<Value>>,
    },
    SelectMap(Vec<HashMap<String, Value>>),
    Delete(usize),
    Update(usize),
    DropTable,
    DropFunction,
    AlterTable,
    CreateIndex,
    DropIndex,
    StartTransaction,
    Commit,
    Rollback,
    ShowVariable(PayloadVariable),
}

impl Payload {
    /// Exports `select` payloads as an [`std::iter::Iterator`].
    ///
    /// The items of the Iterator are `HashMap<Column, Value>`, and they are borrowed by default.
    /// If ownership is required, you need to acquire them directly.
    ///
    /// - Some: [`Payload::Select`], [`Payload::SelectMap`]
    /// - None: otherwise
    pub fn select(&self) -> Option<impl Iterator<Item = HashMap<&str, &Value>>> {
        #[derive(iter_enum::Iterator)]
        enum Iter<I1, I2> {
            Schema(I1),
            Schemaless(I2),
        }

        Some(match self {
            Payload::Select { labels, rows } => Iter::Schema(rows.iter().map(move |row| {
                labels
                    .iter()
                    .zip(row.iter())
                    .map(|(label, value)| (label.as_str(), value))
                    .collect::<HashMap<_, _>>()
            })),
            Payload::SelectMap(rows) => Iter::Schemaless(rows.iter().map(|row| {
                row.iter()
                    .map(|(k, v)| (k.as_str(), v))
                    .collect::<HashMap<_, _>>()
            })),
            _ => return None,
        })
    }

    /// Comulates the number of affected rows in the payload, when the provided payload is of the same type.
    ///
    /// # Arguments
    /// * `other` - The other payload to be added.
    ///
    /// # Example
    /// ```
    /// use gluesql_core::executor::Payload;
    ///
    /// let mut payload = Payload::Insert(1);
    /// payload.accumulate(&Payload::Insert(2));
    ///
    /// assert_eq!(payload, Payload::Insert(3));
    /// ```
    ///
    /// # Panics
    /// Panics if the payloads are not of the same type.
    ///
    /// ```should_panic
    /// use gluesql_core::executor::Payload;
    ///
    /// let mut payload = Payload::Insert(1);
    ///
    /// payload.accumulate(&Payload::Delete(2));
    /// ```
    ///
    pub fn accumulate(&mut self, other: &Self) {
        match (self, other) {
            (Payload::Insert(a), Payload::Insert(b)) => *a += b,
            (Payload::Delete(a), Payload::Delete(b)) => *a += b,
            (Payload::Update(a), Payload::Update(b)) => *a += b,
            _ => {
                unreachable!("accumulate is only for Insert, Delete, and Update")
            }
        }
    }
}

#[derive(Debug, Serialize, Deserialize, PartialEq, Eq, Clone)]
pub enum PayloadVariable {
    Tables(Vec<String>),
    Functions(Vec<String>),
    Version(String),
}

pub async fn execute<T: GStore + GStoreMut>(
    storage: &mut T,
    statement: &Statement,
) -> Result<Payload> {
    if matches!(
        statement,
        Statement::StartTransaction | Statement::Rollback | Statement::Commit
    ) {
        return execute_inner(storage, statement).await;
    }

    let autocommit = storage.begin(true).await?;
    let result = execute_inner(storage, statement).await;

    if !autocommit {
        return result;
    }

    match result {
        Ok(payload) => storage.commit().await.map(|_| payload),
        Err(error) => {
            storage.rollback().await?;

            Err(error)
        }
    }
}

async fn execute_inner<T: GStore + GStoreMut>(
    storage: &mut T,
    statement: &Statement,
) -> Result<Payload> {
    match statement {
        //- Modification
        //-- Tables
        Statement::CreateTable {
            name,
            columns,
            if_not_exists,
            source,
            engine,
            foreign_keys,
            primary_key,
            comment,
        } => {
            let options = CreateTableOptions {
                target_table_name: name,
                column_defs: columns.as_ref().map(Vec::as_slice),
                if_not_exists: *if_not_exists,
                source,
                engine,
                foreign_keys,
                primary_key,
                comment,
            };

            create_table(storage, options)
                .await
                .map(|_| Payload::Create)
        }
        Statement::DropTable {
            names,
            if_exists,
            cascade,
            ..
        } => drop_table(storage, names, *if_exists, *cascade)
            .await
            .map(|_| Payload::DropTable),
        Statement::AlterTable { name, operation } => alter_table(storage, name, operation)
            .await
            .map(|_| Payload::AlterTable),
        Statement::CreateIndex {
            name,
            table_name,
            column,
        } => create_index(storage, table_name, name, column)
            .await
            .map(|_| Payload::CreateIndex),
        Statement::DropIndex { name, table_name } => storage
            .drop_index(table_name, name)
            .await
            .map(|_| Payload::DropIndex),
        //- Transaction
        Statement::StartTransaction => storage
            .begin(false)
            .await
            .map(|_| Payload::StartTransaction),
        Statement::Commit => storage.commit().await.map(|_| Payload::Commit),
        Statement::Rollback => storage.rollback().await.map(|_| Payload::Rollback),
        //-- Rows
        Statement::Insert {
            table_name,
            columns,
            source,
        } => insert(storage, table_name, columns, source)
            .await
            .map(Payload::Insert),
        Statement::Update {
            table_name,
            selection,
            assignments,
<<<<<<< HEAD
        } => {
            let schema = storage
                .fetch_schema(table_name)
                .await?
                .ok_or_else(|| ExecuteError::TableNotFound(table_name.to_owned()))?;

            let all_columns = schema.column_defs.as_deref().map(|columns| {
                columns
                    .iter()
                    .map(|col_def| col_def.name.to_owned())
                    .collect()
            });
            let columns_to_update: Vec<String> = assignments
                .iter()
                .map(|assignment| assignment.id.to_owned())
                .collect();

            let update = Update::new(
                storage,
                table_name,
                assignments,
                schema.column_defs.as_deref(),
                schema.primary_key.as_deref(),
            )?;

            let foreign_keys = Rc::new(&schema.foreign_keys);

            let rows = fetch(storage, table_name, all_columns, selection.as_ref())
                .await?
                .and_then(|item| {
                    let update = &update;
                    let (key, row) = item;

                    let foreign_keys = Rc::clone(&foreign_keys);
                    async move {
                        let row = update.apply(row, foreign_keys.as_ref()).await?;

                        Ok((key, row))
                    }
                })
                .try_collect::<Vec<(Key, Row)>>()
                .await?;

            if schema.has_column_defs() {
                let column_validation = ColumnValidation::SpecifiedColumns(columns_to_update);
                let rows = rows.iter().filter_map(|(_, row)| match row {
                    Row::Vec { values, .. } => Some(values.as_slice()),
                    Row::Map(_) => None,
                });

                validate_unique(storage, table_name, &schema, column_validation, rows).await?;
            }

            let num_rows = rows.len();
            let rows = rows
                .into_iter()
                .map(|(key, row)| (key, row.into()))
                .collect();

            storage
                .insert_data(table_name, rows)
                .await
                .map(|_| Payload::Update(num_rows))
        }
=======
        } => update::update(storage, table_name, selection, assignments).await,
>>>>>>> 9c56fc72
        Statement::Delete {
            table_name,
            selection,
        } => delete(storage, table_name, selection).await,

        //- Selection
        Statement::Query(query) => {
            let (labels, rows) = select_with_labels(storage, query, None).await?;

            match labels {
                Some(labels) => rows
                    .map(|row| row?.try_into_vec())
                    .try_collect::<Vec<_>>()
                    .await
                    .map(|rows| Payload::Select { labels, rows }),
                None => rows
                    .map(|row| row?.try_into_map())
                    .try_collect::<Vec<_>>()
                    .await
                    .map(Payload::SelectMap),
            }
        }
        Statement::ShowColumns { table_name } => {
            let Schema { column_defs, .. } = storage
                .fetch_schema(table_name)
                .await?
                .ok_or_else(|| ExecuteError::TableNotFound(table_name.to_owned()))?;

            let output: Vec<(String, DataType)> = column_defs
                .unwrap_or_default()
                .into_iter()
                .map(|key| (key.name, key.data_type))
                .collect();

            Ok(Payload::ShowColumns(output))
        }
        Statement::ShowIndexes(table_name) => {
            let query = Query {
                body: SetExpr::Select(Box::new(crate::ast::Select {
                    projection: vec![SelectItem::Wildcard],
                    from: TableWithJoins {
                        relation: TableFactor::Dictionary {
                            dict: Dictionary::GlueIndexes,
                            alias: TableAlias {
                                name: "GLUE_INDEXES".to_owned(),
                                columns: Vec::new(),
                            },
                        },
                        joins: Vec::new(),
                    },
                    selection: Some(Expr::BinaryOp {
                        left: Box::new(Expr::Identifier("TABLE_NAME".to_owned())),
                        op: BinaryOperator::Eq,
                        right: Box::new(Expr::Literal(AstLiteral::QuotedString(
                            table_name.to_owned(),
                        ))),
                    }),
                    group_by: Vec::new(),
                    having: None,
                })),
                order_by: Vec::new(),
                limit: None,
                offset: None,
            };

            let (labels, rows) = select_with_labels(storage, &query, None).await?;
            let labels = labels.unwrap_or_default();
            let rows = rows
                .map(|row| row?.try_into_vec())
                .try_collect::<Vec<_>>()
                .await?;

            if rows.is_empty() {
                return Err(ExecuteError::TableNotFound(table_name.to_owned()).into());
            }

            Ok(Payload::Select { labels, rows })
        }
        Statement::ShowVariable(variable) => match variable {
            Variable::Tables => {
                let query = Query {
                    body: SetExpr::Select(Box::new(crate::ast::Select {
                        projection: vec![SelectItem::Expr {
                            expr: Expr::Identifier("TABLE_NAME".to_owned()),
                            label: "TABLE_NAME".to_owned(),
                        }],
                        from: TableWithJoins {
                            relation: TableFactor::Dictionary {
                                dict: Dictionary::GlueTables,
                                alias: TableAlias {
                                    name: "GLUE_TABLES".to_owned(),
                                    columns: Vec::new(),
                                },
                            },
                            joins: Vec::new(),
                        },
                        selection: None,
                        group_by: Vec::new(),
                        having: None,
                    })),
                    order_by: Vec::new(),
                    limit: None,
                    offset: None,
                };

                let table_names = select(storage, &query, None)
                    .await?
                    .map(|row| row?.try_into_vec())
                    .try_collect::<Vec<Vec<Value>>>()
                    .await?
                    .iter()
                    .flat_map(|values| values.iter().map(|value| value.into()))
                    .collect::<Vec<_>>();

                Ok(Payload::ShowVariable(PayloadVariable::Tables(table_names)))
            }
            Variable::Functions => {
                let mut function_desc: Vec<_> = storage
                    .fetch_all_functions()
                    .await?
                    .iter()
                    .map(|f| f.to_str())
                    .collect();
                function_desc.sort();
                Ok(Payload::ShowVariable(PayloadVariable::Functions(
                    function_desc,
                )))
            }
            Variable::Version => {
                let version = var("CARGO_PKG_VERSION")
                    .unwrap_or_else(|_| env!("CARGO_PKG_VERSION").to_owned());
                let payload = Payload::ShowVariable(PayloadVariable::Version(version));

                Ok(payload)
            }
        },
        Statement::CreateFunction {
            or_replace,
            name,
            args,
            return_,
        } => insert_function(storage, name, args, *or_replace, return_)
            .await
            .map(|_| Payload::Create),
        Statement::DropFunction { if_exists, names } => delete_function(storage, names, *if_exists)
            .await
            .map(|_| Payload::DropFunction),
    }
}<|MERGE_RESOLUTION|>--- conflicted
+++ resolved
@@ -231,74 +231,7 @@
             table_name,
             selection,
             assignments,
-<<<<<<< HEAD
-        } => {
-            let schema = storage
-                .fetch_schema(table_name)
-                .await?
-                .ok_or_else(|| ExecuteError::TableNotFound(table_name.to_owned()))?;
-
-            let all_columns = schema.column_defs.as_deref().map(|columns| {
-                columns
-                    .iter()
-                    .map(|col_def| col_def.name.to_owned())
-                    .collect()
-            });
-            let columns_to_update: Vec<String> = assignments
-                .iter()
-                .map(|assignment| assignment.id.to_owned())
-                .collect();
-
-            let update = Update::new(
-                storage,
-                table_name,
-                assignments,
-                schema.column_defs.as_deref(),
-                schema.primary_key.as_deref(),
-            )?;
-
-            let foreign_keys = Rc::new(&schema.foreign_keys);
-
-            let rows = fetch(storage, table_name, all_columns, selection.as_ref())
-                .await?
-                .and_then(|item| {
-                    let update = &update;
-                    let (key, row) = item;
-
-                    let foreign_keys = Rc::clone(&foreign_keys);
-                    async move {
-                        let row = update.apply(row, foreign_keys.as_ref()).await?;
-
-                        Ok((key, row))
-                    }
-                })
-                .try_collect::<Vec<(Key, Row)>>()
-                .await?;
-
-            if schema.has_column_defs() {
-                let column_validation = ColumnValidation::SpecifiedColumns(columns_to_update);
-                let rows = rows.iter().filter_map(|(_, row)| match row {
-                    Row::Vec { values, .. } => Some(values.as_slice()),
-                    Row::Map(_) => None,
-                });
-
-                validate_unique(storage, table_name, &schema, column_validation, rows).await?;
-            }
-
-            let num_rows = rows.len();
-            let rows = rows
-                .into_iter()
-                .map(|(key, row)| (key, row.into()))
-                .collect();
-
-            storage
-                .insert_data(table_name, rows)
-                .await
-                .map(|_| Payload::Update(num_rows))
-        }
-=======
         } => update::update(storage, table_name, selection, assignments).await,
->>>>>>> 9c56fc72
         Statement::Delete {
             table_name,
             selection,
