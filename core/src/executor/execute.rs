use {
    super::{
        alter::{
            CreateTableOptions, alter_table, create_index, create_table, delete_function,
            drop_table, insert_function,
        },
        delete::delete,
        fetch::fetch,
        insert::insert,
        select::{select, select_with_labels},
        update::Update,
        validate::{ColumnValidation, validate_unique},
    },
    crate::{
        ast::{
            AstLiteral, BinaryOperator, DataType, Dictionary, Expr, Query, SelectItem, SetExpr,
            Statement, TableAlias, TableFactor, TableWithJoins, Variable,
        },
        data::{Key, Row, Schema, Value},
        result::Result,
        store::{GStore, GStoreMut},
    },
    futures::stream::{StreamExt, TryStreamExt},
    serde::{Deserialize, Serialize},
<<<<<<< HEAD
    std::{collections::HashMap, env::var, fmt::Debug, sync::Arc},
=======
    std::{
        collections::{BTreeMap, HashMap},
        env::var,
        fmt::Debug,
        rc::Rc,
    },
>>>>>>> bd6d037e
    thiserror::Error as ThisError,
};

#[derive(ThisError, Serialize, Debug, PartialEq, Eq)]
pub enum ExecuteError {
    #[error("table not found: {0}")]
    TableNotFound(String),
}

#[derive(Debug, Serialize, Deserialize, PartialEq, Clone)]
pub enum Payload {
    ShowColumns(Vec<(String, DataType)>),
    Create,
    Insert(usize),
    Select {
        labels: Vec<String>,
        rows: Vec<Vec<Value>>,
    },
    SelectMap(Vec<BTreeMap<String, Value>>),
    Delete(usize),
    Update(usize),
    DropTable(usize),
    DropFunction,
    AlterTable,
    CreateIndex,
    DropIndex,
    StartTransaction,
    Commit,
    Rollback,
    ShowVariable(PayloadVariable),
}

impl Payload {
    /// Exports `select` payloads as an [`std::iter::Iterator`].
    ///
    /// The items of the Iterator are `HashMap<Column, Value>`, and they are borrowed by default.
    /// If ownership is required, you need to acquire them directly.
    ///
    /// - Some: [`Payload::Select`], [`Payload::SelectMap`]
    /// - None: otherwise
    pub fn select(&self) -> Option<impl Iterator<Item = HashMap<&str, &Value>>> {
        #[derive(iter_enum::Iterator)]
        enum Iter<I1, I2> {
            Schema(I1),
            Schemaless(I2),
        }

        Some(match self {
            Payload::Select { labels, rows } => Iter::Schema(rows.iter().map(move |row| {
                labels
                    .iter()
                    .zip(row.iter())
                    .map(|(label, value)| (label.as_str(), value))
                    .collect::<HashMap<_, _>>()
            })),
            Payload::SelectMap(rows) => Iter::Schemaless(rows.iter().map(|row| {
                row.iter()
                    .map(|(k, v)| (k.as_str(), v))
                    .collect::<HashMap<_, _>>()
            })),
            _ => return None,
        })
    }
}

#[derive(Debug, Serialize, Deserialize, PartialEq, Eq, Clone)]
pub enum PayloadVariable {
    Tables(Vec<String>),
    Functions(Vec<String>),
    Version(String),
}

pub async fn execute<T: GStore + GStoreMut>(
    storage: &mut T,
    statement: &Statement,
) -> Result<Payload> {
    if matches!(
        statement,
        Statement::StartTransaction | Statement::Rollback | Statement::Commit
    ) {
        return execute_inner(storage, statement).await;
    }

    let autocommit = storage.begin(true).await?;
    let result = execute_inner(storage, statement).await;

    if !autocommit {
        return result;
    }

    match result {
        Ok(payload) => storage.commit().await.map(|_| payload),
        Err(error) => {
            storage.rollback().await?;

            Err(error)
        }
    }
}

async fn execute_inner<T: GStore + GStoreMut>(
    storage: &mut T,
    statement: &Statement,
) -> Result<Payload> {
    match statement {
        //- Modification
        //-- Tables
        Statement::CreateTable {
            name,
            columns,
            if_not_exists,
            source,
            engine,
            foreign_keys,
            comment,
        } => {
            let options = CreateTableOptions {
                target_table_name: name,
                column_defs: columns.as_ref().map(Vec::as_slice),
                if_not_exists: *if_not_exists,
                source,
                engine,
                foreign_keys,
                comment,
            };

            create_table(storage, options)
                .await
                .map(|_| Payload::Create)
        }
        Statement::DropTable {
            names,
            if_exists,
            cascade,
            ..
        } => drop_table(storage, names, *if_exists, *cascade)
            .await
            .map(Payload::DropTable),
        Statement::AlterTable { name, operation } => alter_table(storage, name, operation)
            .await
            .map(|_| Payload::AlterTable),
        Statement::CreateIndex {
            name,
            table_name,
            column,
        } => create_index(storage, table_name, name, column)
            .await
            .map(|_| Payload::CreateIndex),
        Statement::DropIndex { name, table_name } => storage
            .drop_index(table_name, name)
            .await
            .map(|_| Payload::DropIndex),
        //- Transaction
        Statement::StartTransaction => storage
            .begin(false)
            .await
            .map(|_| Payload::StartTransaction),
        Statement::Commit => storage.commit().await.map(|_| Payload::Commit),
        Statement::Rollback => storage.rollback().await.map(|_| Payload::Rollback),
        //-- Rows
        Statement::Insert {
            table_name,
            columns,
            source,
        } => insert(storage, table_name, columns, source)
            .await
            .map(Payload::Insert),
        Statement::Update {
            table_name,
            selection,
            assignments,
        } => {
            let Schema {
                column_defs,
                foreign_keys,
                ..
            } = storage
                .fetch_schema(table_name)
                .await?
                .ok_or_else(|| ExecuteError::TableNotFound(table_name.to_owned()))?;

            let all_columns = column_defs.as_deref().map(|columns| {
                columns
                    .iter()
                    .map(|col_def| col_def.name.to_owned())
                    .collect()
            });
            let columns_to_update: Vec<String> = assignments
                .iter()
                .map(|assignment| assignment.id.to_owned())
                .collect();

            let update = Update::new(storage, table_name, assignments, column_defs.as_deref())?;

            let foreign_keys = Arc::new(foreign_keys);

            let rows = fetch(storage, table_name, all_columns, selection.as_ref())
                .await?
                .and_then(|item| {
                    let update = &update;
                    let (key, row) = item;

                    let foreign_keys = Arc::clone(&foreign_keys);
                    async move {
                        let row = update.apply(row, foreign_keys.as_ref()).await?;

                        Ok((key, row))
                    }
                })
                .try_collect::<Vec<(Key, Row)>>()
                .await?;

            if let Some(column_defs) = column_defs {
                let column_validation =
                    ColumnValidation::SpecifiedColumns(&column_defs, columns_to_update);
                let rows = rows.iter().filter_map(|(_, row)| match row {
                    Row::Vec { values, .. } => Some(values.as_slice()),
                    Row::Map(_) => None,
                });

                validate_unique(storage, table_name, column_validation, rows).await?;
            }

            let num_rows = rows.len();
            let rows = rows
                .into_iter()
                .map(|(key, row)| (key, row.into()))
                .collect();

            storage
                .insert_data(table_name, rows)
                .await
                .map(|_| Payload::Update(num_rows))
        }
        Statement::Delete {
            table_name,
            selection,
        } => delete(storage, table_name, selection).await,

        //- Selection
        Statement::Query(query) => {
            let (labels, rows) = select_with_labels(storage, query, None).await?;

            match labels {
                Some(labels) => rows
                    .map(|row| row?.try_into_vec())
                    .try_collect::<Vec<_>>()
                    .await
                    .map(|rows| Payload::Select { labels, rows }),
                None => rows
                    .map(|row| row?.try_into_map())
                    .try_collect::<Vec<_>>()
                    .await
                    .map(Payload::SelectMap),
            }
        }
        Statement::ShowColumns { table_name } => {
            let Schema { column_defs, .. } = storage
                .fetch_schema(table_name)
                .await?
                .ok_or_else(|| ExecuteError::TableNotFound(table_name.to_owned()))?;

            let output: Vec<(String, DataType)> = column_defs
                .unwrap_or_default()
                .into_iter()
                .map(|key| (key.name, key.data_type))
                .collect();

            Ok(Payload::ShowColumns(output))
        }
        Statement::ShowIndexes(table_name) => {
            let query = Query {
                body: SetExpr::Select(Box::new(crate::ast::Select {
                    projection: vec![SelectItem::Wildcard],
                    from: TableWithJoins {
                        relation: TableFactor::Dictionary {
                            dict: Dictionary::GlueIndexes,
                            alias: TableAlias {
                                name: "GLUE_INDEXES".to_owned(),
                                columns: Vec::new(),
                            },
                        },
                        joins: Vec::new(),
                    },
                    selection: Some(Expr::BinaryOp {
                        left: Box::new(Expr::Identifier("TABLE_NAME".to_owned())),
                        op: BinaryOperator::Eq,
                        right: Box::new(Expr::Literal(AstLiteral::QuotedString(
                            table_name.to_owned(),
                        ))),
                    }),
                    group_by: Vec::new(),
                    having: None,
                })),
                order_by: Vec::new(),
                limit: None,
                offset: None,
            };

            let (labels, rows) = select_with_labels(storage, &query, None).await?;
            let labels = labels.unwrap_or_default();
            let rows = rows
                .map(|row| row?.try_into_vec())
                .try_collect::<Vec<_>>()
                .await?;

            if rows.is_empty() {
                return Err(ExecuteError::TableNotFound(table_name.to_owned()).into());
            }

            Ok(Payload::Select { labels, rows })
        }
        Statement::ShowVariable(variable) => match variable {
            Variable::Tables => {
                let query = Query {
                    body: SetExpr::Select(Box::new(crate::ast::Select {
                        projection: vec![SelectItem::Expr {
                            expr: Expr::Identifier("TABLE_NAME".to_owned()),
                            label: "TABLE_NAME".to_owned(),
                        }],
                        from: TableWithJoins {
                            relation: TableFactor::Dictionary {
                                dict: Dictionary::GlueTables,
                                alias: TableAlias {
                                    name: "GLUE_TABLES".to_owned(),
                                    columns: Vec::new(),
                                },
                            },
                            joins: Vec::new(),
                        },
                        selection: None,
                        group_by: Vec::new(),
                        having: None,
                    })),
                    order_by: Vec::new(),
                    limit: None,
                    offset: None,
                };

                let table_names = select(storage, &query, None)
                    .await?
                    .map(|row| row?.try_into_vec())
                    .try_collect::<Vec<Vec<Value>>>()
                    .await?
                    .iter()
                    .flat_map(|values| values.iter().map(|value| value.into()))
                    .collect::<Vec<_>>();

                Ok(Payload::ShowVariable(PayloadVariable::Tables(table_names)))
            }
            Variable::Functions => {
                let mut function_desc: Vec<_> = storage
                    .fetch_all_functions()
                    .await?
                    .iter()
                    .map(|f| f.to_str())
                    .collect();
                function_desc.sort();
                Ok(Payload::ShowVariable(PayloadVariable::Functions(
                    function_desc,
                )))
            }
            Variable::Version => {
                let version = var("CARGO_PKG_VERSION")
                    .unwrap_or_else(|_| env!("CARGO_PKG_VERSION").to_owned());
                let payload = Payload::ShowVariable(PayloadVariable::Version(version));

                Ok(payload)
            }
        },
        Statement::CreateFunction {
            or_replace,
            name,
            args,
            return_,
        } => insert_function(storage, name, args, *or_replace, return_)
            .await
            .map(|_| Payload::Create),
        Statement::DropFunction { if_exists, names } => delete_function(storage, names, *if_exists)
            .await
            .map(|_| Payload::DropFunction),
    }
}<|MERGE_RESOLUTION|>--- conflicted
+++ resolved
@@ -22,16 +22,12 @@
     },
     futures::stream::{StreamExt, TryStreamExt},
     serde::{Deserialize, Serialize},
-<<<<<<< HEAD
-    std::{collections::HashMap, env::var, fmt::Debug, sync::Arc},
-=======
     std::{
         collections::{BTreeMap, HashMap},
         env::var,
         fmt::Debug,
-        rc::Rc,
+        sync::Arc,
     },
->>>>>>> bd6d037e
     thiserror::Error as ThisError,
 };
 
