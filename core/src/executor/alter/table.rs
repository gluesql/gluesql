use {
    super::{validate, validate_column_names, AlterError},
    crate::{
        ast::{ColumnDef, ForeignKey, Query, SetExpr, TableFactor, Values},
        data::{Schema, TableError},
        executor::{evaluate_stateless, select::select},
        prelude::{DataType, Value},
        result::{Error, Result},
        store::{GStore, GStoreMut},
    },
    futures::stream::TryStreamExt,
    serde::Serialize,
    std::fmt,
};

pub async fn create_table<T: GStore + GStoreMut>(
    storage: &mut T,
    target_table_name: &str,
    column_defs: Option<&[ColumnDef]>,
    if_not_exists: bool,
    source: &Option<Box<Query>>,
    engine: &Option<String>,
<<<<<<< HEAD
    foreign_keys: &Option<Vec<ForeignKey>>,
=======
    comment: &Option<String>,
>>>>>>> 71f26644
) -> Result<()> {
    let target_columns_defs = match source.as_deref() {
        Some(Query { body, .. }) => match body {
            SetExpr::Select(select_query) => match &select_query.from.relation {
                TableFactor::Table { name, .. } => {
                    let schema = storage.fetch_schema(name).await?;
                    let Schema {
                        column_defs: source_column_defs,
                        ..
                    } = schema.ok_or_else(|| -> Error {
                        AlterError::CtasSourceTableNotFound(name.to_owned()).into()
                    })?;

                    source_column_defs
                }
                TableFactor::Series { .. } => {
                    let column_def = ColumnDef {
                        name: "N".into(),
                        data_type: DataType::Int,
                        nullable: false,
                        default: None,
                        unique: None,
                        comment: None,
                    };

                    Some(vec![column_def])
                }
                _ => {
                    return Err(Error::Table(TableError::Unreachable));
                }
            },
            SetExpr::Values(Values(values_list)) => {
                let first_len = values_list[0].len();
                let mut column_types = vec![None; first_len];

                for exprs in values_list {
                    for (i, expr) in exprs.iter().enumerate() {
                        if column_types[i].is_some() {
                            continue;
                        }

                        column_types[i] = evaluate_stateless(None, expr)
                            .await
                            .and_then(Value::try_from)
                            .map(|value| value.get_type())?;
                    }

                    if column_types.iter().all(Option::is_some) {
                        break;
                    }
                }

                let column_defs = column_types
                    .iter()
                    .map(|column_type| match column_type {
                        Some(column_type) => column_type.to_owned(),
                        None => DataType::Text,
                    })
                    .enumerate()
                    .map(|(i, data_type)| ColumnDef {
                        name: format!("column{}", i + 1),
                        data_type,
                        nullable: true,
                        default: None,
                        unique: None,
                        comment: None,
                    })
                    .collect::<Vec<_>>();

                Some(column_defs)
            }
        },
        None if column_defs.is_some() => column_defs.map(<[ColumnDef]>::to_vec),
        None => None,
    };

    if let Some(column_defs) = target_columns_defs.as_deref() {
        validate_column_names(column_defs)?;

        for column_def in column_defs {
            validate(column_def).await?;
        }
    }

    if let Some(foreign_keys) = foreign_keys.as_deref() {
        for foreign_key in foreign_keys {
            let ForeignKey {
                column,
                referred_table,
                referred_column,
                ..
            } = foreign_key;
            let foreign_schema =
                storage
                    .fetch_schema(referred_table)
                    .await?
                    .ok_or_else(|| -> Error {
                        AlterError::ForeignTableNotFound(referred_table.to_owned()).into()
                    })?;

            let foreign_column_def = foreign_schema
                .column_defs
                .and_then(|foreign_column_defs| {
                    foreign_column_defs
                        .into_iter()
                        .find(|column_def| column_def.name == *referred_column)
                })
                .ok_or_else(|| -> Error {
                    AlterError::ForeignKeyColumnNotFound(referred_column.to_owned()).into()
                })?;

            let target_column_def = target_columns_defs
                .as_deref()
                .and_then(|column_defs| {
                    column_defs
                        .iter()
                        .find(|column_def| column_def.name == *column)
                })
                .ok_or_else(|| -> Error {
                    AlterError::ForeignKeyColumnNotFound(column.to_owned()).into()
                })?;

            if target_column_def.data_type != foreign_column_def.data_type {
                return Err(AlterError::ForeignKeyDataTypeMismatch {
                    column: column.to_owned(),
                    column_type: target_column_def.data_type.to_owned(),
                    foreign_column: referred_column.to_owned(),
                    foreign_column_type: foreign_column_def.data_type.to_owned(),
                }
                .into());
            }

            if foreign_column_def.unique.is_none() {
                return Err(AlterError::ReferredColumnNotUnique {
                    referred_table: referred_table.to_owned(),
                    referred_column: referred_column.to_owned(),
                }
                .into());
            }
        }
    }

    if storage.fetch_schema(target_table_name).await?.is_none() {
        let schema = Schema {
            table_name: target_table_name.to_owned(),
            column_defs: target_columns_defs,
            indexes: vec![],
            engine: engine.clone(),
<<<<<<< HEAD
            foreign_keys: foreign_keys.to_owned(),
=======
            comment: comment.clone(),
>>>>>>> 71f26644
        };

        storage.insert_schema(&schema).await?;
    } else if !if_not_exists {
        return Err(AlterError::TableAlreadyExists(target_table_name.to_owned()).into());
    }

    match source {
        Some(query) => {
            let rows = select(storage, query, None)
                .await?
                .map_ok(Into::into)
                .try_collect()
                .await?;

            storage
                .append_data(target_table_name, rows)
                .await
                .map(|_| ())
        }
        None => Ok(()),
    }
}

pub async fn drop_table<T: GStore + GStoreMut>(
    storage: &mut T,
    table_names: &[String],
    if_exists: bool,
    cascade: bool,
) -> Result<()> {
    for table_name in table_names {
        let schema = storage.fetch_schema(table_name).await?;

        if !if_exists {
            schema.ok_or_else(|| AlterError::TableNotFound(table_name.to_owned()))?;
        }

        let schemas = storage.fetch_all_schemas().await?;
        let referring_children: Vec<ReferringChild> = schemas
            .into_iter()
            .filter_map(
                |Schema {
                     table_name: referring_table_name,
                     foreign_keys,
                     ..
                 }| {
                    foreign_keys.map(|foreign_keys| {
                        foreign_keys
                            .into_iter()
                            .filter_map(
                                |ForeignKey {
                                     name: constraint_name,
                                     referred_table,
                                     ..
                                 }| {
                                    if &referred_table == table_name
                                        && &referring_table_name != table_name
                                    {
                                        return Some(ReferringChild {
                                            table_name: referring_table_name.clone(),
                                            constraint_name,
                                        });
                                    }

                                    None
                                },
                            )
                            .collect::<Vec<_>>()
                    })
                },
            )
            .flatten()
            .collect();

        match (!referring_children.is_empty(), cascade) {
            (true, false) => {
                return Err(AlterError::CannotDropTableParentOnReferringChildren {
                    parent: table_name.into(),
                    referring_children,
                }
                .into());
            }
            (true, true) => {
                for ReferringChild {
                    constraint_name, ..
                } in referring_children
                {
                    let mut schema = storage
                        .fetch_schema(table_name)
                        .await?
                        .ok_or_else(|| AlterError::TableNotFound(table_name.to_owned()))?;
                    if let Some(foreign_keys) = schema.foreign_keys.as_mut() {
                        foreign_keys.retain(|foreign_key| foreign_key.name != constraint_name)
                    }
                    storage.insert_schema(&schema).await?;
                }
            }
            (false, _) => {}
        }

        storage.delete_schema(table_name).await?;
    }

    Ok(())
}

#[derive(Debug, PartialEq, Eq, Serialize)]
pub struct ReferringChild {
    pub table_name: String,
    pub constraint_name: String,
}

impl fmt::Display for ReferringChild {
    fn fmt(&self, f: &mut fmt::Formatter) -> fmt::Result {
        write!(
            f,
            "constraint {} on table {} depends on table parent",
            self.constraint_name, self.table_name
        )
    }
}<|MERGE_RESOLUTION|>--- conflicted
+++ resolved
@@ -20,11 +20,8 @@
     if_not_exists: bool,
     source: &Option<Box<Query>>,
     engine: &Option<String>,
-<<<<<<< HEAD
     foreign_keys: &Option<Vec<ForeignKey>>,
-=======
     comment: &Option<String>,
->>>>>>> 71f26644
 ) -> Result<()> {
     let target_columns_defs = match source.as_deref() {
         Some(Query { body, .. }) => match body {
@@ -173,11 +170,8 @@
             column_defs: target_columns_defs,
             indexes: vec![],
             engine: engine.clone(),
-<<<<<<< HEAD
-            foreign_keys: foreign_keys.to_owned(),
-=======
+            foreign_keys: foreign_keys.clone(),
             comment: comment.clone(),
->>>>>>> 71f26644
         };
 
         storage.insert_schema(&schema).await?;
