--- conflicted
+++ resolved
@@ -4,13 +4,8 @@
         executor::{Payload, execute},
         parse_sql::parse,
         result::Result,
-<<<<<<< HEAD
         store::{GStore, GStoreMut, Planner},
-        translate::translate,
-=======
-        store::{GStore, GStoreMut},
         translate::{IntoParamLiteral, ParamLiteral, TranslateError, translate_with_params},
->>>>>>> f96ea478
     },
     futures::{
         TryStreamExt,
@@ -48,16 +43,11 @@
         let params: Vec<ParamLiteral> = params
             .into_iter()
             .map(IntoParamLiteral::into_param_literal)
-            .collect::<Result<_, TranslateError>>()?;
+            .collect::<std::result::Result<_, TranslateError>>()?;
         let storage = &self.storage;
         stream::iter(parsed)
-<<<<<<< HEAD
-            .map(|p| translate(&p))
+            .map(|p| translate_with_params(&p, &params))
             .then(|statement| async move { storage.plan(statement?).await })
-=======
-            .map(|p| translate_with_params(&p, &params))
-            .then(|statement| async move { plan(storage, statement?).await })
->>>>>>> f96ea478
             .try_collect()
             .await
     }
