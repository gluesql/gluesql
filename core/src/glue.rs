--- conflicted
+++ resolved
@@ -5,11 +5,7 @@
         parse_sql::parse,
         result::Result,
         store::{GStore, GStoreMut, Planner},
-<<<<<<< HEAD
-        translate::translate,
-=======
         translate::{IntoParamLiteral, ParamLiteral, TranslateError, translate_with_params},
->>>>>>> 266c214d
     },
     futures::{
         TryStreamExt,
@@ -50,11 +46,7 @@
             .collect::<std::result::Result<_, TranslateError>>()?;
         let storage = &self.storage;
         stream::iter(parsed)
-<<<<<<< HEAD
-            .map(|p| translate(&p))
-=======
             .map(|p| translate_with_params(&p, &params))
->>>>>>> 266c214d
             .then(|statement| async move { storage.plan(statement?).await })
             .try_collect()
             .await
