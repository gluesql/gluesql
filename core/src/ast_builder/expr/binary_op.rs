use {super::ExprNode, crate::ast::BinaryOperator};

impl<'a> ExprNode<'a> {
    fn binary_op<T: Into<Self>>(self, op: BinaryOperator, other: T) -> Self {
        Self::BinaryOp {
            left: Box::new(self),
            op,
            right: Box::new(other.into()),
        }
    }

    #[allow(clippy::should_implement_trait)]
    pub fn add<T: Into<Self>>(self, other: T) -> Self {
        self.binary_op(BinaryOperator::Plus, other)
    }

    #[allow(clippy::should_implement_trait)]
    pub fn sub<T: Into<Self>>(self, other: T) -> Self {
        self.binary_op(BinaryOperator::Minus, other)
    }

    #[allow(clippy::should_implement_trait)]
    pub fn mul<T: Into<Self>>(self, other: T) -> Self {
        self.binary_op(BinaryOperator::Multiply, other)
    }

    #[allow(clippy::should_implement_trait)]
    pub fn div<T: Into<Self>>(self, other: T) -> Self {
        self.binary_op(BinaryOperator::Divide, other)
    }

    pub fn modulo<T: Into<Self>>(self, other: T) -> Self {
        self.binary_op(BinaryOperator::Modulo, other)
    }

    pub fn concat<T: Into<Self>>(self, other: T) -> Self {
        self.binary_op(BinaryOperator::StringConcat, other)
    }

    pub fn gt<T: Into<Self>>(self, other: T) -> Self {
        self.binary_op(BinaryOperator::Gt, other)
    }

    pub fn lt<T: Into<Self>>(self, other: T) -> Self {
        self.binary_op(BinaryOperator::Lt, other)
    }

    pub fn gte<T: Into<Self>>(self, other: T) -> Self {
        self.binary_op(BinaryOperator::GtEq, other)
    }

    pub fn lte<T: Into<Self>>(self, other: T) -> Self {
        self.binary_op(BinaryOperator::LtEq, other)
    }

    pub fn eq<T: Into<Self>>(self, other: T) -> Self {
        self.binary_op(BinaryOperator::Eq, other)
    }

    pub fn neq<T: Into<Self>>(self, other: T) -> Self {
        self.binary_op(BinaryOperator::NotEq, other)
    }

    pub fn and<T: Into<Self>>(self, other: T) -> Self {
        self.binary_op(BinaryOperator::And, other)
    }

    pub fn or<T: Into<Self>>(self, other: T) -> Self {
        self.binary_op(BinaryOperator::Or, other)
    }

<<<<<<< HEAD
    pub fn bitwise_and<T: Into<Self>>(self, other: T) -> Self {
        self.binary_op(BinaryOperator::BitwiseAnd, other)
=======
    pub fn bitwise_shift_left<T: Into<Self>>(self, other: T) -> Self {
        self.binary_op(BinaryOperator::BitwiseShiftLeft, other)
>>>>>>> 7cd1c5d9
    }
}

#[cfg(test)]
mod tests {
    use crate::ast_builder::{col, num, test_expr, text};

    #[test]
    fn binary_op() {
        let actual = col("id").add(10);
        let expected = "id + 10";
        test_expr(actual, expected);

        let actual = num(10).sub(text("abc"));
        let expected = "10 - 'abc'";
        test_expr(actual, expected);

        let actual = col("rate").mul("amount");
        let expected = "rate * amount";
        test_expr(actual, expected);

        let actual = col("amount").div(30);
        let expected = "amount / 30";
        test_expr(actual, expected);

        let actual = col("amount").modulo(30);
        let expected = "amount % 30";
        test_expr(actual, expected);

        let actual = text("hello").concat("'world'");
        let expected = "'hello' || 'world'";
        test_expr(actual, expected);

        let actual = col("id").gt(col("Bar.id"));
        let expected = "id > Bar.id";
        test_expr(actual, expected);

        let actual = col("id").lt(col("Bar.id"));
        let expected = "id < Bar.id";
        test_expr(actual, expected);

        let actual = col("id").gte(col("Bar.id"));
        let expected = "id >= Bar.id";
        test_expr(actual, expected);

        let actual = col("id").lte(col("Bar.id"));
        let expected = "id <= Bar.id";
        test_expr(actual, expected);

        let actual = col("id").eq(10);
        let expected = "id = 10";
        test_expr(actual, expected);

        let actual = col("id").neq("'abcde'");
        let expected = "id != 'abcde'";
        test_expr(actual, expected);

        let actual = (col("id").gt(num(10))).and(col("id").lt(num(20)));
        let expected = "id > 10 AND id < 20";
        test_expr(actual, expected);

        let actual = (col("id").gt(num(10))).or(col("id").lt(num(20)));
        let expected = "id > 10 OR id < 20";
        test_expr(actual, expected);

<<<<<<< HEAD
        let actual = col("id").bitwise_and(col("value"));
        let expected = "id & value";
=======
        let actual = col("id").bitwise_shift_left(num(1));
        let expected = "id << 1";
>>>>>>> 7cd1c5d9
        test_expr(actual, expected);
    }
}<|MERGE_RESOLUTION|>--- conflicted
+++ resolved
@@ -69,13 +69,12 @@
         self.binary_op(BinaryOperator::Or, other)
     }
 
-<<<<<<< HEAD
     pub fn bitwise_and<T: Into<Self>>(self, other: T) -> Self {
         self.binary_op(BinaryOperator::BitwiseAnd, other)
-=======
+    }
+
     pub fn bitwise_shift_left<T: Into<Self>>(self, other: T) -> Self {
         self.binary_op(BinaryOperator::BitwiseShiftLeft, other)
->>>>>>> 7cd1c5d9
     }
 }
 
@@ -141,13 +140,12 @@
         let expected = "id > 10 OR id < 20";
         test_expr(actual, expected);
 
-<<<<<<< HEAD
         let actual = col("id").bitwise_and(col("value"));
         let expected = "id & value";
-=======
+        test_expr(actual, expected);
+
         let actual = col("id").bitwise_shift_left(num(1));
         let expected = "id << 1";
->>>>>>> 7cd1c5d9
         test_expr(actual, expected);
     }
 }