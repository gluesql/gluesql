use {super::ExprNode, crate::ast::BinaryOperator};

impl ExprNode {
    fn binary_op<T: Into<Self>>(self, op: BinaryOperator, other: T) -> Self {
        Self::BinaryOp {
            left: Box::new(self),
            op,
            right: Box::new(other.into()),
        }
    }

    #[allow(clippy::should_implement_trait)]
    pub fn add<T: Into<Self>>(self, other: T) -> Self {
        self.binary_op(BinaryOperator::Plus, other)
    }

    #[allow(clippy::should_implement_trait)]
    pub fn sub<T: Into<Self>>(self, other: T) -> Self {
        self.binary_op(BinaryOperator::Minus, other)
    }

    #[allow(clippy::should_implement_trait)]
    pub fn mul<T: Into<Self>>(self, other: T) -> Self {
        self.binary_op(BinaryOperator::Multiply, other)
    }

    #[allow(clippy::should_implement_trait)]
    pub fn div<T: Into<Self>>(self, other: T) -> Self {
        self.binary_op(BinaryOperator::Divide, other)
    }

    pub fn concat<T: Into<Self>>(self, other: T) -> Self {
        self.binary_op(BinaryOperator::StringConcat, other)
    }

    pub fn eq<T: Into<Self>>(self, other: T) -> Self {
        self.binary_op(BinaryOperator::Eq, other)
    }

    pub fn neq<T: Into<Self>>(self, other: T) -> Self {
        self.binary_op(BinaryOperator::NotEq, other)
    }

    pub fn gt<T: Into<Self>>(self, other: T) -> Self {
        self.binary_op(BinaryOperator::Gt, other)
    }

<<<<<<< HEAD
    pub fn gte<T: Into<Self>>(self, other: T) -> Self {
        self.binary_op(BinaryOperator::GtEq, other)
    }

    pub fn lte<T: Into<Self>>(self, other: T) -> Self {
        self.binary_op(BinaryOperator::LtEq, other)
    }

    pub fn or<T: Into<Self>>(self, other: T) -> Self {
        self.binary_op(BinaryOperator::Or, other)
=======
    pub fn lt<T: Into<Self>>(self, other: T) -> Self {
        self.binary_op(BinaryOperator::Lt, other)
    }

    pub fn and<T: Into<Self>>(self, other: T) -> Self {
        self.binary_op(BinaryOperator::And, other)
>>>>>>> ac8b75cf
    }
}

#[cfg(test)]
mod tests {
    use crate::ast_builder::{col, num, test_expr, text};

    #[test]
    fn binary_op() {
        let actual = col("id").add(10);
        let expected = "id + 10";
        test_expr(actual, expected);

        let actual = num(10).sub(text("abc"));
        let expected = "10 - 'abc'";
        test_expr(actual, expected);

        let actual = col("rate").mul("amount");
        let expected = "rate * amount";
        test_expr(actual, expected);

        let actual = col("amount").div(30);
        let expected = "amount / 30";
        test_expr(actual, expected);

        let actual = text("hello").concat(r#""world""#);
        let expected = "'hello' || 'world'";
        test_expr(actual, expected);

        let actual = col("id").eq(10);
        let expected = "id = 10";
        test_expr(actual, expected);

        let actual = col("id").neq("'abcde'");
        let expected = r#"id != "abcde""#;
        test_expr(actual, expected);

        let actual = col("id").gt(col("Bar.id"));
        let expected = "id > Bar.id";
        test_expr(actual, expected);

<<<<<<< HEAD
        let actual = col("id").gte(col("Bar.id"));
        let expected = "id >= Bar.id";
        test_expr(actual, expected);

        let actual = col("id").lte(col("Bar.id"));
        let expected = "id <= Bar.id";
        test_expr(actual, expected);

        let actual = (col("id").gt(num(10))).or(col("id").lt(num(20)));
        let expected = "id > 10 OR id < 20";
=======
        let actual = col("id").lt(col("Bar.id"));
        let expected = "id < Bar.id";
        test_expr(actual, expected);

        let actual = (col("id").gt(num(10))).and(col("id").lt(num(20)));
        let expected = "id > 10 AND id < 20";
>>>>>>> ac8b75cf
        test_expr(actual, expected);
    }
}<|MERGE_RESOLUTION|>--- conflicted
+++ resolved
@@ -45,25 +45,24 @@
         self.binary_op(BinaryOperator::Gt, other)
     }
 
-<<<<<<< HEAD
     pub fn gte<T: Into<Self>>(self, other: T) -> Self {
         self.binary_op(BinaryOperator::GtEq, other)
+    }
+
+    pub fn lt<T: Into<Self>>(self, other: T) -> Self {
+        self.binary_op(BinaryOperator::Lt, other)
     }
 
     pub fn lte<T: Into<Self>>(self, other: T) -> Self {
         self.binary_op(BinaryOperator::LtEq, other)
     }
 
+    pub fn and<T: Into<Self>>(self, other: T) -> Self {
+        self.binary_op(BinaryOperator::And, other)
+    }
+
     pub fn or<T: Into<Self>>(self, other: T) -> Self {
         self.binary_op(BinaryOperator::Or, other)
-=======
-    pub fn lt<T: Into<Self>>(self, other: T) -> Self {
-        self.binary_op(BinaryOperator::Lt, other)
-    }
-
-    pub fn and<T: Into<Self>>(self, other: T) -> Self {
-        self.binary_op(BinaryOperator::And, other)
->>>>>>> ac8b75cf
     }
 }
 
@@ -105,7 +104,6 @@
         let expected = "id > Bar.id";
         test_expr(actual, expected);
 
-<<<<<<< HEAD
         let actual = col("id").gte(col("Bar.id"));
         let expected = "id >= Bar.id";
         test_expr(actual, expected);
@@ -116,14 +114,14 @@
 
         let actual = (col("id").gt(num(10))).or(col("id").lt(num(20)));
         let expected = "id > 10 OR id < 20";
-=======
+        test_expr(actual, expected);
+
         let actual = col("id").lt(col("Bar.id"));
         let expected = "id < Bar.id";
         test_expr(actual, expected);
 
         let actual = (col("id").gt(num(10))).and(col("id").lt(num(20)));
         let expected = "id > 10 AND id < 20";
->>>>>>> ac8b75cf
         test_expr(actual, expected);
     }
 }