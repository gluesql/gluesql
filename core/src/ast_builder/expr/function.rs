use {
    super::ExprNode,
    crate::{
        ast::{Expr, Function},
        result::{Error, Result},
    },
};

#[derive(Clone)]
pub enum FunctionNode {
    Abs(ExprNode),
    IfNull(ExprNode, ExprNode),
    Floor(ExprNode),
<<<<<<< HEAD
    Asin(ExprNode),
    Acos(ExprNode),
    Atan(ExprNode),
    Sin(ExprNode),
    Cos(ExprNode),
    Tan(ExprNode),
    Pi,
=======
    Left(ExprNode, ExprNode),
    Right(ExprNode, ExprNode),
>>>>>>> 36e156e6
}

impl TryFrom<FunctionNode> for Expr {
    type Error = Error;

    fn try_from(func_node: FunctionNode) -> Result<Self> {
        match func_node {
            FunctionNode::Abs(expr_node) => expr_node
                .try_into()
                .map(Function::Abs)
                .map(Box::new)
                .map(Expr::Function),
            FunctionNode::IfNull(expr_node, then_node) => expr_node.try_into().and_then(|expr| {
                then_node
                    .try_into()
                    .map(|then| Function::IfNull { expr, then })
                    .map(Box::new)
                    .map(Expr::Function)
            }),
            FunctionNode::Floor(expr_node) => expr_node
                .try_into()
                .map(Function::Floor)
                .map(Box::new)
                .map(Expr::Function),
<<<<<<< HEAD
            FunctionNode::Asin(expr_node) => expr_node
                .try_into()
                .map(Function::Asin)
                .map(Box::new)
                .map(Expr::Function),
            FunctionNode::Acos(expr_node) => expr_node
                .try_into()
                .map(Function::Acos)
                .map(Box::new)
                .map(Expr::Function),
            FunctionNode::Atan(expr_node) => expr_node
                .try_into()
                .map(Function::Atan)
                .map(Box::new)
                .map(Expr::Function),
            FunctionNode::Sin(expr_node) => expr_node
                .try_into()
                .map(Function::Sin)
                .map(Box::new)
                .map(Expr::Function),
            FunctionNode::Cos(expr_node) => expr_node
                .try_into()
                .map(Function::Cos)
                .map(Box::new)
                .map(Expr::Function),
            FunctionNode::Tan(expr_node) => expr_node
                .try_into()
                .map(Function::Tan)
                .map(Box::new)
                .map(Expr::Function),
            FunctionNode::Pi => Ok(Expr::Function(Box::new(Function::Pi()))),
=======
            FunctionNode::Left(expr_node, size_node) => expr_node.try_into().and_then(|expr| {
                size_node
                    .try_into()
                    .map(|size| Function::Left { expr, size })
                    .map(Box::new)
                    .map(Expr::Function)
            }),
            FunctionNode::Right(expr_node, size_node) => expr_node.try_into().and_then(|expr| {
                size_node
                    .try_into()
                    .map(|size| Function::Right { expr, size })
                    .map(Box::new)
                    .map(Expr::Function)
            }),
>>>>>>> 36e156e6
        }
    }
}

impl ExprNode {
    pub fn abs(self) -> ExprNode {
        abs(self)
    }
    pub fn ifnull(self, another: ExprNode) -> ExprNode {
        ifnull(self, another)
    }
    pub fn floor(self) -> ExprNode {
        floor(self)
    }
<<<<<<< HEAD
    pub fn asin(self) -> ExprNode {
        asin(self)
    }
    pub fn acos(self) -> ExprNode {
        acos(self)
    }
    pub fn atan(self) -> ExprNode {
        atan(self)
    }
    pub fn sin(self) -> ExprNode {
        sin(self)
    }
    pub fn cos(self) -> ExprNode {
        cos(self)
    }
    pub fn tan(self) -> ExprNode {
        tan(self)
=======

    pub fn left(self, size: Self) -> Self {
        left(self, size)
    }

    pub fn right(self, size: Self) -> Self {
        right(self, size)
>>>>>>> 36e156e6
    }
}

pub fn abs<T: Into<ExprNode>>(expr: T) -> ExprNode {
    ExprNode::Function(Box::new(FunctionNode::Abs(expr.into())))
}
pub fn ifnull<T: Into<ExprNode>, V: Into<ExprNode>>(expr: T, then: V) -> ExprNode {
    ExprNode::Function(Box::new(FunctionNode::IfNull(expr.into(), then.into())))
}
pub fn floor<T: Into<ExprNode>>(expr: T) -> ExprNode {
    ExprNode::Function(Box::new(FunctionNode::Floor(expr.into())))
}
pub fn asin<T: Into<ExprNode>>(expr: T) -> ExprNode {
    ExprNode::Function(Box::new(FunctionNode::Asin(expr.into())))
}
pub fn acos<T: Into<ExprNode>>(expr: T) -> ExprNode {
    ExprNode::Function(Box::new(FunctionNode::Acos(expr.into())))
}
pub fn atan<T: Into<ExprNode>>(expr: T) -> ExprNode {
    ExprNode::Function(Box::new(FunctionNode::Atan(expr.into())))
}
pub fn sin<T: Into<ExprNode>>(expr: T) -> ExprNode {
    ExprNode::Function(Box::new(FunctionNode::Sin(expr.into())))
}
pub fn cos<T: Into<ExprNode>>(expr: T) -> ExprNode {
    ExprNode::Function(Box::new(FunctionNode::Cos(expr.into())))
}
pub fn tan<T: Into<ExprNode>>(expr: T) -> ExprNode {
    ExprNode::Function(Box::new(FunctionNode::Tan(expr.into())))
}
pub fn pi() -> ExprNode {
    ExprNode::Function(Box::new(FunctionNode::Pi))
}

pub fn left<T: Into<ExprNode>, V: Into<ExprNode>>(expr: T, size: V) -> ExprNode {
    ExprNode::Function(Box::new(FunctionNode::Left(expr.into(), size.into())))
}

pub fn right<T: Into<ExprNode>, V: Into<ExprNode>>(expr: T, size: V) -> ExprNode {
    ExprNode::Function(Box::new(FunctionNode::Right(expr.into(), size.into())))
}

#[cfg(test)]
mod tests {
<<<<<<< HEAD
    use crate::ast_builder::{
        abs, acos, asin, atan, col, cos, expr, floor, ifnull, pi, sin, tan, test_expr,
    };
=======
    use crate::ast_builder::{abs, col, expr, floor, ifnull, left, num, right, test_expr, text};
>>>>>>> 36e156e6

    #[test]
    fn function_abs() {
        let actual = abs(col("num"));
        let expected = "ABS(num)";
        test_expr(actual, expected);

        let actual = expr("base - 10").abs();
        let expected = "ABS(base - 10)";
        test_expr(actual, expected);
    }

    #[test]
    fn function_ifnull() {
        let actual = ifnull(text("HELLO"), text("WORLD"));
        let expected = "IFNULL('HELLO', 'WORLD')";
        test_expr(actual, expected);

        let actual = col("updated_at").ifnull(col("created_at"));
        let expected = "IFNULL(updated_at, created_at)";
        test_expr(actual, expected);
    }

    #[test]
    fn function_floor() {
        let actual = floor(col("num"));
        let expected = "FLOOR(num)";
        test_expr(actual, expected);

        let actual = expr("base - 10").floor();
        let expected = "FLOOR(base - 10)";
        test_expr(actual, expected);
    }

    #[test]
<<<<<<< HEAD
    fn function_trigonometrics() {
        // asin
        let actual = asin(col("num"));
        let expected = "ASIN(num)";
        test_expr(actual, expected);

        let actual = col("num").asin();
        let expected = "ASIN(num)";
        test_expr(actual, expected);

        // acos
        let actual = acos(col("num"));
        let expected = "ACOS(num)";
        test_expr(actual, expected);

        let actual = col("num").acos();
        let expected = "ACOS(num)";
        test_expr(actual, expected);

        // atan
        let actual = atan(col("num"));
        let expected = "ATAN(num)";
        test_expr(actual, expected);

        let actual = col("num").atan();
        let expected = "ATAN(num)";
        test_expr(actual, expected);

        // sin
        let actual = sin(col("num"));
        let expected = "SIN(num)";
        test_expr(actual, expected);

        let actual = col("num").sin();
        let expected = "SIN(num)";
        test_expr(actual, expected);

        // cos
        let actual = cos(col("num"));
        let expected = "COS(num)";
        test_expr(actual, expected);

        let actual = col("num").cos();
        let expected = "COS(num)";
        test_expr(actual, expected);

        // tan
        let actual = tan(col("num"));
        let expected = "TAN(num)";
        test_expr(actual, expected);

        let actual = col("num").tan();
        let expected = "TAN(num)";
        test_expr(actual, expected);

        // pi
        let actual = pi();
        let expected = "PI()";
=======
    fn function_left() {
        let actual = left(text("GlueSQL"), num(2));
        let expected = "LEFT('GlueSQL', 2)";
        test_expr(actual, expected);

        let actual = expr("GlueSQL").left(num(2));
        let expected = "LEFT(GlueSQL, 2)";
        test_expr(actual, expected);
    }

    #[test]
    fn function_right() {
        let actual = right(text("GlueSQL"), num(2));
        let expected = "RIGHT('GlueSQL', 2)";
        test_expr(actual, expected);

        let actual = expr("GlueSQL").right(num(2));
        let expected = "RIGHT(GlueSQL, 2)";
>>>>>>> 36e156e6
        test_expr(actual, expected);
    }
}<|MERGE_RESOLUTION|>--- conflicted
+++ resolved
@@ -11,7 +11,6 @@
     Abs(ExprNode),
     IfNull(ExprNode, ExprNode),
     Floor(ExprNode),
-<<<<<<< HEAD
     Asin(ExprNode),
     Acos(ExprNode),
     Atan(ExprNode),
@@ -19,10 +18,8 @@
     Cos(ExprNode),
     Tan(ExprNode),
     Pi,
-=======
     Left(ExprNode, ExprNode),
     Right(ExprNode, ExprNode),
->>>>>>> 36e156e6
 }
 
 impl TryFrom<FunctionNode> for Expr {
@@ -47,7 +44,6 @@
                 .map(Function::Floor)
                 .map(Box::new)
                 .map(Expr::Function),
-<<<<<<< HEAD
             FunctionNode::Asin(expr_node) => expr_node
                 .try_into()
                 .map(Function::Asin)
@@ -79,7 +75,6 @@
                 .map(Box::new)
                 .map(Expr::Function),
             FunctionNode::Pi => Ok(Expr::Function(Box::new(Function::Pi()))),
-=======
             FunctionNode::Left(expr_node, size_node) => expr_node.try_into().and_then(|expr| {
                 size_node
                     .try_into()
@@ -94,7 +89,6 @@
                     .map(Box::new)
                     .map(Expr::Function)
             }),
->>>>>>> 36e156e6
         }
     }
 }
@@ -109,7 +103,6 @@
     pub fn floor(self) -> ExprNode {
         floor(self)
     }
-<<<<<<< HEAD
     pub fn asin(self) -> ExprNode {
         asin(self)
     }
@@ -127,15 +120,12 @@
     }
     pub fn tan(self) -> ExprNode {
         tan(self)
-=======
-
+    }
     pub fn left(self, size: Self) -> Self {
         left(self, size)
     }
-
     pub fn right(self, size: Self) -> Self {
         right(self, size)
->>>>>>> 36e156e6
     }
 }
 
@@ -180,13 +170,10 @@
 
 #[cfg(test)]
 mod tests {
-<<<<<<< HEAD
     use crate::ast_builder::{
-        abs, acos, asin, atan, col, cos, expr, floor, ifnull, pi, sin, tan, test_expr,
+        abs, acos, asin, atan, col, cos, expr, floor, ifnull, left, num, pi, right, sin, tan,
+        test_expr, text,
     };
-=======
-    use crate::ast_builder::{abs, col, expr, floor, ifnull, left, num, right, test_expr, text};
->>>>>>> 36e156e6
 
     #[test]
     fn function_abs() {
@@ -222,7 +209,6 @@
     }
 
     #[test]
-<<<<<<< HEAD
     fn function_trigonometrics() {
         // asin
         let actual = asin(col("num"));
@@ -281,7 +267,10 @@
         // pi
         let actual = pi();
         let expected = "PI()";
-=======
+        test_expr(actual, expected);
+    }
+
+    #[test]
     fn function_left() {
         let actual = left(text("GlueSQL"), num(2));
         let expected = "LEFT('GlueSQL', 2)";
@@ -300,7 +289,6 @@
 
         let actual = expr("GlueSQL").right(num(2));
         let expected = "RIGHT(GlueSQL, 2)";
->>>>>>> 36e156e6
         test_expr(actual, expected);
     }
 }