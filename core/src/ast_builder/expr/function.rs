--- conflicted
+++ resolved
@@ -37,14 +37,11 @@
     Lcm(ExprNode, ExprNode),
     GenerateUuid,
     Repeat(ExprNode, ExprNode),
-<<<<<<< HEAD
     Ltrim(ExprNode, Option<ExprNode>),
     Rtrim(ExprNode, Option<ExprNode>),
-=======
     Degrees(ExprNode),
     Radians(ExprNode),
     Concat(ExprList),
->>>>>>> 779c98f8
 }
 
 impl TryFrom<FunctionNode> for Function {
@@ -112,7 +109,6 @@
             FunctionNode::Repeat(expr, num) => expr
                 .try_into()
                 .and_then(|expr| num.try_into().map(|num| Function::Repeat { expr, num })),
-<<<<<<< HEAD
             FunctionNode::Ltrim(expr_node, chars_node) => {
                 let chars = chars_node.map(|chars| chars.try_into().unwrap());
                 expr_node
@@ -125,11 +121,9 @@
                     .try_into()
                     .map(|expr| Function::Rtrim { expr, chars })
             }
-=======
             FunctionNode::Concat(expr_list) => expr_list.try_into().map(Function::Concat),
             FunctionNode::Degrees(expr) => expr.try_into().map(Function::Degrees),
             FunctionNode::Radians(expr) => expr.try_into().map(Function::Radians),
->>>>>>> 779c98f8
         }
     }
 }
@@ -214,19 +208,17 @@
     pub fn repeat(self, num: ExprNode) -> ExprNode {
         repeat(self, num)
     }
-<<<<<<< HEAD
     pub fn rtrim(self, chars: Option<ExprNode>) -> ExprNode {
         rtrim(self, chars)
     }
     pub fn ltrim(self, chars: Option<ExprNode>) -> ExprNode {
         ltrim(self, chars)
-=======
+    }
     pub fn degrees(self) -> ExprNode {
         degrees(self)
     }
     pub fn radians(self) -> ExprNode {
         radians(self)
->>>>>>> 779c98f8
     }
 }
 
@@ -325,7 +317,6 @@
     ExprNode::Function(Box::new(FunctionNode::Repeat(expr.into(), num.into())))
 }
 
-<<<<<<< HEAD
 pub fn ltrim<T: Into<ExprNode>>(expr: T, chars: Option<T>) -> ExprNode {
     ExprNode::Function(Box::new(FunctionNode::Ltrim(
         expr.into(),
@@ -338,28 +329,22 @@
         expr.into(),
         chars.map(|chars_node| chars_node.try_into().unwrap()),
     )))
-=======
+}
+
 pub fn degrees<V: Into<ExprNode>>(expr: V) -> ExprNode {
     ExprNode::Function(Box::new(FunctionNode::Degrees(expr.into())))
 }
 
 pub fn radians<V: Into<ExprNode>>(expr: V) -> ExprNode {
     ExprNode::Function(Box::new(FunctionNode::Radians(expr.into())))
->>>>>>> 779c98f8
 }
 
 #[cfg(test)]
 mod tests {
     use crate::ast_builder::{
-<<<<<<< HEAD
-        abs, acos, asin, atan, ceil, col, cos, expr, floor, gcd, generate_uuid, ifnull, lcm, left,
-        ln, log, log10, log2, ltrim, now, num, pi, power, repeat, reverse, right, round, rtrim,
-        sign, sin, sqrt, tan, test_expr, text, upper,
-=======
         abs, acos, asin, atan, ceil, col, concat, cos, degrees, expr, floor, gcd, generate_uuid,
-        ifnull, lcm, left, ln, log, log10, log2, now, num, pi, power, radians, repeat, reverse,
-        right, round, sign, sin, sqrt, tan, test_expr, text, upper,
->>>>>>> 779c98f8
+        ifnull, lcm, left, ln, log, log10, log2, ltrim, now, num, pi, power, radians, repeat,
+        reverse, right, round, rtrim, sign, sin, sqrt, tan, test_expr, text, upper,
     };
 
     #[test]
@@ -646,7 +631,39 @@
     }
 
     #[test]
-<<<<<<< HEAD
+    fn function_degrees() {
+        let actual = degrees(num(1));
+        let expected = "DEGREES(1)";
+        test_expr(actual, expected);
+
+        let actual = num(1).degrees();
+        let expected = "DEGREES(1)";
+        test_expr(actual, expected);
+    }
+
+    #[test]
+    fn function_radians() {
+        let actual = radians(num(1));
+        let expected = "RADIANS(1)";
+        test_expr(actual, expected);
+
+        let actual = num(1).radians();
+        let expected = "RADIANS(1)";
+        test_expr(actual, expected);
+    }
+
+    #[test]
+    fn function_concat() {
+        let actual = concat(vec![text("Glue"), text("SQL"), text("Go")]);
+        let expected = "CONCAT('Glue','SQL','Go')";
+        test_expr(actual, expected);
+
+        let actual = concat(vec!["Glue", "SQL", "Go"]);
+        let expected = "CONCAT(Glue, SQL, Go)";
+        test_expr(actual, expected);
+    }
+
+    #[test]
     fn function_rtrim() {
         let actual = rtrim(text("GlueSQL      "), None);
         let expected = "RTRIM('GlueSQL      ')";
@@ -662,20 +679,10 @@
 
         let actual = text("GlueSQLABC").rtrim(Some(text("ABC")));
         let expected = "RTRIM('GlueSQLABC','ABC')";
-=======
-    fn function_degrees() {
-        let actual = degrees(num(1));
-        let expected = "DEGREES(1)";
-        test_expr(actual, expected);
-
-        let actual = num(1).degrees();
-        let expected = "DEGREES(1)";
->>>>>>> 779c98f8
-        test_expr(actual, expected);
-    }
-
-    #[test]
-<<<<<<< HEAD
+        test_expr(actual, expected);
+    }
+
+    #[test]
     fn function_ltrim() {
         let actual = ltrim(text("      GlueSQL"), None);
         let expected = "LTRIM('      GlueSQL')";
@@ -691,26 +698,6 @@
 
         let actual = text("ABCGlueSQL").ltrim(Some(text("ABC")));
         let expected = "LTRIM('ABCGlueSQL','ABC')";
-=======
-    fn function_radians() {
-        let actual = radians(num(1));
-        let expected = "RADIANS(1)";
-        test_expr(actual, expected);
-
-        let actual = num(1).radians();
-        let expected = "RADIANS(1)";
-        test_expr(actual, expected);
-    }
-
-    #[test]
-    fn function_concat() {
-        let actual = concat(vec![text("Glue"), text("SQL"), text("Go")]);
-        let expected = "CONCAT('Glue','SQL','Go')";
-        test_expr(actual, expected);
-
-        let actual = concat(vec!["Glue", "SQL", "Go"]);
-        let expected = "CONCAT(Glue, SQL, Go)";
->>>>>>> 779c98f8
         test_expr(actual, expected);
     }
 }