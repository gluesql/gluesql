--- conflicted
+++ resolved
@@ -765,11 +765,7 @@
         ast::DateTimeField,
         ast_builder::{
             abs, acos, asin, atan, cast, ceil, col, concat, concat_ws, cos, date, degrees, divide,
-<<<<<<< HEAD
-            exp, expr, extract, floor, format, gcd, generate_uuid, ifnull, initcap, lcm, left, ln,
-=======
-            exp, expr, extract, find_idx, floor, format, gcd, generate_uuid, ifnull, lcm, left, ln,
->>>>>>> 0681a1a2
+            exp, expr, extract, find_idx, floor, format, gcd, generate_uuid, ifnull, initcap, lcm, left, ln,
             log, log10, log2, lower, lpad, ltrim, modulo, now, num, pi, position, power, radians,
             rand, repeat, reverse, right, round, rpad, rtrim, sign, sin, sqrt, substr, tan,
             test_expr, text, time, timestamp, to_date, to_time, to_timestamp, upper,
