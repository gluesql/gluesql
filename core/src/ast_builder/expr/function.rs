use {
    super::ExprNode,
    crate::{
        ast::{Expr, Function},
        result::{Error, Result},
    },
};

#[derive(Clone)]
pub enum FunctionNode {
    Abs(ExprNode),
    IfNull(ExprNode, ExprNode),
    Floor(ExprNode),
    Left(ExprNode, ExprNode),
    Right(ExprNode, ExprNode),
}

impl TryFrom<FunctionNode> for Expr {
    type Error = Error;

    fn try_from(func_node: FunctionNode) -> Result<Self> {
        match func_node {
            FunctionNode::Abs(expr_node) => expr_node
                .try_into()
                .map(Function::Abs)
                .map(Box::new)
                .map(Expr::Function),
            FunctionNode::IfNull(expr_node, then_node) => expr_node.try_into().and_then(|expr| {
                then_node
                    .try_into()
                    .map(|then| Function::IfNull { expr, then })
                    .map(Box::new)
                    .map(Expr::Function)
            }),
            FunctionNode::Floor(expr_node) => expr_node
                .try_into()
                .map(Function::Floor)
                .map(Box::new)
                .map(Expr::Function),
            FunctionNode::Left(expr_node, size_node) => expr_node.try_into().and_then(|expr| {
                size_node
                    .try_into()
                    .map(|size| Function::Left { expr, size })
                    .map(Box::new)
                    .map(Expr::Function)
            }),
            FunctionNode::Right(expr_node, size_node) => expr_node.try_into().and_then(|expr| {
                size_node
                    .try_into()
                    .map(|size| Function::Right { expr, size })
                    .map(Box::new)
                    .map(Expr::Function)
            }),
        }
    }
}

impl ExprNode {
    pub fn abs(self) -> ExprNode {
        abs(self)
    }
    pub fn ifnull(self, another: ExprNode) -> ExprNode {
        ifnull(self, another)
    }
    pub fn floor(self) -> ExprNode {
        floor(self)
    }

    pub fn left(self, size: Self) -> Self {
        left(self, size)
    }

    pub fn right(self, size: Self) -> Self {
        right(self, size)
    }
}

pub fn abs<T: Into<ExprNode>>(expr: T) -> ExprNode {
    ExprNode::Function(Box::new(FunctionNode::Abs(expr.into())))
}

pub fn ifnull<T: Into<ExprNode>, V: Into<ExprNode>>(expr: T, then: V) -> ExprNode {
    ExprNode::Function(Box::new(FunctionNode::IfNull(expr.into(), then.into())))
}

pub fn floor<T: Into<ExprNode>>(expr: T) -> ExprNode {
    ExprNode::Function(Box::new(FunctionNode::Floor(expr.into())))
}

pub fn left<T: Into<ExprNode>, V: Into<ExprNode>>(expr: T, size: V) -> ExprNode {
    ExprNode::Function(Box::new(FunctionNode::Left(expr.into(), size.into())))
}

pub fn right<T: Into<ExprNode>, V: Into<ExprNode>>(expr: T, size: V) -> ExprNode {
    ExprNode::Function(Box::new(FunctionNode::Right(expr.into(), size.into())))
}

#[cfg(test)]
mod tests {
<<<<<<< HEAD
    use crate::ast_builder::{abs, col, expr, floor, left, num, right, test_expr, text};
=======
    use crate::ast_builder::{abs, col, expr, floor, ifnull, test_expr, text};
>>>>>>> 2f749aef

    #[test]
    fn function_abs() {
        let actual = abs(col("num"));
        let expected = "ABS(num)";
        test_expr(actual, expected);

        let actual = expr("base - 10").abs();
        let expected = "ABS(base - 10)";
        test_expr(actual, expected);
    }

    #[test]
    fn function_ifnull() {
        let actual = ifnull(text("HELLO"), text("WORLD"));
        let expected = "IFNULL('HELLO', 'WORLD')";
        test_expr(actual, expected);

        let actual = col("updated_at").ifnull(col("created_at"));
        let expected = "IFNULL(updated_at, created_at)";
        test_expr(actual, expected);
    }

    #[test]
    fn function_floor() {
        let actual = floor(col("num"));
        let expected = "FLOOR(num)";
        test_expr(actual, expected);

        let actual = expr("base - 10").floor();
        let expected = "FLOOR(base - 10)";
        test_expr(actual, expected);
    }

    #[test]
    fn function_left() {
        let actual = left(text("GlueSQL"), num(2));
        let expected = "LEFT('GlueSQL', 2)";
        test_expr(actual, expected);

        let actual = expr("GlueSQL").left(num(2));
        let expected = "LEFT(GlueSQL, 2)";
        test_expr(actual, expected);
    }

    #[test]
    fn function_right() {
        let actual = right(text("GlueSQL"), num(2));
        let expected = "RIGHT('GlueSQL', 2)";
        test_expr(actual, expected);

        let actual = expr("GlueSQL").right(num(2));
        let expected = "RIGHT(GlueSQL, 2)";
        test_expr(actual, expected);
    }
}<|MERGE_RESOLUTION|>--- conflicted
+++ resolved
@@ -97,11 +97,7 @@
 
 #[cfg(test)]
 mod tests {
-<<<<<<< HEAD
-    use crate::ast_builder::{abs, col, expr, floor, left, num, right, test_expr, text};
-=======
-    use crate::ast_builder::{abs, col, expr, floor, ifnull, test_expr, text};
->>>>>>> 2f749aef
+    use crate::ast_builder::{abs, col, expr, floor, ifnull, left, right, test_expr, num, text};
 
     #[test]
     fn function_abs() {
