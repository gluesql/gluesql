use {
    super::ExprNode,
    crate::{
        ast::{DateTimeField, Function},
        ast_builder::{DataTypeNode, ExprList},
        result::{Error, Result},
    },
};

#[derive(Clone, Debug)]
pub enum FunctionNode<'a> {
    Abs(ExprNode<'a>),
    Upper(ExprNode<'a>),
    IfNull {
        expr: ExprNode<'a>,
        then: ExprNode<'a>,
    },
    Ceil(ExprNode<'a>),
    Rand(Option<ExprNode<'a>>),
    Round(ExprNode<'a>),
    Floor(ExprNode<'a>),
    Asin(ExprNode<'a>),
    Acos(ExprNode<'a>),
    Atan(ExprNode<'a>),
    Sin(ExprNode<'a>),
    Cos(ExprNode<'a>),
    Tan(ExprNode<'a>),
    Pi,
    Now,
    Left {
        expr: ExprNode<'a>,
        size: ExprNode<'a>,
    },
    Log {
        antilog: ExprNode<'a>,
        base: ExprNode<'a>,
    },
    Log2(ExprNode<'a>),
    Log10(ExprNode<'a>),
    Ln(ExprNode<'a>),
    Right {
        expr: ExprNode<'a>,
        size: ExprNode<'a>,
    },
    Reverse(ExprNode<'a>),
    Sign(ExprNode<'a>),
    Power {
        expr: ExprNode<'a>,
        power: ExprNode<'a>,
    },
    Sqrt(ExprNode<'a>),
    Skip {
        expr: ExprNode<'a>,
        size: ExprNode<'a>,
    },
    Gcd {
        left: ExprNode<'a>,
        right: ExprNode<'a>,
    },
    Lcm {
        left: ExprNode<'a>,
        right: ExprNode<'a>,
    },
    GenerateUuid,
    Repeat {
        expr: ExprNode<'a>,
        num: ExprNode<'a>,
    },
    Replace {
        expr: ExprNode<'a>,
        old: ExprNode<'a>,
        new: ExprNode<'a>,
    },
    Exp(ExprNode<'a>),
    Lpad {
        expr: ExprNode<'a>,
        size: ExprNode<'a>,
        fill: Option<ExprNode<'a>>,
    },
    Rpad {
        expr: ExprNode<'a>,
        size: ExprNode<'a>,
        fill: Option<ExprNode<'a>>,
    },
    Degrees(ExprNode<'a>),
    Radians(ExprNode<'a>),
    Concat(ExprList<'a>),
    ConcatWs {
        separator: ExprNode<'a>,
        exprs: ExprList<'a>,
    },
    Take {
        expr: ExprNode<'a>,
        size: ExprNode<'a>,
    },
    Substr {
        expr: ExprNode<'a>,
        start: ExprNode<'a>,
        count: Option<ExprNode<'a>>,
    },
    Ltrim {
        expr: ExprNode<'a>,
        chars: Option<ExprNode<'a>>,
    },
    Rtrim {
        expr: ExprNode<'a>,
        chars: Option<ExprNode<'a>>,
    },
    Div {
        dividend: ExprNode<'a>,
        divisor: ExprNode<'a>,
    },
    Mod {
        dividend: ExprNode<'a>,
        divisor: ExprNode<'a>,
    },
    Format {
        expr: ExprNode<'a>,
        format: ExprNode<'a>,
    },
    ToDate {
        expr: ExprNode<'a>,
        format: ExprNode<'a>,
    },
    ToTimestamp {
        expr: ExprNode<'a>,
        format: ExprNode<'a>,
    },
    ToTime {
        expr: ExprNode<'a>,
        format: ExprNode<'a>,
    },
    Lower(ExprNode<'a>),
    Initcap(ExprNode<'a>),
    Position {
        from_expr: ExprNode<'a>,
        sub_expr: ExprNode<'a>,
    },
    FindIdx {
        from_expr: ExprNode<'a>,
        sub_expr: ExprNode<'a>,
        start: Option<ExprNode<'a>>,
    },
    Cast {
        expr: ExprNode<'a>,
        data_type: DataTypeNode,
    },
    Extract {
        field: DateTimeField,
        expr: ExprNode<'a>,
    },
    Ascii(ExprNode<'a>),
    Chr(ExprNode<'a>),
    Md5(ExprNode<'a>),
    Point {
        x: ExprNode<'a>,
        y: ExprNode<'a>,
    },
    GetX(ExprNode<'a>),
    GetY(ExprNode<'a>),
    CalcDistance {
        geometry1: ExprNode<'a>,
        geometry2: ExprNode<'a>,
    },
    Length(ExprNode<'a>),
    IsEmpty(ExprNode<'a>),
    LastDay(ExprNode<'a>),
}

impl<'a> TryFrom<FunctionNode<'a>> for Function {
    type Error = Error;

    fn try_from(func_node: FunctionNode<'a>) -> Result<Self> {
        match func_node {
            FunctionNode::Abs(expr_node) => expr_node.try_into().map(Function::Abs),
            FunctionNode::Upper(expr_node) => expr_node.try_into().map(Function::Upper),
            FunctionNode::Lower(expr_node) => expr_node.try_into().map(Function::Lower),
            FunctionNode::Initcap(expr_node) => expr_node.try_into().map(Function::Initcap),
            FunctionNode::IfNull { expr, then } => {
                let expr = expr.try_into()?;
                let then = then.try_into()?;
                Ok(Function::IfNull { expr, then })
            }
            FunctionNode::Ceil(expr_node) => expr_node.try_into().map(Function::Ceil),
            FunctionNode::Rand(expr_node) => Ok(Function::Rand(
                expr_node.map(TryInto::try_into).transpose()?,
            )),
            FunctionNode::Round(expr_node) => expr_node.try_into().map(Function::Round),
            FunctionNode::Floor(expr_node) => expr_node.try_into().map(Function::Floor),
            FunctionNode::Asin(expr_node) => expr_node.try_into().map(Function::Asin),
            FunctionNode::Acos(expr_node) => expr_node.try_into().map(Function::Acos),
            FunctionNode::Atan(expr_node) => expr_node.try_into().map(Function::Atan),
            FunctionNode::Sin(expr_node) => expr_node.try_into().map(Function::Sin),
            FunctionNode::Cos(expr_node) => expr_node.try_into().map(Function::Cos),
            FunctionNode::Tan(expr_node) => expr_node.try_into().map(Function::Tan),
            FunctionNode::Pi => Ok(Function::Pi()),
            FunctionNode::Now => Ok(Function::Now()),
            FunctionNode::Left { expr, size } => {
                let expr = expr.try_into()?;
                let size = size.try_into()?;
                Ok(Function::Left { expr, size })
            }
            FunctionNode::Log { antilog, base } => {
                let antilog = antilog.try_into()?;
                let base = base.try_into()?;
                Ok(Function::Log { antilog, base })
            }
            FunctionNode::Log2(expr_node) => expr_node.try_into().map(Function::Log2),
            FunctionNode::Log10(expr_node) => expr_node.try_into().map(Function::Log10),
            FunctionNode::Ln(expr_node) => expr_node.try_into().map(Function::Ln),
            FunctionNode::Right { expr, size } => {
                let expr = expr.try_into()?;
                let size = size.try_into()?;
                Ok(Function::Right { expr, size })
            }
            FunctionNode::Reverse(expr_node) => expr_node.try_into().map(Function::Reverse),
            FunctionNode::Sign(expr_node) => expr_node.try_into().map(Function::Sign),
            FunctionNode::Power { expr, power } => {
                let expr = expr.try_into()?;
                let power = power.try_into()?;
                Ok(Function::Power { expr, power })
            }
            FunctionNode::Sqrt(expr_node) => expr_node.try_into().map(Function::Sqrt),
            FunctionNode::Skip { expr, size } => {
                let expr = expr.try_into()?;
                let size = size.try_into()?;
                Ok(Function::Skip { expr, size })
            }
            FunctionNode::Gcd { left, right } => {
                let left = left.try_into()?;
                let right = right.try_into()?;
                Ok(Function::Gcd { left, right })
            }
            FunctionNode::Lcm { left, right } => {
                let left = left.try_into()?;
                let right = right.try_into()?;
                Ok(Function::Lcm { left, right })
            }
            FunctionNode::GenerateUuid => Ok(Function::GenerateUuid()),
            FunctionNode::Repeat { expr, num } => {
                let expr = expr.try_into()?;
                let num = num.try_into()?;
                Ok(Function::Repeat { expr, num })
            }
            FunctionNode::Replace { expr, old, new } => {
                let expr = expr.try_into()?;
                let old = old.try_into()?;
                let new = new.try_into()?;
                Ok(Function::Replace { expr, old, new })
            }
            FunctionNode::Lpad { expr, size, fill } => {
                let fill = fill.map(TryInto::try_into).transpose()?;
                let expr = expr.try_into()?;
                let size = size.try_into()?;
                Ok(Function::Lpad { expr, size, fill })
            }
            FunctionNode::Rpad { expr, size, fill } => {
                let fill = fill.map(TryInto::try_into).transpose()?;
                let expr = expr.try_into()?;
                let size = size.try_into()?;
                Ok(Function::Rpad { expr, size, fill })
            }
            FunctionNode::Concat(expr_list) => expr_list.try_into().map(Function::Concat),
            FunctionNode::ConcatWs { separator, exprs } => {
                let separator = separator.try_into()?;
                let exprs = exprs.try_into()?;
                Ok(Function::ConcatWs { separator, exprs })
            }
            FunctionNode::Take { expr, size } => {
                let expr = expr.try_into()?;
                let size = size.try_into()?;
                Ok(Function::Take { expr, size })
            }
            FunctionNode::Degrees(expr) => expr.try_into().map(Function::Degrees),
            FunctionNode::Radians(expr) => expr.try_into().map(Function::Radians),
            FunctionNode::Exp(expr) => expr.try_into().map(Function::Exp),
            FunctionNode::Substr { expr, start, count } => {
                let count = count.map(TryInto::try_into).transpose()?;
                let expr = expr.try_into()?;
                let start = start.try_into()?;
                Ok(Function::Substr { expr, start, count })
            }
            FunctionNode::Ltrim { expr, chars } => {
                let chars = chars.map(TryInto::try_into).transpose()?;
                let expr = expr.try_into()?;
                Ok(Function::Ltrim { expr, chars })
            }
            FunctionNode::Rtrim { expr, chars } => {
                let chars = chars.map(TryInto::try_into).transpose()?;
                let expr = expr.try_into()?;
                Ok(Function::Rtrim { expr, chars })
            }
            FunctionNode::Div { dividend, divisor } => {
                let dividend = dividend.try_into()?;
                let divisor = divisor.try_into()?;
                Ok(Function::Div { dividend, divisor })
            }
            FunctionNode::Mod { dividend, divisor } => {
                let dividend = dividend.try_into()?;
                let divisor = divisor.try_into()?;
                Ok(Function::Mod { dividend, divisor })
            }
            FunctionNode::Format { expr, format } => {
                let expr = expr.try_into()?;
                let format = format.try_into()?;
                Ok(Function::Format { expr, format })
            }
            FunctionNode::ToDate { expr, format } => {
                let expr = expr.try_into()?;
                let format = format.try_into()?;
                Ok(Function::ToDate { expr, format })
            }
            FunctionNode::ToTimestamp { expr, format } => {
                let expr = expr.try_into()?;
                let format = format.try_into()?;
                Ok(Function::ToTimestamp { expr, format })
            }
            FunctionNode::ToTime { expr, format } => {
                let expr = expr.try_into()?;
                let format = format.try_into()?;
                Ok(Function::ToTime { expr, format })
            }
            FunctionNode::Position {
                from_expr,
                sub_expr,
            } => {
                let from_expr = from_expr.try_into()?;
                let sub_expr = sub_expr.try_into()?;
                Ok(Function::Position {
                    from_expr,
                    sub_expr,
                })
            }
            FunctionNode::FindIdx {
                from_expr,
                sub_expr,
                start,
            } => {
                let from_expr = from_expr.try_into()?;
                let sub_expr = sub_expr.try_into()?;
                let start = start.map(TryInto::try_into).transpose()?;
                Ok(Function::FindIdx {
                    from_expr,
                    sub_expr,
                    start,
                })
            }
            FunctionNode::Cast { expr, data_type } => {
                let expr = expr.try_into()?;
                let data_type = data_type.try_into()?;
                Ok(Function::Cast { expr, data_type })
            }
            FunctionNode::Extract { field, expr } => {
                let expr = expr.try_into()?;
                Ok(Function::Extract { field, expr })
            }
            FunctionNode::Ascii(expr) => expr.try_into().map(Function::Ascii),
            FunctionNode::Chr(expr) => expr.try_into().map(Function::Chr),
            FunctionNode::Md5(expr) => expr.try_into().map(Function::Md5),
            FunctionNode::Point { x, y } => {
                let x = x.try_into()?;
                let y = y.try_into()?;
                Ok(Function::Point { x, y })
            }
            FunctionNode::GetX(expr) => expr.try_into().map(Function::GetX),
            FunctionNode::GetY(expr) => expr.try_into().map(Function::GetY),
            FunctionNode::CalcDistance {
                geometry1,
                geometry2,
            } => {
                let geometry1 = geometry1.try_into()?;
                let geometry2 = geometry2.try_into()?;
                Ok(Function::CalcDistance {
                    geometry1,
                    geometry2,
                })
            }
            FunctionNode::Length(expr) => expr.try_into().map(Function::Length),
            FunctionNode::IsEmpty(expr) => expr.try_into().map(Function::IsEmpty),
            FunctionNode::LastDay(expr) => expr.try_into().map(Function::LastDay),
        }
    }
}

impl<'a> ExprNode<'a> {
    pub fn abs(self) -> ExprNode<'a> {
        abs(self)
    }
    pub fn upper(self) -> ExprNode<'a> {
        upper(self)
    }
    pub fn lower(self) -> ExprNode<'a> {
        lower(self)
    }
    pub fn initcap(self) -> ExprNode<'a> {
        initcap(self)
    }
    pub fn ifnull<T: Into<ExprNode<'a>>>(self, another: T) -> ExprNode<'a> {
        ifnull(self, another)
    }
    pub fn ceil(self) -> ExprNode<'a> {
        ceil(self)
    }
    pub fn rand(self) -> ExprNode<'a> {
        rand(Some(self))
    }
    pub fn round(self) -> ExprNode<'a> {
        round(self)
    }
    pub fn floor(self) -> ExprNode<'a> {
        floor(self)
    }
    pub fn asin(self) -> ExprNode<'a> {
        asin(self)
    }
    pub fn acos(self) -> ExprNode<'a> {
        acos(self)
    }
    pub fn atan(self) -> ExprNode<'a> {
        atan(self)
    }
    pub fn sin(self) -> ExprNode<'a> {
        sin(self)
    }
    pub fn cos(self) -> ExprNode<'a> {
        cos(self)
    }
    pub fn tan(self) -> ExprNode<'a> {
        tan(self)
    }
    pub fn left<T: Into<ExprNode<'a>>>(self, size: T) -> Self {
        left(self, size)
    }
    pub fn log<T: Into<ExprNode<'a>>>(self, base: T) -> ExprNode<'a> {
        log(self, base)
    }
    pub fn log2(self) -> ExprNode<'a> {
        log2(self)
    }
    pub fn log10(self) -> ExprNode<'a> {
        log10(self)
    }
    pub fn ln(self) -> ExprNode<'a> {
        ln(self)
    }
    pub fn right<T: Into<ExprNode<'a>>>(self, size: T) -> Self {
        right(self, size)
    }

    pub fn reverse(self) -> ExprNode<'a> {
        reverse(self)
    }

    pub fn sign(self) -> ExprNode<'a> {
        sign(self)
    }

    pub fn skip<T: Into<ExprNode<'a>>>(self, size: T) -> ExprNode<'a> {
        skip(self, size)
    }

    pub fn power<T: Into<ExprNode<'a>>>(self, pwr: T) -> ExprNode<'a> {
        power(self, pwr)
    }

    pub fn sqrt(self) -> ExprNode<'a> {
        sqrt(self)
    }
    pub fn gcd<T: Into<ExprNode<'a>>>(self, right: T) -> ExprNode<'a> {
        gcd(self, right)
    }
    pub fn lcm<T: Into<ExprNode<'a>>>(self, right: T) -> ExprNode<'a> {
        lcm(self, right)
    }
    pub fn repeat<T: Into<ExprNode<'a>>>(self, num: T) -> ExprNode<'a> {
        repeat(self, num)
    }
    pub fn replace<T: Into<ExprNode<'a>>, U: Into<ExprNode<'a>>>(
        self,
        old: T,
        new: U,
    ) -> ExprNode<'a> {
        replace(self, old, new)
    }
    pub fn degrees(self) -> ExprNode<'a> {
        degrees(self)
    }
    pub fn radians(self) -> ExprNode<'a> {
        radians(self)
    }
    pub fn lpad<T: Into<ExprNode<'a>>>(self, size: T, fill: Option<ExprNode<'a>>) -> ExprNode<'a> {
        lpad(self, size, fill)
    }
    pub fn rpad<T: Into<ExprNode<'a>>>(self, size: T, fill: Option<ExprNode<'a>>) -> ExprNode<'a> {
        rpad(self, size, fill)
    }
    pub fn take<T: Into<ExprNode<'a>>>(self, size: T) -> ExprNode<'a> {
        take(self, size)
    }
    pub fn exp(self) -> ExprNode<'a> {
        exp(self)
    }
    pub fn substr<T: Into<ExprNode<'a>>>(
        self,
        start: T,
        count: Option<ExprNode<'a>>,
    ) -> ExprNode<'a> {
        substr(self, start, count)
    }
    pub fn rtrim(self, chars: Option<ExprNode<'a>>) -> ExprNode<'a> {
        rtrim(self, chars)
    }
    pub fn ltrim(self, chars: Option<ExprNode<'a>>) -> ExprNode<'a> {
        ltrim(self, chars)
    }
    pub fn format<T: Into<ExprNode<'a>>>(self, fmt: T) -> ExprNode<'a> {
        format(self, fmt)
    }
    pub fn to_date<T: Into<ExprNode<'a>>>(self, format: T) -> ExprNode<'a> {
        to_date(self, format)
    }
    pub fn to_timestamp<T: Into<ExprNode<'a>>>(self, format: T) -> ExprNode<'a> {
        to_timestamp(self, format)
    }
    pub fn to_time<T: Into<ExprNode<'a>>>(self, format: T) -> ExprNode<'a> {
        to_time(self, format)
    }
    pub fn position<T: Into<ExprNode<'a>>>(self, format: T) -> ExprNode<'a> {
        position(self, format)
    }
    pub fn find_idx<T: Into<ExprNode<'a>>>(
        self,
        sub: T,
        start: Option<ExprNode<'a>>,
    ) -> ExprNode<'a> {
        find_idx(self, sub, start)
    }
    pub fn cast<T: Into<DataTypeNode>>(self, data_type: T) -> ExprNode<'a> {
        cast(self, data_type)
    }
    pub fn extract(self, field: DateTimeField) -> ExprNode<'a> {
        extract(field, self)
    }
    pub fn is_empty(self) -> ExprNode<'a> {
        is_empty(self)
    }
    pub fn last_day(self) -> ExprNode<'a> {
        last_day(self)
    }
}

pub fn abs<'a, T: Into<ExprNode<'a>>>(expr: T) -> ExprNode<'a> {
    ExprNode::Function(Box::new(FunctionNode::Abs(expr.into())))
}
pub fn upper<'a, T: Into<ExprNode<'a>>>(expr: T) -> ExprNode<'a> {
    ExprNode::Function(Box::new(FunctionNode::Upper(expr.into())))
}
pub fn lower<'a, T: Into<ExprNode<'a>>>(expr: T) -> ExprNode<'a> {
    ExprNode::Function(Box::new(FunctionNode::Lower(expr.into())))
}
pub fn initcap<'a, T: Into<ExprNode<'a>>>(expr: T) -> ExprNode<'a> {
    ExprNode::Function(Box::new(FunctionNode::Initcap(expr.into())))
}
pub fn ifnull<'a, T: Into<ExprNode<'a>>, U: Into<ExprNode<'a>>>(expr: T, then: U) -> ExprNode<'a> {
    ExprNode::Function(Box::new(FunctionNode::IfNull {
        expr: expr.into(),
        then: then.into(),
    }))
}
pub fn ceil<'a, T: Into<ExprNode<'a>>>(expr: T) -> ExprNode<'a> {
    ExprNode::Function(Box::new(FunctionNode::Ceil(expr.into())))
}
pub fn rand(expr: Option<ExprNode>) -> ExprNode {
    ExprNode::Function(Box::new(FunctionNode::Rand(expr)))
}
pub fn round<'a, T: Into<ExprNode<'a>>>(expr: T) -> ExprNode<'a> {
    ExprNode::Function(Box::new(FunctionNode::Round(expr.into())))
}
pub fn concat<'a, T: Into<ExprList<'a>>>(expr: T) -> ExprNode<'a> {
    ExprNode::Function(Box::new(FunctionNode::Concat(expr.into())))
}

pub fn concat_ws<'a, T: Into<ExprNode<'a>>, U: Into<ExprList<'a>>>(
    separator: T,
    exprs: U,
) -> ExprNode<'a> {
    ExprNode::Function(Box::new(FunctionNode::ConcatWs {
        separator: separator.into(),
        exprs: exprs.into(),
    }))
}

pub fn floor<'a, T: Into<ExprNode<'a>>>(expr: T) -> ExprNode<'a> {
    ExprNode::Function(Box::new(FunctionNode::Floor(expr.into())))
}
pub fn asin<'a, T: Into<ExprNode<'a>>>(expr: T) -> ExprNode<'a> {
    ExprNode::Function(Box::new(FunctionNode::Asin(expr.into())))
}
pub fn acos<'a, T: Into<ExprNode<'a>>>(expr: T) -> ExprNode<'a> {
    ExprNode::Function(Box::new(FunctionNode::Acos(expr.into())))
}
pub fn atan<'a, T: Into<ExprNode<'a>>>(expr: T) -> ExprNode<'a> {
    ExprNode::Function(Box::new(FunctionNode::Atan(expr.into())))
}
pub fn sin<'a, T: Into<ExprNode<'a>>>(expr: T) -> ExprNode<'a> {
    ExprNode::Function(Box::new(FunctionNode::Sin(expr.into())))
}
pub fn cos<'a, T: Into<ExprNode<'a>>>(expr: T) -> ExprNode<'a> {
    ExprNode::Function(Box::new(FunctionNode::Cos(expr.into())))
}
pub fn tan<'a, T: Into<ExprNode<'a>>>(expr: T) -> ExprNode<'a> {
    ExprNode::Function(Box::new(FunctionNode::Tan(expr.into())))
}
pub fn pi<'a>() -> ExprNode<'a> {
    ExprNode::Function(Box::new(FunctionNode::Pi))
}
pub fn generate_uuid<'a>() -> ExprNode<'a> {
    ExprNode::Function(Box::new(FunctionNode::GenerateUuid))
}
pub fn now<'a>() -> ExprNode<'a> {
    ExprNode::Function(Box::new(FunctionNode::Now))
}
pub fn left<'a, T: Into<ExprNode<'a>>, U: Into<ExprNode<'a>>>(expr: T, size: U) -> ExprNode<'a> {
    ExprNode::Function(Box::new(FunctionNode::Left {
        expr: expr.into(),
        size: size.into(),
    }))
}
pub fn log<'a, T: Into<ExprNode<'a>>, U: Into<ExprNode<'a>>>(antilog: T, base: U) -> ExprNode<'a> {
    ExprNode::Function(Box::new(FunctionNode::Log {
        antilog: antilog.into(),
        base: base.into(),
    }))
}
pub fn log2<'a, T: Into<ExprNode<'a>>>(expr: T) -> ExprNode<'a> {
    ExprNode::Function(Box::new(FunctionNode::Log2(expr.into())))
}
pub fn log10<'a, T: Into<ExprNode<'a>>>(expr: T) -> ExprNode<'a> {
    ExprNode::Function(Box::new(FunctionNode::Log10(expr.into())))
}
pub fn ln<'a, T: Into<ExprNode<'a>>>(expr: T) -> ExprNode<'a> {
    ExprNode::Function(Box::new(FunctionNode::Ln(expr.into())))
}
pub fn right<'a, T: Into<ExprNode<'a>>, U: Into<ExprNode<'a>>>(expr: T, size: U) -> ExprNode<'a> {
    ExprNode::Function(Box::new(FunctionNode::Right {
        expr: expr.into(),
        size: size.into(),
    }))
}

pub fn reverse<'a, T: Into<ExprNode<'a>>>(expr: T) -> ExprNode<'a> {
    ExprNode::Function(Box::new(FunctionNode::Reverse(expr.into())))
}

pub fn sign<'a, T: Into<ExprNode<'a>>>(expr: T) -> ExprNode<'a> {
    ExprNode::Function(Box::new(FunctionNode::Sign(expr.into())))
}

pub fn skip<'a, T: Into<ExprNode<'a>>, V: Into<ExprNode<'a>>>(expr: T, size: V) -> ExprNode<'a> {
    ExprNode::Function(Box::new(FunctionNode::Skip {
        expr: expr.into(),
        size: size.into(),
    }))
}

pub fn power<'a, T: Into<ExprNode<'a>>, U: Into<ExprNode<'a>>>(expr: T, power: U) -> ExprNode<'a> {
    ExprNode::Function(Box::new(FunctionNode::Power {
        expr: expr.into(),
        power: power.into(),
    }))
}

pub fn sqrt<'a, T: Into<ExprNode<'a>>>(expr: T) -> ExprNode<'a> {
    ExprNode::Function(Box::new(FunctionNode::Sqrt(expr.into())))
}

pub fn gcd<'a, T: Into<ExprNode<'a>>, U: Into<ExprNode<'a>>>(left: T, right: U) -> ExprNode<'a> {
    ExprNode::Function(Box::new(FunctionNode::Gcd {
        left: left.into(),
        right: right.into(),
    }))
}

pub fn lcm<'a, T: Into<ExprNode<'a>>, U: Into<ExprNode<'a>>>(left: T, right: U) -> ExprNode<'a> {
    ExprNode::Function(Box::new(FunctionNode::Lcm {
        left: left.into(),
        right: right.into(),
    }))
}

pub fn repeat<'a, T: Into<ExprNode<'a>>, V: Into<ExprNode<'a>>>(expr: T, num: V) -> ExprNode<'a> {
    ExprNode::Function(Box::new(FunctionNode::Repeat {
        expr: expr.into(),
        num: num.into(),
    }))
}

pub fn replace<'a, T: Into<ExprNode<'a>>, U: Into<ExprNode<'a>>, V: Into<ExprNode<'a>>>(
    expr: T,
    old: U,
    new: V,
) -> ExprNode<'a> {
    ExprNode::Function(Box::new(FunctionNode::Replace {
        expr: expr.into(),
        old: old.into(),
        new: new.into(),
    }))
}

pub fn lpad<'a, T: Into<ExprNode<'a>>, U: Into<ExprNode<'a>>>(
    expr: T,
    size: U,
    fill: Option<ExprNode<'a>>,
) -> ExprNode<'a> {
    ExprNode::Function(Box::new(FunctionNode::Lpad {
        expr: expr.into(),
        size: size.into(),
        fill,
    }))
}

pub fn rpad<'a, T: Into<ExprNode<'a>>, U: Into<ExprNode<'a>>>(
    expr: T,
    size: U,
    fill: Option<ExprNode<'a>>,
) -> ExprNode<'a> {
    ExprNode::Function(Box::new(FunctionNode::Rpad {
        expr: expr.into(),
        size: size.into(),
        fill,
    }))
}

pub fn degrees<'a, V: Into<ExprNode<'a>>>(expr: V) -> ExprNode<'a> {
    ExprNode::Function(Box::new(FunctionNode::Degrees(expr.into())))
}

pub fn radians<'a, V: Into<ExprNode<'a>>>(expr: V) -> ExprNode<'a> {
    ExprNode::Function(Box::new(FunctionNode::Radians(expr.into())))
}

pub fn take<'a, T: Into<ExprNode<'a>>, U: Into<ExprNode<'a>>>(expr: T, size: U) -> ExprNode<'a> {
    ExprNode::Function(Box::new(FunctionNode::Take {
        expr: expr.into(),
        size: size.into(),
    }))
}

pub fn exp<'a, V: Into<ExprNode<'a>>>(expr: V) -> ExprNode<'a> {
    ExprNode::Function(Box::new(FunctionNode::Exp(expr.into())))
}
pub fn substr<'a, T: Into<ExprNode<'a>>, U: Into<ExprNode<'a>>>(
    expr: T,
    start: U,
    count: Option<ExprNode<'a>>,
) -> ExprNode<'a> {
    ExprNode::Function(Box::new(FunctionNode::Substr {
        expr: expr.into(),
        start: start.into(),
        count,
    }))
}

pub fn ltrim<'a, T: Into<ExprNode<'a>>>(expr: T, chars: Option<ExprNode<'a>>) -> ExprNode<'a> {
    ExprNode::Function(Box::new(FunctionNode::Ltrim {
        expr: expr.into(),
        chars,
    }))
}

pub fn rtrim<'a, T: Into<ExprNode<'a>>>(expr: T, chars: Option<ExprNode<'a>>) -> ExprNode<'a> {
    ExprNode::Function(Box::new(FunctionNode::Rtrim {
        expr: expr.into(),
        chars,
    }))
}

pub fn divide<'a, T: Into<ExprNode<'a>>, U: Into<ExprNode<'a>>>(
    dividend: T,
    divisor: U,
) -> ExprNode<'a> {
    ExprNode::Function(Box::new(FunctionNode::Div {
        dividend: dividend.into(),
        divisor: divisor.into(),
    }))
}

pub fn modulo<'a, T: Into<ExprNode<'a>>, U: Into<ExprNode<'a>>>(
    dividend: T,
    divisor: U,
) -> ExprNode<'a> {
    ExprNode::Function(Box::new(FunctionNode::Mod {
        dividend: dividend.into(),
        divisor: divisor.into(),
    }))
}

pub fn format<'a, D: Into<ExprNode<'a>>, T: Into<ExprNode<'a>>>(
    expr: D,
    format: T,
) -> ExprNode<'a> {
    ExprNode::Function(Box::new(FunctionNode::Format {
        expr: expr.into(),
        format: format.into(),
    }))
}

pub fn to_date<'a, T: Into<ExprNode<'a>>, U: Into<ExprNode<'a>>>(
    expr: T,
    format: U,
) -> ExprNode<'a> {
    ExprNode::Function(Box::new(FunctionNode::ToDate {
        expr: expr.into(),
        format: format.into(),
    }))
}

pub fn to_timestamp<'a, T: Into<ExprNode<'a>>, U: Into<ExprNode<'a>>>(
    expr: T,
    format: U,
) -> ExprNode<'a> {
    ExprNode::Function(Box::new(FunctionNode::ToTimestamp {
        expr: expr.into(),
        format: format.into(),
    }))
}

pub fn to_time<'a, T: Into<ExprNode<'a>>, U: Into<ExprNode<'a>>>(
    expr: T,
    format: U,
) -> ExprNode<'a> {
    ExprNode::Function(Box::new(FunctionNode::ToTime {
        expr: expr.into(),
        format: format.into(),
    }))
}

pub fn position<'a, T: Into<ExprNode<'a>>, U: Into<ExprNode<'a>>>(
    from_expr: T,
    sub_expr: U,
) -> ExprNode<'a> {
    ExprNode::Function(Box::new(FunctionNode::Position {
        from_expr: from_expr.into(),
        sub_expr: sub_expr.into(),
    }))
}

pub fn find_idx<'a, T: Into<ExprNode<'a>>, U: Into<ExprNode<'a>>>(
    from_expr: T,
    sub_expr: U,
    start: Option<ExprNode<'a>>,
) -> ExprNode<'a> {
    ExprNode::Function(Box::new(FunctionNode::FindIdx {
        from_expr: from_expr.into(),
        sub_expr: sub_expr.into(),
        start,
    }))
}

pub fn cast<'a, T: Into<ExprNode<'a>>, U: Into<DataTypeNode>>(
    expr: T,
    data_type: U,
) -> ExprNode<'a> {
    ExprNode::Function(Box::new(FunctionNode::Cast {
        expr: expr.into(),
        data_type: data_type.into(),
    }))
}

pub fn extract<'a, T: Into<ExprNode<'a>>>(field: DateTimeField, expr: T) -> ExprNode<'a> {
    ExprNode::Function(Box::new(FunctionNode::Extract {
        field,
        expr: expr.into(),
    }))
}

pub fn ascii<'a, T: Into<ExprNode<'a>>>(expr: T) -> ExprNode<'a> {
    ExprNode::Function(Box::new(FunctionNode::Ascii(expr.into())))
}

pub fn chr<'a, T: Into<ExprNode<'a>>>(expr: T) -> ExprNode<'a> {
    ExprNode::Function(Box::new(FunctionNode::Chr(expr.into())))
}

pub fn md5<'a, T: Into<ExprNode<'a>>>(expr: T) -> ExprNode<'a> {
    ExprNode::Function(Box::new(FunctionNode::Md5(expr.into())))
}

pub fn point<'a, T: Into<ExprNode<'a>>, U: Into<ExprNode<'a>>>(x: T, y: U) -> ExprNode<'a> {
    ExprNode::Function(Box::new(FunctionNode::Point {
        x: x.into(),
        y: y.into(),
    }))
}

pub fn get_x<'a, T: Into<ExprNode<'a>>>(expr: T) -> ExprNode<'a> {
    ExprNode::Function(Box::new(FunctionNode::GetX(expr.into())))
}

pub fn get_y<'a, T: Into<ExprNode<'a>>>(expr: T) -> ExprNode<'a> {
    ExprNode::Function(Box::new(FunctionNode::GetY(expr.into())))
}

pub fn calc_distance<'a, T: Into<ExprNode<'a>>, U: Into<ExprNode<'a>>>(
    geometry1: T,
    geometry2: U,
) -> ExprNode<'a> {
    ExprNode::Function(Box::new(FunctionNode::CalcDistance {
        geometry1: geometry1.into(),
        geometry2: geometry2.into(),
    }))
}

pub fn length<'a, T: Into<ExprNode<'a>>>(expr: T) -> ExprNode<'a> {
    ExprNode::Function(Box::new(FunctionNode::Length(expr.into())))
}

pub fn is_empty<'a, T: Into<ExprNode<'a>>>(expr: T) -> ExprNode<'a> {
    ExprNode::Function(Box::new(FunctionNode::IsEmpty(expr.into())))
}

pub fn last_day<'a, T: Into<ExprNode<'a>>>(expr: T) -> ExprNode<'a> {
    ExprNode::Function(Box::new(FunctionNode::LastDay(expr.into())))
}

#[cfg(test)]
mod tests {
    use crate::{
        ast::DateTimeField,
        ast_builder::{
            abs, acos, ascii, asin, atan, calc_distance, cast, ceil, chr, col, concat, concat_ws,
            cos, date, degrees, divide, exp, expr, extract, find_idx, floor, format, gcd,
<<<<<<< HEAD
            generate_uuid, get_x, get_y, ifnull, initcap, is_empty, lcm, left, length, ln, log,
            log10, log2, lower, lpad, ltrim, md5, modulo, now, num, pi, point, position, power,
            radians, rand, repeat, replace, reverse, right, round, rpad, rtrim, sign, sin, skip,
            sqrt, substr, take, tan, test_expr, text, time, timestamp, to_date, to_time,
=======
            generate_uuid, get_x, get_y, ifnull, initcap, is_empty, last_day, lcm, left, length,
            ln, log, log10, log2, lower, lpad, ltrim, md5, modulo, now, num, pi, point, position,
            power, radians, rand, repeat, replace, reverse, right, round, rpad, rtrim, sign, sin,
            skip, sqrt, substr, tan, test_expr, text, time, timestamp, to_date, to_time,
>>>>>>> 596a150f
            to_timestamp, upper,
        },
        prelude::DataType,
    };

    #[test]
    fn function_abs() {
        let actual = abs(col("num"));
        let expected = "ABS(num)";
        test_expr(actual, expected);

        let actual = expr("base - 10").abs();
        let expected = "ABS(base - 10)";
        test_expr(actual, expected);
    }

    #[test]
    fn function_upper() {
        let actual = upper(text("ABC"));
        let expected = "UPPER('ABC')";
        test_expr(actual, expected);

        let actual = expr("HoHo").upper();
        let expected = "UPPER(HoHo)";
        test_expr(actual, expected);
    }
    #[test]
    fn function_ifnull() {
        let actual = ifnull(text("HELLO"), text("WORLD"));
        let expected = "IFNULL('HELLO', 'WORLD')";
        test_expr(actual, expected);

        let actual = col("updated_at").ifnull(col("created_at"));
        let expected = "IFNULL(updated_at, created_at)";
        test_expr(actual, expected);
    }

    #[test]
    fn function_ceil() {
        let actual = ceil(col("num"));
        let expected = "CEIL(num)";
        test_expr(actual, expected);

        let actual = expr("base - 10").ceil();
        let expected = "CEIL(base - 10)";
        test_expr(actual, expected);
    }

    #[test]
    fn function_rand() {
        let actual = rand(None);
        let expected = "RAND()";
        test_expr(actual, expected);

        let actual = rand(Some(col("num")));
        let expected = "RAND(num)";
        test_expr(actual, expected);

        let actual = expr("base - 10").rand();
        let expected = "RAND(base - 10)";
        test_expr(actual, expected);
    }

    #[test]
    fn function_round() {
        let actual = round(col("num"));
        let expected = "ROUND(num)";
        test_expr(actual, expected);

        let actual = expr("base - 10").round();
        let expected = "ROUND(base - 10)";
        test_expr(actual, expected);
    }

    #[test]
    fn function_floor() {
        let actual = floor(col("num"));
        let expected = "FLOOR(num)";
        test_expr(actual, expected);

        let actual = expr("base - 10").floor();
        let expected = "FLOOR(base - 10)";
        test_expr(actual, expected);
    }

    #[test]
    fn function_trigonometrics() {
        // asin
        let actual = asin(col("num"));
        let expected = "ASIN(num)";
        test_expr(actual, expected);

        let actual = col("num").asin();
        let expected = "ASIN(num)";
        test_expr(actual, expected);

        // acos
        let actual = acos(col("num"));
        let expected = "ACOS(num)";
        test_expr(actual, expected);

        let actual = col("num").acos();
        let expected = "ACOS(num)";
        test_expr(actual, expected);

        // atan
        let actual = atan(col("num"));
        let expected = "ATAN(num)";
        test_expr(actual, expected);

        let actual = col("num").atan();
        let expected = "ATAN(num)";
        test_expr(actual, expected);

        // sin
        let actual = sin(col("num"));
        let expected = "SIN(num)";
        test_expr(actual, expected);

        let actual = col("num").sin();
        let expected = "SIN(num)";
        test_expr(actual, expected);

        // cos
        let actual = cos(col("num"));
        let expected = "COS(num)";
        test_expr(actual, expected);

        let actual = col("num").cos();
        let expected = "COS(num)";
        test_expr(actual, expected);

        // tan
        let actual = tan(col("num"));
        let expected = "TAN(num)";
        test_expr(actual, expected);

        let actual = col("num").tan();
        let expected = "TAN(num)";
        test_expr(actual, expected);

        // pi
        let actual = pi();
        let expected = "PI()";
        test_expr(actual, expected);
    }

    #[test]
    fn function_now() {
        let actual = now();
        let expected = "NOW()";
        test_expr(actual, expected);
    }

    #[test]
    fn function_generate_uuid() {
        let actual = generate_uuid();
        let expected = "GENERATE_UUID()";
        test_expr(actual, expected);
    }

    #[test]
    fn function_left() {
        let actual = left(text("GlueSQL"), num(2));
        let expected = "LEFT('GlueSQL', 2)";
        test_expr(actual, expected);

        let actual = expr("GlueSQL").left(num(2));
        let expected = "LEFT(GlueSQL, 2)";
        test_expr(actual, expected);
    }

    #[test]
    fn function_log() {
        let actual = log(num(64), num(8));
        let expected = "log(64,8)";
        test_expr(actual, expected);

        let actual = num(64).log(num(8));
        let expected = "LOG(64,8)";
        test_expr(actual, expected);
    }

    #[test]
    fn function_log2() {
        let actual = log2(col("num"));
        let expected = "LOG2(num)";
        test_expr(actual, expected);

        let actual = col("num").log2();
        let expected = "LOG2(num)";
        test_expr(actual, expected);
    }

    #[test]
    fn function_log10() {
        let actual = log10(col("num"));
        let expected = "LOG10(num)";
        test_expr(actual, expected);

        let actual = col("num").log10();
        let expected = "LOG10(num)";
        test_expr(actual, expected);
    }

    #[test]
    fn function_ln() {
        let actual = ln(num(2));
        let expected = "LN(2)";
        test_expr(actual, expected);

        let actual = num(2).ln();
        let expected = "LN(2)";
        test_expr(actual, expected);
    }

    #[test]
    fn function_right() {
        let actual = right(text("GlueSQL"), num(2));
        let expected = "RIGHT('GlueSQL', 2)";
        test_expr(actual, expected);

        let actual = expr("GlueSQL").right(num(2));
        let expected = "RIGHT(GlueSQL, 2)";
        test_expr(actual, expected);
    }

    #[test]
    fn function_reverse() {
        let actual = reverse(text("GlueSQL"));
        let expected = "REVERSE('GlueSQL')";
        test_expr(actual, expected);

        let actual = expr("GlueSQL").reverse();
        let expected = "REVERSE(GlueSQL)";
        test_expr(actual, expected);
    }

    #[test]
    fn function_sign() {
        let actual = sign(col("id"));
        let expected = "SIGN(id)";
        test_expr(actual, expected);

        let actual = expr("id").sign();
        let expected = "SIGN(id)";
        test_expr(actual, expected);
    }

    #[test]
    fn function_skip() {
        let actual = skip(col("list"), num(2));
        let expected = "SKIP(list,2)";
        test_expr(actual, expected);

        let actual = expr("list").skip(num(2));
        let expected = "SKIP(list,2)";
        test_expr(actual, expected);
    }

    #[test]
    fn function_power() {
        let actual = power(num(2), num(4));
        let expected = "POWER(2,4)";
        test_expr(actual, expected);

        let actual = num(2).power(num(4));
        let expected = "POWER(2,4)";
        test_expr(actual, expected);
    }

    #[test]
    fn function_sqrt() {
        let actual = sqrt(num(9));
        let expected = "SQRT(9)";
        test_expr(actual, expected);

        let actual = num(9).sqrt();
        let expected = "SQRT(9)";
        test_expr(actual, expected);
    }

    #[test]
    fn function_gcd() {
        let actual = gcd(num(64), num(8));
        let expected = "gcd(64,8)";
        test_expr(actual, expected);

        let actual = num(64).gcd(num(8));
        let expected = "GCD(64,8)";
        test_expr(actual, expected);
    }

    #[test]
    fn function_lcm() {
        let actual = lcm(num(64), num(8));
        let expected = "lcm(64,8)";
        test_expr(actual, expected);

        let actual = num(64).lcm(num(8));
        let expected = "LCM(64,8)";
        test_expr(actual, expected);
    }

    #[test]
    fn function_repeat() {
        let actual = repeat(text("GlueSQL"), num(2));
        let expected = "REPEAT('GlueSQL', 2)";
        test_expr(actual, expected);

        let actual = text("GlueSQL").repeat(num(2));
        let expected = "REPEAT('GlueSQL', 2)";
        test_expr(actual, expected);
    }

    #[test]
    fn function_degrees() {
        let actual = degrees(num(1));
        let expected = "DEGREES(1)";
        test_expr(actual, expected);

        let actual = num(1).degrees();
        let expected = "DEGREES(1)";
        test_expr(actual, expected);
    }

    #[test]
    fn function_radians() {
        let actual = radians(num(1));
        let expected = "RADIANS(1)";
        test_expr(actual, expected);

        let actual = num(1).radians();
        let expected = "RADIANS(1)";
        test_expr(actual, expected);
    }

    #[test]
    fn function_concat() {
        let actual = concat(vec![text("Glue"), text("SQL"), text("Go")]);
        let expected = "CONCAT('Glue','SQL','Go')";
        test_expr(actual, expected);

        let actual = concat(vec!["Glue", "SQL", "Go"]);
        let expected = "CONCAT(Glue, SQL, Go)";
        test_expr(actual, expected);
    }

    #[test]
    fn function_concat_ws() {
        let actual = concat_ws(text(","), vec![text("Glue"), text("SQL"), text("Go")]);
        let expected = "CONCAT_WS(',', 'Glue', 'SQL', 'Go')";
        test_expr(actual, expected);

        let actual = concat_ws(text(","), vec!["Glue", "SQL", "Go"]);
        let expected = "CONCAT_WS(',', Glue, SQL, Go)";
        test_expr(actual, expected);
    }

    #[test]
    fn function_lpad() {
        let actual = lpad(text("GlueSQL"), num(10), Some(text("Go")));
        let expected = "LPAD('GlueSQL', 10, 'Go')";
        test_expr(actual, expected);

        let actual = lpad(text("GlueSQL"), num(10), None);
        let expected = "LPAD('GlueSQL', 10)";
        test_expr(actual, expected);

        let actual = text("GlueSQL").lpad(num(10), Some(text("Go")));
        let expected = "LPAD('GlueSQL', 10, 'Go')";
        test_expr(actual, expected);

        let actual = text("GlueSQL").lpad(num(10), None);
        let expected = "LPAD('GlueSQL', 10)";
        test_expr(actual, expected);
    }

    #[test]
    fn function_rpad() {
        let actual = rpad(text("GlueSQL"), num(10), Some(text("Go")));
        let expected = "RPAD('GlueSQL', 10, 'Go')";
        test_expr(actual, expected);

        let actual = rpad(text("GlueSQL"), num(10), None);
        let expected = "RPAD('GlueSQL', 10)";
        test_expr(actual, expected);

        let actual = text("GlueSQL").rpad(num(10), Some(text("Go")));
        let expected = "RPAD('GlueSQL', 10, 'Go')";
        test_expr(actual, expected);

        let actual = text("GlueSQL").rpad(num(10), None);
        let expected = "RPAD('GlueSQL', 10)";
        test_expr(actual, expected);
    }

    #[test]
    fn function_take() {
        let actual = take(col("list"), num(3));
        let expected = "TAKE(list,3)";
        test_expr(actual, expected);

        let actual = expr("list").take(num(3));
        let expected = "TAKE(list,3)";
        test_expr(actual, expected);
    }

    #[test]
    fn function_exp() {
        let actual = exp(num(2));
        let expected = "EXP(2)";
        test_expr(actual, expected);

        let actual = num(2).exp();
        let expected = "EXP(2)";
        test_expr(actual, expected);
    }

    #[test]
    fn function_substr() {
        let actual = substr(text("GlueSQL"), num(2), Some(num(4)));
        let expected = "SUBSTR('GlueSQL', 2, 4)";
        test_expr(actual, expected);

        let actual = substr(text("GlueSQL"), num(2), None);
        let expected = "SUBSTR('GlueSQL', 2)";
        test_expr(actual, expected);

        let actual = text("GlueSQL").substr(num(2), Some(num(4)));
        let expected = "SUBSTR('GlueSQL', 2, 4)";
        test_expr(actual, expected);

        let actual = text("GlueSQL").substr(num(2), None);
        let expected = "SUBSTR('GlueSQL', 2)";
        test_expr(actual, expected);

        let actual = text("GlueSQL").substr(num(2), None);
        let expected = "SUBSTR('GlueSQL', 2)";
        test_expr(actual, expected);

        let actual = substr(text("GlueSQL      ").rtrim(None), num(2), None);
        let expected = "SUBSTR(RTRIM('GlueSQL      '), 2)";
        test_expr(actual, expected);

        let actual = text("GlueSQL      ").rtrim(None).substr(num(2), None);
        let expected = "SUBSTR(RTRIM('GlueSQL      '), 2)";
        test_expr(actual, expected);

        let actual = substr(text("      GlueSQL").ltrim(None), num(2), None);
        let expected = "SUBSTR(LTRIM('      GlueSQL'), 2)";
        test_expr(actual, expected);

        let actual = text("      GlueSQL").ltrim(None).substr(num(2), None);
        let expected = "SUBSTR(LTRIM('      GlueSQL'), 2)";
        test_expr(actual, expected);
    }

    #[test]
    fn function_rtrim() {
        let actual = rtrim(text("GlueSQL      "), None);
        let expected = "RTRIM('GlueSQL      ')";
        test_expr(actual, expected);

        let actual = text("GlueSQL      ").rtrim(None);
        let expected = "RTRIM('GlueSQL      ')";
        test_expr(actual, expected);

        let actual = rtrim(text("GlueSQLABC"), Some(text("ABC")));
        let expected = "RTRIM('GlueSQLABC','ABC')";
        test_expr(actual, expected);

        let actual = text("GlueSQLABC").rtrim(Some(text("ABC")));
        let expected = "RTRIM('GlueSQLABC','ABC')";
        test_expr(actual, expected);

        let actual = text("chicken").ltrim(None).rtrim(Some(text("en")));
        let expected = "RTRIM(LTRIM('chicken'),'en')";
        test_expr(actual, expected);

        let actual = rtrim(text("chicken").ltrim(Some(text("chick"))), None);
        let expected = "RTRIM(LTRIM('chicken','chick'))";
        test_expr(actual, expected);
    }

    #[test]
    fn function_ltrim() {
        let actual = ltrim(text("      GlueSQL"), None);
        let expected = "LTRIM('      GlueSQL')";
        test_expr(actual, expected);

        let actual = text("      GlueSQL").ltrim(None);
        let expected = "LTRIM('      GlueSQL')";
        test_expr(actual, expected);

        let actual = ltrim(text("ABCGlueSQL"), Some(text("ABC")));
        let expected = "LTRIM('ABCGlueSQL','ABC')";
        test_expr(actual, expected);

        let actual = text("ABCGlueSQL").ltrim(Some(text("ABC")));
        let expected = "LTRIM('ABCGlueSQL','ABC')";
        test_expr(actual, expected);

        let actual = text("chicken").rtrim(Some(text("en"))).ltrim(None);
        let expected = "LTRIM(RTRIM('chicken','en'))";
        test_expr(actual, expected);

        let actual = text("chicken").rtrim(None).ltrim(Some(text("chick")));
        let expected = "LTRIM(RTRIM('chicken'),'chick')";
        test_expr(actual, expected);
    }

    #[test]
    fn function_mod() {
        let actual = modulo(num(64), num(8));
        let expected = "mod(64,8)";
        test_expr(actual, expected);
    }

    #[test]
    fn function_div() {
        let actual = divide(num(64), num(8));
        let expected = "div(64,8)";
        test_expr(actual, expected);
    }

    #[test]
    fn function_format() {
        let actual = format(date("2017-06-15"), text("%Y-%m"));
        let expected = "FORMAT(DATE'2017-06-15','%Y-%m')";
        test_expr(actual, expected);

        let actual = date("2017-06-15").format(text("%Y-%m"));
        let expected = "FORMAT(DATE '2017-06-15','%Y-%m')";
        test_expr(actual, expected);

        let actual = format(timestamp("2015-09-05 23:56:04"), text("%Y-%m-%d %H:%M:%S"));
        let expected = "FORMAT(TIMESTAMP '2015-09-05 23:56:04', '%Y-%m-%d %H:%M:%S')";
        test_expr(actual, expected);

        let actual = timestamp("2015-09-05 23:56:04").format(text("%Y-%m-%d %H:%M:%S"));
        let expected = "FORMAT(TIMESTAMP '2015-09-05 23:56:04', '%Y-%m-%d %H:%M:%S')";
        test_expr(actual, expected);

        let actual = format(time("23:56:04"), text("%H:%M:%S"));
        let expected = "FORMAT(TIME '23:56:04', '%H:%M:%S')";
        test_expr(actual, expected);

        let actual = time("23:56:04").format(text("%H:%M:%S"));
        let expected = "FORMAT(TIME '23:56:04', '%H:%M:%S')";
        test_expr(actual, expected);
    }

    #[test]
    fn function_to_date() {
        let actual = to_date(text("2017-06-15"), text("%Y-%m-%d"));
        let expected = "TO_DATE('2017-06-15','%Y-%m-%d')";
        test_expr(actual, expected);

        let actual = text("2017-06-15").to_date(text("%Y-%m-%d"));
        let expected = "TO_DATE('2017-06-15','%Y-%m-%d')";
        test_expr(actual, expected);
    }

    #[test]
    fn function_to_timestamp() {
        let actual = to_timestamp(text("2015-09-05 23:56:04"), text("%Y-%m-%d %H:%M:%S"));
        let expected = "TO_TIMESTAMP('2015-09-05 23:56:04','%Y-%m-%d %H:%M:%S')";
        test_expr(actual, expected);

        let actual = text("2015-09-05 23:56:04").to_timestamp(text("%Y-%m-%d %H:%M:%S"));
        let expected = "TO_TIMESTAMP('2015-09-05 23:56:04','%Y-%m-%d %H:%M:%S')";
        test_expr(actual, expected);
    }

    #[test]
    fn function_to_time() {
        let actual = to_time(text("23:56:04"), text("%H:%M:%S"));
        let expected = "TO_TIME('23:56:04','%H:%M:%S')";
        test_expr(actual, expected);

        let actual = text("23:56:04").to_time(text("%H:%M:%S"));
        let expected = "TO_TIME('23:56:04','%H:%M:%S')";
        test_expr(actual, expected);
    }

    #[test]
    fn function_lower() {
        // Lower
        let actual = lower(text("ABC"));
        let expected = "LOWER('ABC')";
        test_expr(actual, expected);

        let actual = expr("HoHo").lower();
        let expected = "LOWER(HoHo)";
        test_expr(actual, expected);
    }

    #[test]
    fn function_initcap() {
        // Initcap
        let actual = initcap(text("ABC"));
        let expected = "INITCAP('ABC')";
        test_expr(actual, expected);

        let actual = expr("HoHo").initcap();
        let expected = "INITCAP(HoHo)";
        test_expr(actual, expected);
    }

    #[test]
    fn function_position() {
        let actual = position(expr("cake"), text("ke"));
        let expected = "POSITION('ke' IN cake)";
        test_expr(actual, expected);

        let actual = text("rice").position(text("cake"));
        let expected = "POSITION('cake' IN 'rice')";
        test_expr(actual, expected);
    }

    #[test]
    fn function_find_idx() {
        let actual = find_idx(expr("oatmeal"), text("meal"), Some(num(2)));
        let expected = "FIND_IDX(oatmeal, 'meal', 2)";
        test_expr(actual, expected);

        let actual = find_idx(expr("strawberry"), text("berry"), None);
        let expected = "FIND_IDX(strawberry, 'berry')";
        test_expr(actual, expected);

        let actual = expr("blackberry").find_idx(text("black"), Some(num(1)));
        let expected = "FIND_IDX(blackberry, 'black', 1)";
        test_expr(actual, expected);

        let actual = text("blue cheese").find_idx(text("blue"), None);
        let expected = "FIND_IDX('blue cheese', 'blue')";
        test_expr(actual, expected);
    }

    #[test]
    fn function_cast() {
        let actual = col("date").cast(DataType::Int);
        let expected = "CAST(date AS INTEGER)";
        test_expr(actual, expected);

        let actual = cast(expr("date"), "INTEGER");
        let expected = "CAST(date AS INTEGER)";
        test_expr(actual, expected);
    }

    #[test]
    fn function_extract() {
        let actual = col("date").extract(DateTimeField::Year);
        let expected = "EXTRACT(YEAR FROM date)";
        test_expr(actual, expected);

        let actual = extract(DateTimeField::Year, expr("date"));
        let expected = "EXTRACT(YEAR FROM date)";
        test_expr(actual, expected);
    }

    #[test]
    fn function_ascii() {
        let actual = ascii(text("A"));
        let expected = "ASCII('A')";
        test_expr(actual, expected);
    }

    #[test]
    fn function_chr() {
        let actual = chr(num(65));
        let expected = "CHR(65)";
        test_expr(actual, expected);
    }

    #[test]
    fn function_md5() {
        let actual = md5(text("abc"));
        let expected = "MD5('abc')";
        test_expr(actual, expected);
    }

    #[test]
    fn function_point() {
        let actual = point(num(1), num(2));
        let expected = "POINT(1, 2)";
        test_expr(actual, expected);
    }

    #[test]
    fn function_get_x() {
        let actual = get_x(point(num(1), num(2)));
        let expected = "GET_X(POINT(1, 2))";
        test_expr(actual, expected);
    }

    #[test]
    fn function_get_y() {
        let actual = get_y(point(num(1), num(2)));
        let expected = "GET_Y(POINT(1, 2))";
        test_expr(actual, expected);
    }

    #[test]
    fn function_calc_distance() {
        let actual = calc_distance(point(num(1), num(2)), point(num(3), num(4)));
        let expected = "CALC_DISTANCE(POINT(1, 2), POINT(3, 4))";
        test_expr(actual, expected);
    }

    #[test]
    fn function_replace() {
        let actual = replace(text("Mticky GlueMQL"), text("M"), text("S"));
        let expected = "REPLACE('Mticky GlueMQL','M','S')";
        test_expr(actual, expected);

        let actual = text("Mticky GlueMQL").replace(text("M"), text("S"));
        let expected = "REPLACE('Mticky GlueMQL','M','S')";
        test_expr(actual, expected);
    }

    #[test]
    fn function_length() {
        let actual = length(text("GlueSQL"));
        let expected = "LENGTH('GlueSQL')";
        test_expr(actual, expected);
    }

    #[test]
    fn function_is_empty() {
        let actual = col("list").is_empty();
        let expected = "IS_EMPTY(list)";
        test_expr(actual, expected);

        let actual = is_empty(col("list"));
        let expected = "IS_EMPTY(list)";
        test_expr(actual, expected);
    }

    #[test]
    fn function_last_day_date() {
        let actual = last_day(date("2023-07-29"));
        let expected = "LAST_DAY(DATE'2023-07-29')";
        test_expr(actual, expected);

        let actual = date("2023-07-29").last_day();
        let expected = "LAST_DAY(DATE'2023-07-29')";
        test_expr(actual, expected);
    }

    #[test]
    fn function_last_day_timestamp() {
        let actual = last_day(timestamp("2023-07-29 11:00:00"));
        let expected = "LAST_DAY(TIMESTAMP '2023-07-29 11:00:00')";
        test_expr(actual, expected);

        let actual = timestamp("2023-07-29 11:00:00").last_day();
        let expected = "LAST_DAY(TIMESTAMP '2023-07-29 11:00:00')";
        test_expr(actual, expected);
    }
}<|MERGE_RESOLUTION|>--- conflicted
+++ resolved
@@ -930,17 +930,10 @@
         ast_builder::{
             abs, acos, ascii, asin, atan, calc_distance, cast, ceil, chr, col, concat, concat_ws,
             cos, date, degrees, divide, exp, expr, extract, find_idx, floor, format, gcd,
-<<<<<<< HEAD
-            generate_uuid, get_x, get_y, ifnull, initcap, is_empty, lcm, left, length, ln, log,
-            log10, log2, lower, lpad, ltrim, md5, modulo, now, num, pi, point, position, power,
-            radians, rand, repeat, replace, reverse, right, round, rpad, rtrim, sign, sin, skip,
-            sqrt, substr, take, tan, test_expr, text, time, timestamp, to_date, to_time,
-=======
             generate_uuid, get_x, get_y, ifnull, initcap, is_empty, last_day, lcm, left, length,
             ln, log, log10, log2, lower, lpad, ltrim, md5, modulo, now, num, pi, point, position,
             power, radians, rand, repeat, replace, reverse, right, round, rpad, rtrim, sign, sin,
-            skip, sqrt, substr, tan, test_expr, text, time, timestamp, to_date, to_time,
->>>>>>> 596a150f
+            skip, sqrt, substr, take, tan, test_expr, text, time, timestamp, to_date, to_time,
             to_timestamp, upper,
         },
         prelude::DataType,
