--- conflicted
+++ resolved
@@ -37,14 +37,11 @@
     Lcm(ExprNode, ExprNode),
     GenerateUuid,
     Repeat(ExprNode, ExprNode),
-<<<<<<< HEAD
     Lpad(ExprNode, ExprNode, Option<ExprNode>),
     Rpad(ExprNode, ExprNode, Option<ExprNode>),
-=======
     Degrees(ExprNode),
     Radians(ExprNode),
     Concat(ExprList),
->>>>>>> 0d3059db
 }
 
 impl TryFrom<FunctionNode> for Function {
@@ -112,7 +109,6 @@
             FunctionNode::Repeat(expr, num) => expr
                 .try_into()
                 .and_then(|expr| num.try_into().map(|num| Function::Repeat { expr, num })),
-<<<<<<< HEAD
             FunctionNode::Lpad(expr_node, size_node, fill_node) => {
                 let fill = fill_node.map(|fill| fill.try_into().unwrap());
                 expr_node.try_into().and_then(|expr| {
@@ -129,11 +125,9 @@
                         .map(|size| Function::Rpad { expr, size, fill })
                 })
             }
-=======
             FunctionNode::Concat(expr_list) => expr_list.try_into().map(Function::Concat),
             FunctionNode::Degrees(expr) => expr.try_into().map(Function::Degrees),
             FunctionNode::Radians(expr) => expr.try_into().map(Function::Radians),
->>>>>>> 0d3059db
         }
     }
 }
@@ -321,7 +315,6 @@
     ExprNode::Function(Box::new(FunctionNode::Repeat(expr.into(), num.into())))
 }
 
-<<<<<<< HEAD
 pub fn lpad<V: Into<ExprNode>>(expr: V, size: V, fill: Option<V>) -> ExprNode {
     ExprNode::Function(Box::new(FunctionNode::Lpad(
         expr.into(),
@@ -336,28 +329,22 @@
         size.into(),
         fill.map(|fill_expr| fill_expr.try_into().unwrap()),
     )))
-=======
+}
+
 pub fn degrees<V: Into<ExprNode>>(expr: V) -> ExprNode {
     ExprNode::Function(Box::new(FunctionNode::Degrees(expr.into())))
 }
 
 pub fn radians<V: Into<ExprNode>>(expr: V) -> ExprNode {
     ExprNode::Function(Box::new(FunctionNode::Radians(expr.into())))
->>>>>>> 0d3059db
 }
 
 #[cfg(test)]
 mod tests {
     use crate::ast_builder::{
-<<<<<<< HEAD
-        abs, acos, asin, atan, ceil, col, cos, expr, floor, gcd, generate_uuid, ifnull, lcm, left,
-        ln, log, log10, log2, lpad, now, num, pi, power, repeat, reverse, right, round, rpad, sign,
-        sin, sqrt, tan, test_expr, text, upper,
-=======
         abs, acos, asin, atan, ceil, col, concat, cos, degrees, expr, floor, gcd, generate_uuid,
-        ifnull, lcm, left, ln, log, log10, log2, now, num, pi, power, radians, repeat, reverse,
-        right, round, sign, sin, sqrt, tan, test_expr, text, upper,
->>>>>>> 0d3059db
+        ifnull, lcm, left, ln, log, log10, log2, lpad, now, num, pi, power, radians, repeat,
+        reverse, right, round, rpad, sign, sin, sqrt, tan, test_expr, text, upper,
     };
 
     #[test]
@@ -644,7 +631,39 @@
     }
 
     #[test]
-<<<<<<< HEAD
+    fn function_degrees() {
+        let actual = degrees(num(1));
+        let expected = "DEGREES(1)";
+        test_expr(actual, expected);
+
+        let actual = num(1).degrees();
+        let expected = "DEGREES(1)";
+        test_expr(actual, expected);
+    }
+
+    #[test]
+    fn function_radians() {
+        let actual = radians(num(1));
+        let expected = "RADIANS(1)";
+        test_expr(actual, expected);
+
+        let actual = num(1).radians();
+        let expected = "RADIANS(1)";
+        test_expr(actual, expected);
+    }
+
+    #[test]
+    fn function_concat() {
+        let actual = concat(vec![text("Glue"), text("SQL"), text("Go")]);
+        let expected = "CONCAT('Glue','SQL','Go')";
+        test_expr(actual, expected);
+
+        let actual = concat(vec!["Glue", "SQL", "Go"]);
+        let expected = "CONCAT(Glue, SQL, Go)";
+        test_expr(actual, expected);
+    }
+
+    #[test]
     fn function_lpad() {
         let actual = lpad(text("GlueSQL"), num(10), Some(text("Go")));
         let expected = "LPAD('GlueSQL', 10, 'Go')";
@@ -652,20 +671,10 @@
 
         let actual = lpad(text("GlueSQL"), num(10), None);
         let expected = "LPAD('GlueSQL', 10)";
-=======
-    fn function_degrees() {
-        let actual = degrees(num(1));
-        let expected = "DEGREES(1)";
-        test_expr(actual, expected);
-
-        let actual = num(1).degrees();
-        let expected = "DEGREES(1)";
->>>>>>> 0d3059db
-        test_expr(actual, expected);
-    }
-
-    #[test]
-<<<<<<< HEAD
+        test_expr(actual, expected);
+    }
+
+    #[test]
     fn function_rpad() {
         let actual = rpad(text("GlueSQL"), num(10), Some(text("Go")));
         let expected = "RPAD('GlueSQL', 10, 'Go')";
@@ -673,26 +682,6 @@
 
         let actual = rpad(text("GlueSQL"), num(10), None);
         let expected = "RPAD('GlueSQL', 10)";
-=======
-    fn function_radians() {
-        let actual = radians(num(1));
-        let expected = "RADIANS(1)";
-        test_expr(actual, expected);
-
-        let actual = num(1).radians();
-        let expected = "RADIANS(1)";
-        test_expr(actual, expected);
-    }
-
-    #[test]
-    fn function_concat() {
-        let actual = concat(vec![text("Glue"), text("SQL"), text("Go")]);
-        let expected = "CONCAT('Glue','SQL','Go')";
-        test_expr(actual, expected);
-
-        let actual = concat(vec!["Glue", "SQL", "Go"]);
-        let expected = "CONCAT(Glue, SQL, Go)";
->>>>>>> 0d3059db
         test_expr(actual, expected);
     }
 }