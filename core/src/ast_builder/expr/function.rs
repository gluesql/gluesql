--- conflicted
+++ resolved
@@ -9,11 +9,8 @@
 #[derive(Clone)]
 pub enum FunctionNode {
     Abs(ExprNode),
-<<<<<<< HEAD
+    Floor(ExprNode),
     IfNull(ExprNode, ExprNode),
-=======
-    Floor(ExprNode),
->>>>>>> 64efec51
 }
 
 impl TryFrom<FunctionNode> for Expr {
@@ -26,7 +23,11 @@
                 .map(Function::Abs)
                 .map(Box::new)
                 .map(Expr::Function),
-<<<<<<< HEAD
+            FunctionNode::Floor(expr_node) => expr_node
+                .try_into()
+                .map(Function::Floor)
+                .map(Box::new)
+                .map(Expr::Function),
             FunctionNode::IfNull(expr_node, then_node) => expr_node.try_into().and_then(|expr| {
                 then_node
                     .try_into()
@@ -34,13 +35,6 @@
                     .map(Box::new)
                     .map(Expr::Function)
             }),
-=======
-            FunctionNode::Floor(expr_node) => expr_node
-                .try_into()
-                .map(Function::Floor)
-                .map(Box::new)
-                .map(Expr::Function),
->>>>>>> 64efec51
         }
     }
 }
@@ -49,13 +43,11 @@
     pub fn abs(self) -> ExprNode {
         abs(self)
     }
-<<<<<<< HEAD
+    pub fn floor(self) -> ExprNode {
+        floor(self)
+    }
     pub fn ifnull(self, another: ExprNode) -> ExprNode {
         ifnull(self, another)
-=======
-    pub fn floor(self) -> ExprNode {
-        floor(self)
->>>>>>> 64efec51
     }
 }
 
@@ -63,22 +55,17 @@
     ExprNode::Function(Box::new(FunctionNode::Abs(expr.into())))
 }
 
-<<<<<<< HEAD
+pub fn floor<T: Into<ExprNode>>(expr: T) -> ExprNode {
+    ExprNode::Function(Box::new(FunctionNode::Floor(expr.into())))
+}
+
 pub fn ifnull<T: Into<ExprNode>, V: Into<ExprNode>>(expr: T, then: V) -> ExprNode {
     ExprNode::Function(Box::new(FunctionNode::IfNull(expr.into(), then.into())))
-=======
-pub fn floor<T: Into<ExprNode>>(expr: T) -> ExprNode {
-    ExprNode::Function(Box::new(FunctionNode::Floor(expr.into())))
->>>>>>> 64efec51
 }
 
 #[cfg(test)]
 mod tests {
-<<<<<<< HEAD
-    use crate::ast_builder::{abs, col, expr, test_expr, text};
-=======
-    use crate::ast_builder::{abs, col, expr, floor, test_expr};
->>>>>>> 64efec51
+    use crate::ast_builder::{abs, col, expr, floor, test_expr, text};
 
     #[test]
     fn function_abs() {
@@ -91,16 +78,6 @@
         test_expr(actual, expected);
     }
 
-    #[test]
-<<<<<<< HEAD
-    fn ifnull_function() {
-        let actual = col("updated_at").ifnull(col("created_at"));
-        let expected = "IFNULL(updated_at, created_at)";
-        test_expr(actual, expected);
-
-        let actual = text("HELLO").ifnull(text("WORLD"));
-        let expected = "IFNULL('HELLO', 'WORLD')";
-=======
     fn function_floor() {
         let actual = floor(col("num"));
         let expected = "FLOOR(num)";
@@ -108,7 +85,15 @@
 
         let actual = expr("base - 10").floor();
         let expected = "FLOOR(base - 10)";
->>>>>>> 64efec51
         test_expr(actual, expected);
     }
+
+    fn function_ifnull() {
+        let actual = col("updated_at").ifnull(col("created_at"));
+        let expected = "IFNULL(updated_at, created_at)";
+        test_expr(actual, expected);
+
+        let actual = text("HELLO").ifnull(text("WORLD"));
+        let expected = "IFNULL('HELLO', 'WORLD')";
+    }
 }