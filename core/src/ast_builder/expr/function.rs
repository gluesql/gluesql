use {
    super::ExprNode,
    crate::{
        ast::Function,
        ast_builder::ExprList,
        result::{Error, Result},
    },
};

#[derive(Clone)]
pub enum FunctionNode {
    Abs(ExprNode),
    Upper(ExprNode),
    IfNull(ExprNode, ExprNode),
    Ceil(ExprNode),
    Round(ExprNode),
    Floor(ExprNode),
    Asin(ExprNode),
    Acos(ExprNode),
    Atan(ExprNode),
    Sin(ExprNode),
    Cos(ExprNode),
    Tan(ExprNode),
    Pi,
    Now,
    Left(ExprNode, ExprNode),
    Log(ExprNode, ExprNode),
    Log2(ExprNode),
    Log10(ExprNode),
    Ln(ExprNode),
    Right(ExprNode, ExprNode),
    Reverse(ExprNode),
    Sign(ExprNode),
    Power(ExprNode, ExprNode),
    Sqrt(ExprNode),
    Gcd(ExprNode, ExprNode),
    Lcm(ExprNode, ExprNode),
    GenerateUuid,
    Repeat(ExprNode, ExprNode),
<<<<<<< HEAD
    Substr {
        expr: ExprNode,
        start: ExprNode,
        count: Option<ExprNode>,
    },
=======
    Exp(ExprNode),
    Lpad {
        expr: ExprNode,
        size: ExprNode,
        fill: Option<ExprNode>,
    },
    Rpad {
        expr: ExprNode,
        size: ExprNode,
        fill: Option<ExprNode>,
    },
    Degrees(ExprNode),
    Radians(ExprNode),
    Concat(ExprList),
>>>>>>> ab3f24e2
}

impl TryFrom<FunctionNode> for Function {
    type Error = Error;

    fn try_from(func_node: FunctionNode) -> Result<Self> {
        match func_node {
            FunctionNode::Abs(expr_node) => expr_node.try_into().map(Function::Abs),
            FunctionNode::Upper(expr_node) => expr_node.try_into().map(Function::Upper),
            FunctionNode::IfNull(expr_node, then_node) => expr_node.try_into().and_then(|expr| {
                then_node
                    .try_into()
                    .map(|then| Function::IfNull { expr, then })
            }),
            FunctionNode::Ceil(expr_node) => expr_node.try_into().map(Function::Ceil),
            FunctionNode::Round(expr_node) => expr_node.try_into().map(Function::Round),
            FunctionNode::Floor(expr_node) => expr_node.try_into().map(Function::Floor),
            FunctionNode::Asin(expr_node) => expr_node.try_into().map(Function::Asin),
            FunctionNode::Acos(expr_node) => expr_node.try_into().map(Function::Acos),
            FunctionNode::Atan(expr_node) => expr_node.try_into().map(Function::Atan),
            FunctionNode::Sin(expr_node) => expr_node.try_into().map(Function::Sin),
            FunctionNode::Cos(expr_node) => expr_node.try_into().map(Function::Cos),
            FunctionNode::Tan(expr_node) => expr_node.try_into().map(Function::Tan),
            FunctionNode::Pi => Ok(Function::Pi()),
            FunctionNode::Now => Ok(Function::Now()),
            FunctionNode::Left(expr_node, size_node) => expr_node.try_into().and_then(|expr| {
                size_node
                    .try_into()
                    .map(|size| Function::Left { expr, size })
            }),
            FunctionNode::Log(antilog_node, base_node) => {
                antilog_node.try_into().and_then(|antilog| {
                    base_node
                        .try_into()
                        .map(|base| Function::Log { antilog, base })
                })
            }
            FunctionNode::Log2(expr_node) => expr_node.try_into().map(Function::Log2),
            FunctionNode::Log10(expr_node) => expr_node.try_into().map(Function::Log10),
            FunctionNode::Ln(expr_node) => expr_node.try_into().map(Function::Ln),
            FunctionNode::Right(expr_node, size_node) => expr_node.try_into().and_then(|expr| {
                size_node
                    .try_into()
                    .map(|size| Function::Right { expr, size })
            }),
            FunctionNode::Reverse(expr_node) => expr_node.try_into().map(Function::Reverse),
            FunctionNode::Sign(expr_node) => expr_node.try_into().map(Function::Sign),
            FunctionNode::Power(expr_node, power_node) => expr_node.try_into().and_then(|expr| {
                power_node
                    .try_into()
                    .map(|power| Function::Power { expr, power })
            }),
            FunctionNode::Sqrt(expr_node) => expr_node.try_into().map(Function::Sqrt),
            FunctionNode::Gcd(left_node, right_node) => left_node.try_into().and_then(|left| {
                right_node
                    .try_into()
                    .map(|right| Function::Gcd { left, right })
            }),
            FunctionNode::Lcm(left_node, right_node) => left_node.try_into().and_then(|left| {
                right_node
                    .try_into()
                    .map(|right| Function::Lcm { left, right })
            }),
            FunctionNode::GenerateUuid => Ok(Function::GenerateUuid()),
            FunctionNode::Repeat(expr, num) => expr
                .try_into()
                .and_then(|expr| num.try_into().map(|num| Function::Repeat { expr, num })),
<<<<<<< HEAD
            FunctionNode::Substr { expr, start, count } => {
                let count = count.map(TryInto::try_into).transpose()?;
                let expr = expr.try_into()?;
                let start = start.try_into()?;
                Ok(Function::Substr { expr, start, count })
            }
=======
            FunctionNode::Lpad { expr, size, fill } => {
                let fill = fill.map(TryInto::try_into).transpose()?;
                let expr = expr.try_into()?;
                let size = size.try_into()?;
                Ok(Function::Lpad { expr, size, fill })
            }
            FunctionNode::Rpad { expr, size, fill } => {
                let fill = fill.map(TryInto::try_into).transpose()?;
                let expr = expr.try_into()?;
                let size = size.try_into()?;
                Ok(Function::Rpad { expr, size, fill })
            }
            FunctionNode::Concat(expr_list) => expr_list.try_into().map(Function::Concat),
            FunctionNode::Degrees(expr) => expr.try_into().map(Function::Degrees),
            FunctionNode::Radians(expr) => expr.try_into().map(Function::Radians),
            FunctionNode::Exp(expr) => expr.try_into().map(Function::Exp),
>>>>>>> ab3f24e2
        }
    }
}

impl ExprNode {
    pub fn abs(self) -> ExprNode {
        abs(self)
    }
    pub fn upper(self) -> ExprNode {
        upper(self)
    }
    pub fn ifnull(self, another: ExprNode) -> ExprNode {
        ifnull(self, another)
    }
    pub fn ceil(self) -> ExprNode {
        ceil(self)
    }
    pub fn round(self) -> ExprNode {
        round(self)
    }
    pub fn floor(self) -> ExprNode {
        floor(self)
    }
    pub fn asin(self) -> ExprNode {
        asin(self)
    }
    pub fn acos(self) -> ExprNode {
        acos(self)
    }
    pub fn atan(self) -> ExprNode {
        atan(self)
    }
    pub fn sin(self) -> ExprNode {
        sin(self)
    }
    pub fn cos(self) -> ExprNode {
        cos(self)
    }
    pub fn tan(self) -> ExprNode {
        tan(self)
    }
    pub fn left(self, size: Self) -> Self {
        left(self, size)
    }
    pub fn log(self, base: ExprNode) -> ExprNode {
        log(self, base)
    }
    pub fn log2(self) -> ExprNode {
        log2(self)
    }
    pub fn log10(self) -> ExprNode {
        log10(self)
    }
    pub fn ln(self) -> ExprNode {
        ln(self)
    }
    pub fn right(self, size: Self) -> Self {
        right(self, size)
    }

    pub fn reverse(self) -> ExprNode {
        reverse(self)
    }

    pub fn sign(self) -> ExprNode {
        sign(self)
    }

    pub fn power(self, pwr: ExprNode) -> ExprNode {
        power(self, pwr)
    }

    pub fn sqrt(self) -> ExprNode {
        sqrt(self)
    }
    pub fn gcd(self, right: ExprNode) -> ExprNode {
        gcd(self, right)
    }
    pub fn lcm(self, right: ExprNode) -> ExprNode {
        lcm(self, right)
    }
    pub fn repeat(self, num: ExprNode) -> ExprNode {
        repeat(self, num)
    }
<<<<<<< HEAD
    pub fn substr(self, start: ExprNode, count: Option<ExprNode>) -> ExprNode {
        substr(self, start, count)
=======
    pub fn degrees(self) -> ExprNode {
        degrees(self)
    }
    pub fn radians(self) -> ExprNode {
        radians(self)
    }
    pub fn lpad(self, size: ExprNode, fill: Option<ExprNode>) -> ExprNode {
        lpad(self, size, fill)
    }
    pub fn rpad(self, size: ExprNode, fill: Option<ExprNode>) -> ExprNode {
        rpad(self, size, fill)
    }
    pub fn exp(self) -> ExprNode {
        exp(self)
>>>>>>> ab3f24e2
    }
}

pub fn abs<T: Into<ExprNode>>(expr: T) -> ExprNode {
    ExprNode::Function(Box::new(FunctionNode::Abs(expr.into())))
}
pub fn upper<T: Into<ExprNode>>(expr: T) -> ExprNode {
    ExprNode::Function(Box::new(FunctionNode::Upper(expr.into())))
}
pub fn ifnull<T: Into<ExprNode>, V: Into<ExprNode>>(expr: T, then: V) -> ExprNode {
    ExprNode::Function(Box::new(FunctionNode::IfNull(expr.into(), then.into())))
}
pub fn ceil<T: Into<ExprNode>>(expr: T) -> ExprNode {
    ExprNode::Function(Box::new(FunctionNode::Ceil(expr.into())))
}
pub fn round<T: Into<ExprNode>>(expr: T) -> ExprNode {
    ExprNode::Function(Box::new(FunctionNode::Round(expr.into())))
}
pub fn concat<T: Into<ExprList>>(expr: T) -> ExprNode {
    ExprNode::Function(Box::new(FunctionNode::Concat(expr.into())))
}
pub fn floor<T: Into<ExprNode>>(expr: T) -> ExprNode {
    ExprNode::Function(Box::new(FunctionNode::Floor(expr.into())))
}
pub fn asin<T: Into<ExprNode>>(expr: T) -> ExprNode {
    ExprNode::Function(Box::new(FunctionNode::Asin(expr.into())))
}
pub fn acos<T: Into<ExprNode>>(expr: T) -> ExprNode {
    ExprNode::Function(Box::new(FunctionNode::Acos(expr.into())))
}
pub fn atan<T: Into<ExprNode>>(expr: T) -> ExprNode {
    ExprNode::Function(Box::new(FunctionNode::Atan(expr.into())))
}
pub fn sin<T: Into<ExprNode>>(expr: T) -> ExprNode {
    ExprNode::Function(Box::new(FunctionNode::Sin(expr.into())))
}
pub fn cos<T: Into<ExprNode>>(expr: T) -> ExprNode {
    ExprNode::Function(Box::new(FunctionNode::Cos(expr.into())))
}
pub fn tan<T: Into<ExprNode>>(expr: T) -> ExprNode {
    ExprNode::Function(Box::new(FunctionNode::Tan(expr.into())))
}
pub fn pi() -> ExprNode {
    ExprNode::Function(Box::new(FunctionNode::Pi))
}
pub fn generate_uuid() -> ExprNode {
    ExprNode::Function(Box::new(FunctionNode::GenerateUuid))
}
pub fn now() -> ExprNode {
    ExprNode::Function(Box::new(FunctionNode::Now))
}
pub fn left<T: Into<ExprNode>, V: Into<ExprNode>>(expr: T, size: V) -> ExprNode {
    ExprNode::Function(Box::new(FunctionNode::Left(expr.into(), size.into())))
}
pub fn log<V: Into<ExprNode>>(expr: V, base: V) -> ExprNode {
    ExprNode::Function(Box::new(FunctionNode::Log(expr.into(), base.into())))
}
pub fn log2<T: Into<ExprNode>>(expr: T) -> ExprNode {
    ExprNode::Function(Box::new(FunctionNode::Log2(expr.into())))
}
pub fn log10<T: Into<ExprNode>>(expr: T) -> ExprNode {
    ExprNode::Function(Box::new(FunctionNode::Log10(expr.into())))
}
pub fn ln<T: Into<ExprNode>>(expr: T) -> ExprNode {
    ExprNode::Function(Box::new(FunctionNode::Ln(expr.into())))
}
pub fn right<T: Into<ExprNode>, V: Into<ExprNode>>(expr: T, size: V) -> ExprNode {
    ExprNode::Function(Box::new(FunctionNode::Right(expr.into(), size.into())))
}

pub fn reverse<T: Into<ExprNode>>(expr: T) -> ExprNode {
    ExprNode::Function(Box::new(FunctionNode::Reverse(expr.into())))
}

pub fn sign<T: Into<ExprNode>>(expr: T) -> ExprNode {
    ExprNode::Function(Box::new(FunctionNode::Sign(expr.into())))
}

pub fn power<V: Into<ExprNode>>(expr: V, power: V) -> ExprNode {
    ExprNode::Function(Box::new(FunctionNode::Power(expr.into(), power.into())))
}

pub fn sqrt<V: Into<ExprNode>>(expr: V) -> ExprNode {
    ExprNode::Function(Box::new(FunctionNode::Sqrt(expr.into())))
}

pub fn gcd<V: Into<ExprNode>>(left: V, right: V) -> ExprNode {
    ExprNode::Function(Box::new(FunctionNode::Gcd(left.into(), right.into())))
}

pub fn lcm<V: Into<ExprNode>>(left: V, right: V) -> ExprNode {
    ExprNode::Function(Box::new(FunctionNode::Lcm(left.into(), right.into())))
}

pub fn repeat<V: Into<ExprNode>>(expr: V, num: V) -> ExprNode {
    ExprNode::Function(Box::new(FunctionNode::Repeat(expr.into(), num.into())))
}

<<<<<<< HEAD
pub fn substr<V: Into<ExprNode>>(expr: V, start: V, count: Option<V>) -> ExprNode {
    ExprNode::Function(Box::new(FunctionNode::Substr {
        expr: expr.into(),
        start: start.into(),
        count: count.map(|v| v.into()),
    }))
}

#[cfg(test)]
mod tests {
    use crate::ast_builder::{
        abs, acos, asin, atan, ceil, col, cos, expr, floor, gcd, generate_uuid, ifnull, lcm, left,
        ln, log, log10, log2, now, num, pi, power, repeat, reverse, right, round, sign, sin, sqrt,
        substr, tan, test_expr, text, upper,
=======
pub fn lpad<V: Into<ExprNode>>(expr: V, size: V, fill: Option<V>) -> ExprNode {
    ExprNode::Function(Box::new(FunctionNode::Lpad {
        expr: expr.into(),
        size: size.into(),
        fill: fill.map(|v| v.into()),
    }))
}

pub fn rpad<V: Into<ExprNode>>(expr: V, size: V, fill: Option<V>) -> ExprNode {
    ExprNode::Function(Box::new(FunctionNode::Rpad {
        expr: expr.into(),
        size: size.into(),
        fill: fill.map(|v| v.into()),
    }))
}

pub fn degrees<V: Into<ExprNode>>(expr: V) -> ExprNode {
    ExprNode::Function(Box::new(FunctionNode::Degrees(expr.into())))
}

pub fn radians<V: Into<ExprNode>>(expr: V) -> ExprNode {
    ExprNode::Function(Box::new(FunctionNode::Radians(expr.into())))
}

pub fn exp<V: Into<ExprNode>>(expr: V) -> ExprNode {
    ExprNode::Function(Box::new(FunctionNode::Exp(expr.into())))
}
#[cfg(test)]
mod tests {
    use crate::ast_builder::{
        abs, acos, asin, atan, ceil, col, concat, cos, degrees, exp, expr, floor, gcd,
        generate_uuid, ifnull, lcm, left, ln, log, log10, log2, lpad, now, num, pi, power, radians,
        repeat, reverse, right, round, rpad, sign, sin, sqrt, tan, test_expr, text, upper,
>>>>>>> ab3f24e2
    };

    #[test]
    fn function_abs() {
        let actual = abs(col("num"));
        let expected = "ABS(num)";
        test_expr(actual, expected);

        let actual = expr("base - 10").abs();
        let expected = "ABS(base - 10)";
        test_expr(actual, expected);
    }

    #[test]
    fn function_upper() {
        let actual = upper(text("ABC"));
        let expected = "UPPER('ABC')";
        test_expr(actual, expected);

        let actual = expr("HoHo").upper();
        let expected = "UPPER(HoHo)";
        test_expr(actual, expected);
    }
    #[test]
    fn function_ifnull() {
        let actual = ifnull(text("HELLO"), text("WORLD"));
        let expected = "IFNULL('HELLO', 'WORLD')";
        test_expr(actual, expected);

        let actual = col("updated_at").ifnull(col("created_at"));
        let expected = "IFNULL(updated_at, created_at)";
        test_expr(actual, expected);
    }

    #[test]
    fn function_ceil() {
        let actual = ceil(col("num"));
        let expected = "CEIL(num)";
        test_expr(actual, expected);

        let actual = expr("base - 10").ceil();
        let expected = "CEIL(base - 10)";
        test_expr(actual, expected);
    }

    #[test]
    fn function_round() {
        let actual = round(col("num"));
        let expected = "ROUND(num)";
        test_expr(actual, expected);

        let actual = expr("base - 10").round();
        let expected = "ROUND(base - 10)";
        test_expr(actual, expected);
    }

    #[test]
    fn function_floor() {
        let actual = floor(col("num"));
        let expected = "FLOOR(num)";
        test_expr(actual, expected);

        let actual = expr("base - 10").floor();
        let expected = "FLOOR(base - 10)";
        test_expr(actual, expected);
    }

    #[test]
    fn function_trigonometrics() {
        // asin
        let actual = asin(col("num"));
        let expected = "ASIN(num)";
        test_expr(actual, expected);

        let actual = col("num").asin();
        let expected = "ASIN(num)";
        test_expr(actual, expected);

        // acos
        let actual = acos(col("num"));
        let expected = "ACOS(num)";
        test_expr(actual, expected);

        let actual = col("num").acos();
        let expected = "ACOS(num)";
        test_expr(actual, expected);

        // atan
        let actual = atan(col("num"));
        let expected = "ATAN(num)";
        test_expr(actual, expected);

        let actual = col("num").atan();
        let expected = "ATAN(num)";
        test_expr(actual, expected);

        // sin
        let actual = sin(col("num"));
        let expected = "SIN(num)";
        test_expr(actual, expected);

        let actual = col("num").sin();
        let expected = "SIN(num)";
        test_expr(actual, expected);

        // cos
        let actual = cos(col("num"));
        let expected = "COS(num)";
        test_expr(actual, expected);

        let actual = col("num").cos();
        let expected = "COS(num)";
        test_expr(actual, expected);

        // tan
        let actual = tan(col("num"));
        let expected = "TAN(num)";
        test_expr(actual, expected);

        let actual = col("num").tan();
        let expected = "TAN(num)";
        test_expr(actual, expected);

        // pi
        let actual = pi();
        let expected = "PI()";
        test_expr(actual, expected);
    }

    #[test]
    fn function_now() {
        let actual = now();
        let expected = "NOW()";
        test_expr(actual, expected);
    }

    #[test]
    fn function_generate_uuid() {
        let actual = generate_uuid();
        let expected = "GENERATE_UUID()";
        test_expr(actual, expected);
    }

    #[test]
    fn function_left() {
        let actual = left(text("GlueSQL"), num(2));
        let expected = "LEFT('GlueSQL', 2)";
        test_expr(actual, expected);

        let actual = expr("GlueSQL").left(num(2));
        let expected = "LEFT(GlueSQL, 2)";
        test_expr(actual, expected);
    }

    #[test]
    fn function_log() {
        let actual = log(num(64), num(8));
        let expected = "log(64,8)";
        test_expr(actual, expected);

        let actual = num(64).log(num(8));
        let expected = "LOG(64,8)";
        test_expr(actual, expected);
    }

    #[test]
    fn function_log2() {
        let actual = log2(col("num"));
        let expected = "LOG2(num)";
        test_expr(actual, expected);

        let actual = col("num").log2();
        let expected = "LOG2(num)";
        test_expr(actual, expected);
    }

    #[test]
    fn function_log10() {
        let actual = log10(col("num"));
        let expected = "LOG10(num)";
        test_expr(actual, expected);

        let actual = col("num").log10();
        let expected = "LOG10(num)";
        test_expr(actual, expected);
    }

    #[test]
    fn function_ln() {
        let actual = ln(num(2));
        let expected = "LN(2)";
        test_expr(actual, expected);

        let actual = num(2).ln();
        let expected = "LN(2)";
        test_expr(actual, expected);
    }

    #[test]
    fn function_right() {
        let actual = right(text("GlueSQL"), num(2));
        let expected = "RIGHT('GlueSQL', 2)";
        test_expr(actual, expected);

        let actual = expr("GlueSQL").right(num(2));
        let expected = "RIGHT(GlueSQL, 2)";
        test_expr(actual, expected);
    }

    #[test]
    fn function_reverse() {
        let actual = reverse(text("GlueSQL"));
        let expected = "REVERSE('GlueSQL')";
        test_expr(actual, expected);

        let actual = expr("GlueSQL").reverse();
        let expected = "REVERSE(GlueSQL)";
        test_expr(actual, expected);
    }

    #[test]
    fn function_sign() {
        let actual = sign(col("id"));
        let expected = "SIGN(id)";
        test_expr(actual, expected);

        let actual = expr("id").sign();
        let expected = "SIGN(id)";
        test_expr(actual, expected);
    }
    #[test]
    fn function_power() {
        let actual = power(num(2), num(4));
        let expected = "POWER(2,4)";
        test_expr(actual, expected);

        let actual = num(2).power(num(4));
        let expected = "POWER(2,4)";
        test_expr(actual, expected);
    }

    #[test]
    fn function_sqrt() {
        let actual = sqrt(num(9));
        let expected = "SQRT(9)";
        test_expr(actual, expected);

        let actual = num(9).sqrt();
        let expected = "SQRT(9)";
        test_expr(actual, expected);
    }

    #[test]
    fn function_gcd() {
        let actual = gcd(num(64), num(8));
        let expected = "gcd(64,8)";
        test_expr(actual, expected);

        let actual = num(64).gcd(num(8));
        let expected = "GCD(64,8)";
        test_expr(actual, expected);
    }

    #[test]
    fn function_lcm() {
        let actual = lcm(num(64), num(8));
        let expected = "lcm(64,8)";
        test_expr(actual, expected);

        let actual = num(64).lcm(num(8));
        let expected = "LCM(64,8)";
        test_expr(actual, expected);
    }

    #[test]
    fn function_repeat() {
        let actual = repeat(text("GlueSQL"), num(2));
        let expected = "REPEAT('GlueSQL', 2)";
        test_expr(actual, expected);

        let actual = text("GlueSQL").repeat(num(2));
        let expected = "REPEAT('GlueSQL', 2)";
        test_expr(actual, expected);
    }

    #[test]
<<<<<<< HEAD
    fn function_substr() {
        let actual = substr(text("GlueSQL"), num(2), Some(num(4)));
        let expected = "SUBSTR('GlueSQL', 2, 4)";
        test_expr(actual, expected);

        let actual = substr(text("GlueSQL"), num(2), None);
        let expected = "SUBSTR('GlueSQL', 2)";
        test_expr(actual, expected);

        let actual = text("GlueSQL").substr(num(2), Some(num(4)));
        let expected = "SUBSTR('GlueSQL', 2, 4)";
        test_expr(actual, expected);

        let actual = text("GlueSQL").substr(num(2), None);
        let expected = "SUBSTR('GlueSQL', 2)";
=======
    fn function_degrees() {
        let actual = degrees(num(1));
        let expected = "DEGREES(1)";
        test_expr(actual, expected);

        let actual = num(1).degrees();
        let expected = "DEGREES(1)";
        test_expr(actual, expected);
    }

    #[test]
    fn function_radians() {
        let actual = radians(num(1));
        let expected = "RADIANS(1)";
        test_expr(actual, expected);

        let actual = num(1).radians();
        let expected = "RADIANS(1)";
        test_expr(actual, expected);
    }

    #[test]
    fn function_concat() {
        let actual = concat(vec![text("Glue"), text("SQL"), text("Go")]);
        let expected = "CONCAT('Glue','SQL','Go')";
        test_expr(actual, expected);

        let actual = concat(vec!["Glue", "SQL", "Go"]);
        let expected = "CONCAT(Glue, SQL, Go)";
        test_expr(actual, expected);
    }

    #[test]
    fn function_lpad() {
        let actual = lpad(text("GlueSQL"), num(10), Some(text("Go")));
        let expected = "LPAD('GlueSQL', 10, 'Go')";
        test_expr(actual, expected);

        let actual = lpad(text("GlueSQL"), num(10), None);
        let expected = "LPAD('GlueSQL', 10)";
        test_expr(actual, expected);

        let actual = text("GlueSQL").lpad(num(10), Some(text("Go")));
        let expected = "LPAD('GlueSQL', 10, 'Go')";
        test_expr(actual, expected);

        let actual = text("GlueSQL").lpad(num(10), None);
        let expected = "LPAD('GlueSQL', 10)";
        test_expr(actual, expected);
    }

    #[test]
    fn function_rpad() {
        let actual = rpad(text("GlueSQL"), num(10), Some(text("Go")));
        let expected = "RPAD('GlueSQL', 10, 'Go')";
        test_expr(actual, expected);

        let actual = rpad(text("GlueSQL"), num(10), None);
        let expected = "RPAD('GlueSQL', 10)";
        test_expr(actual, expected);

        let actual = text("GlueSQL").rpad(num(10), Some(text("Go")));
        let expected = "RPAD('GlueSQL', 10, 'Go')";
        test_expr(actual, expected);

        let actual = text("GlueSQL").rpad(num(10), None);
        let expected = "RPAD('GlueSQL', 10)";
        test_expr(actual, expected);
    }

    #[test]
    fn function_exp() {
        let actual = exp(num(2));
        let expected = "EXP(2)";
        test_expr(actual, expected);

        let actual = num(2).exp();
        let expected = "EXP(2)";
>>>>>>> ab3f24e2
        test_expr(actual, expected);
    }
}<|MERGE_RESOLUTION|>--- conflicted
+++ resolved
@@ -37,13 +37,6 @@
     Lcm(ExprNode, ExprNode),
     GenerateUuid,
     Repeat(ExprNode, ExprNode),
-<<<<<<< HEAD
-    Substr {
-        expr: ExprNode,
-        start: ExprNode,
-        count: Option<ExprNode>,
-    },
-=======
     Exp(ExprNode),
     Lpad {
         expr: ExprNode,
@@ -58,7 +51,11 @@
     Degrees(ExprNode),
     Radians(ExprNode),
     Concat(ExprList),
->>>>>>> ab3f24e2
+    Substr {
+        expr: ExprNode,
+        start: ExprNode,
+        count: Option<ExprNode>,
+    },
 }
 
 impl TryFrom<FunctionNode> for Function {
@@ -126,14 +123,6 @@
             FunctionNode::Repeat(expr, num) => expr
                 .try_into()
                 .and_then(|expr| num.try_into().map(|num| Function::Repeat { expr, num })),
-<<<<<<< HEAD
-            FunctionNode::Substr { expr, start, count } => {
-                let count = count.map(TryInto::try_into).transpose()?;
-                let expr = expr.try_into()?;
-                let start = start.try_into()?;
-                Ok(Function::Substr { expr, start, count })
-            }
-=======
             FunctionNode::Lpad { expr, size, fill } => {
                 let fill = fill.map(TryInto::try_into).transpose()?;
                 let expr = expr.try_into()?;
@@ -150,7 +139,12 @@
             FunctionNode::Degrees(expr) => expr.try_into().map(Function::Degrees),
             FunctionNode::Radians(expr) => expr.try_into().map(Function::Radians),
             FunctionNode::Exp(expr) => expr.try_into().map(Function::Exp),
->>>>>>> ab3f24e2
+            FunctionNode::Substr { expr, start, count } => {
+                let count = count.map(TryInto::try_into).transpose()?;
+                let expr = expr.try_into()?;
+                let start = start.try_into()?;
+                Ok(Function::Substr { expr, start, count })
+            }
         }
     }
 }
@@ -235,25 +229,23 @@
     pub fn repeat(self, num: ExprNode) -> ExprNode {
         repeat(self, num)
     }
-<<<<<<< HEAD
+    pub fn degrees(self) -> ExprNode {
+        degrees(self)
+    }
+    pub fn radians(self) -> ExprNode {
+        radians(self)
+    }
+    pub fn lpad(self, size: ExprNode, fill: Option<ExprNode>) -> ExprNode {
+        lpad(self, size, fill)
+    }
+    pub fn rpad(self, size: ExprNode, fill: Option<ExprNode>) -> ExprNode {
+        rpad(self, size, fill)
+    }
+    pub fn exp(self) -> ExprNode {
+        exp(self)
+    }
     pub fn substr(self, start: ExprNode, count: Option<ExprNode>) -> ExprNode {
         substr(self, start, count)
-=======
-    pub fn degrees(self) -> ExprNode {
-        degrees(self)
-    }
-    pub fn radians(self) -> ExprNode {
-        radians(self)
-    }
-    pub fn lpad(self, size: ExprNode, fill: Option<ExprNode>) -> ExprNode {
-        lpad(self, size, fill)
-    }
-    pub fn rpad(self, size: ExprNode, fill: Option<ExprNode>) -> ExprNode {
-        rpad(self, size, fill)
-    }
-    pub fn exp(self) -> ExprNode {
-        exp(self)
->>>>>>> ab3f24e2
     }
 }
 
@@ -352,7 +344,33 @@
     ExprNode::Function(Box::new(FunctionNode::Repeat(expr.into(), num.into())))
 }
 
-<<<<<<< HEAD
+pub fn lpad<V: Into<ExprNode>>(expr: V, size: V, fill: Option<V>) -> ExprNode {
+    ExprNode::Function(Box::new(FunctionNode::Lpad {
+        expr: expr.into(),
+        size: size.into(),
+        fill: fill.map(|v| v.into()),
+    }))
+}
+
+pub fn rpad<V: Into<ExprNode>>(expr: V, size: V, fill: Option<V>) -> ExprNode {
+    ExprNode::Function(Box::new(FunctionNode::Rpad {
+        expr: expr.into(),
+        size: size.into(),
+        fill: fill.map(|v| v.into()),
+    }))
+}
+
+pub fn degrees<V: Into<ExprNode>>(expr: V) -> ExprNode {
+    ExprNode::Function(Box::new(FunctionNode::Degrees(expr.into())))
+}
+
+pub fn radians<V: Into<ExprNode>>(expr: V) -> ExprNode {
+    ExprNode::Function(Box::new(FunctionNode::Radians(expr.into())))
+}
+
+pub fn exp<V: Into<ExprNode>>(expr: V) -> ExprNode {
+    ExprNode::Function(Box::new(FunctionNode::Exp(expr.into())))
+}
 pub fn substr<V: Into<ExprNode>>(expr: V, start: V, count: Option<V>) -> ExprNode {
     ExprNode::Function(Box::new(FunctionNode::Substr {
         expr: expr.into(),
@@ -364,44 +382,9 @@
 #[cfg(test)]
 mod tests {
     use crate::ast_builder::{
-        abs, acos, asin, atan, ceil, col, cos, expr, floor, gcd, generate_uuid, ifnull, lcm, left,
-        ln, log, log10, log2, now, num, pi, power, repeat, reverse, right, round, sign, sin, sqrt,
-        substr, tan, test_expr, text, upper,
-=======
-pub fn lpad<V: Into<ExprNode>>(expr: V, size: V, fill: Option<V>) -> ExprNode {
-    ExprNode::Function(Box::new(FunctionNode::Lpad {
-        expr: expr.into(),
-        size: size.into(),
-        fill: fill.map(|v| v.into()),
-    }))
-}
-
-pub fn rpad<V: Into<ExprNode>>(expr: V, size: V, fill: Option<V>) -> ExprNode {
-    ExprNode::Function(Box::new(FunctionNode::Rpad {
-        expr: expr.into(),
-        size: size.into(),
-        fill: fill.map(|v| v.into()),
-    }))
-}
-
-pub fn degrees<V: Into<ExprNode>>(expr: V) -> ExprNode {
-    ExprNode::Function(Box::new(FunctionNode::Degrees(expr.into())))
-}
-
-pub fn radians<V: Into<ExprNode>>(expr: V) -> ExprNode {
-    ExprNode::Function(Box::new(FunctionNode::Radians(expr.into())))
-}
-
-pub fn exp<V: Into<ExprNode>>(expr: V) -> ExprNode {
-    ExprNode::Function(Box::new(FunctionNode::Exp(expr.into())))
-}
-#[cfg(test)]
-mod tests {
-    use crate::ast_builder::{
         abs, acos, asin, atan, ceil, col, concat, cos, degrees, exp, expr, floor, gcd,
         generate_uuid, ifnull, lcm, left, ln, log, log10, log2, lpad, now, num, pi, power, radians,
-        repeat, reverse, right, round, rpad, sign, sin, sqrt, tan, test_expr, text, upper,
->>>>>>> ab3f24e2
+        repeat, reverse, right, round, rpad, sign, sin, sqrt, substr, tan, test_expr, text, upper,
     };
 
     #[test]
@@ -688,7 +671,88 @@
     }
 
     #[test]
-<<<<<<< HEAD
+    fn function_degrees() {
+        let actual = degrees(num(1));
+        let expected = "DEGREES(1)";
+        test_expr(actual, expected);
+
+        let actual = num(1).degrees();
+        let expected = "DEGREES(1)";
+        test_expr(actual, expected);
+    }
+
+    #[test]
+    fn function_radians() {
+        let actual = radians(num(1));
+        let expected = "RADIANS(1)";
+        test_expr(actual, expected);
+
+        let actual = num(1).radians();
+        let expected = "RADIANS(1)";
+        test_expr(actual, expected);
+    }
+
+    #[test]
+    fn function_concat() {
+        let actual = concat(vec![text("Glue"), text("SQL"), text("Go")]);
+        let expected = "CONCAT('Glue','SQL','Go')";
+        test_expr(actual, expected);
+
+        let actual = concat(vec!["Glue", "SQL", "Go"]);
+        let expected = "CONCAT(Glue, SQL, Go)";
+        test_expr(actual, expected);
+    }
+
+    #[test]
+    fn function_lpad() {
+        let actual = lpad(text("GlueSQL"), num(10), Some(text("Go")));
+        let expected = "LPAD('GlueSQL', 10, 'Go')";
+        test_expr(actual, expected);
+
+        let actual = lpad(text("GlueSQL"), num(10), None);
+        let expected = "LPAD('GlueSQL', 10)";
+        test_expr(actual, expected);
+
+        let actual = text("GlueSQL").lpad(num(10), Some(text("Go")));
+        let expected = "LPAD('GlueSQL', 10, 'Go')";
+        test_expr(actual, expected);
+
+        let actual = text("GlueSQL").lpad(num(10), None);
+        let expected = "LPAD('GlueSQL', 10)";
+        test_expr(actual, expected);
+    }
+
+    #[test]
+    fn function_rpad() {
+        let actual = rpad(text("GlueSQL"), num(10), Some(text("Go")));
+        let expected = "RPAD('GlueSQL', 10, 'Go')";
+        test_expr(actual, expected);
+
+        let actual = rpad(text("GlueSQL"), num(10), None);
+        let expected = "RPAD('GlueSQL', 10)";
+        test_expr(actual, expected);
+
+        let actual = text("GlueSQL").rpad(num(10), Some(text("Go")));
+        let expected = "RPAD('GlueSQL', 10, 'Go')";
+        test_expr(actual, expected);
+
+        let actual = text("GlueSQL").rpad(num(10), None);
+        let expected = "RPAD('GlueSQL', 10)";
+        test_expr(actual, expected);
+    }
+
+    #[test]
+    fn function_exp() {
+        let actual = exp(num(2));
+        let expected = "EXP(2)";
+        test_expr(actual, expected);
+
+        let actual = num(2).exp();
+        let expected = "EXP(2)";
+        test_expr(actual, expected);
+    }
+
+    #[test]
     fn function_substr() {
         let actual = substr(text("GlueSQL"), num(2), Some(num(4)));
         let expected = "SUBSTR('GlueSQL', 2, 4)";
@@ -704,86 +768,6 @@
 
         let actual = text("GlueSQL").substr(num(2), None);
         let expected = "SUBSTR('GlueSQL', 2)";
-=======
-    fn function_degrees() {
-        let actual = degrees(num(1));
-        let expected = "DEGREES(1)";
-        test_expr(actual, expected);
-
-        let actual = num(1).degrees();
-        let expected = "DEGREES(1)";
-        test_expr(actual, expected);
-    }
-
-    #[test]
-    fn function_radians() {
-        let actual = radians(num(1));
-        let expected = "RADIANS(1)";
-        test_expr(actual, expected);
-
-        let actual = num(1).radians();
-        let expected = "RADIANS(1)";
-        test_expr(actual, expected);
-    }
-
-    #[test]
-    fn function_concat() {
-        let actual = concat(vec![text("Glue"), text("SQL"), text("Go")]);
-        let expected = "CONCAT('Glue','SQL','Go')";
-        test_expr(actual, expected);
-
-        let actual = concat(vec!["Glue", "SQL", "Go"]);
-        let expected = "CONCAT(Glue, SQL, Go)";
-        test_expr(actual, expected);
-    }
-
-    #[test]
-    fn function_lpad() {
-        let actual = lpad(text("GlueSQL"), num(10), Some(text("Go")));
-        let expected = "LPAD('GlueSQL', 10, 'Go')";
-        test_expr(actual, expected);
-
-        let actual = lpad(text("GlueSQL"), num(10), None);
-        let expected = "LPAD('GlueSQL', 10)";
-        test_expr(actual, expected);
-
-        let actual = text("GlueSQL").lpad(num(10), Some(text("Go")));
-        let expected = "LPAD('GlueSQL', 10, 'Go')";
-        test_expr(actual, expected);
-
-        let actual = text("GlueSQL").lpad(num(10), None);
-        let expected = "LPAD('GlueSQL', 10)";
-        test_expr(actual, expected);
-    }
-
-    #[test]
-    fn function_rpad() {
-        let actual = rpad(text("GlueSQL"), num(10), Some(text("Go")));
-        let expected = "RPAD('GlueSQL', 10, 'Go')";
-        test_expr(actual, expected);
-
-        let actual = rpad(text("GlueSQL"), num(10), None);
-        let expected = "RPAD('GlueSQL', 10)";
-        test_expr(actual, expected);
-
-        let actual = text("GlueSQL").rpad(num(10), Some(text("Go")));
-        let expected = "RPAD('GlueSQL', 10, 'Go')";
-        test_expr(actual, expected);
-
-        let actual = text("GlueSQL").rpad(num(10), None);
-        let expected = "RPAD('GlueSQL', 10)";
-        test_expr(actual, expected);
-    }
-
-    #[test]
-    fn function_exp() {
-        let actual = exp(num(2));
-        let expected = "EXP(2)";
-        test_expr(actual, expected);
-
-        let actual = num(2).exp();
-        let expected = "EXP(2)";
->>>>>>> ab3f24e2
         test_expr(actual, expected);
     }
 }