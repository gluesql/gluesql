--- conflicted
+++ resolved
@@ -56,7 +56,14 @@
         start: ExprNode,
         count: Option<ExprNode>,
     },
-<<<<<<< HEAD
+    Ltrim {
+        expr: ExprNode,
+        chars: Option<ExprNode>,
+    },
+    Rtrim {
+        expr: ExprNode,
+        chars: Option<ExprNode>,
+    },
     Div {
         dividend: ExprNode,
         divisor: ExprNode,
@@ -64,15 +71,6 @@
     Mod {
         dividend: ExprNode,
         divisor: ExprNode,
-=======
-    Ltrim {
-        expr: ExprNode,
-        chars: Option<ExprNode>,
-    },
-    Rtrim {
-        expr: ExprNode,
-        chars: Option<ExprNode>,
->>>>>>> 19410ec5
     },
 }
 
@@ -163,7 +161,16 @@
                 let start = start.try_into()?;
                 Ok(Function::Substr { expr, start, count })
             }
-<<<<<<< HEAD
+            FunctionNode::Ltrim { expr, chars } => {
+                let chars = chars.map(TryInto::try_into).transpose()?;
+                let expr = expr.try_into()?;
+                Ok(Function::Ltrim { expr, chars })
+            }
+            FunctionNode::Rtrim { expr, chars } => {
+                let chars = chars.map(TryInto::try_into).transpose()?;
+                let expr = expr.try_into()?;
+                Ok(Function::Rtrim { expr, chars })
+            }
             FunctionNode::Div { dividend, divisor } => {
                 let dividend = dividend.try_into()?;
                 let divisor = divisor.try_into()?;
@@ -173,17 +180,6 @@
                 let dividend = dividend.try_into()?;
                 let divisor = divisor.try_into()?;
                 Ok(Function::Mod { dividend, divisor })
-=======
-            FunctionNode::Ltrim { expr, chars } => {
-                let chars = chars.map(TryInto::try_into).transpose()?;
-                let expr = expr.try_into()?;
-                Ok(Function::Ltrim { expr, chars })
-            }
-            FunctionNode::Rtrim { expr, chars } => {
-                let chars = chars.map(TryInto::try_into).transpose()?;
-                let expr = expr.try_into()?;
-                Ok(Function::Rtrim { expr, chars })
->>>>>>> 19410ec5
             }
         }
     }
@@ -425,7 +421,20 @@
     }))
 }
 
-<<<<<<< HEAD
+pub fn ltrim<T: Into<ExprNode>>(expr: T, chars: Option<T>) -> ExprNode {
+    ExprNode::Function(Box::new(FunctionNode::Ltrim {
+        expr: expr.into(),
+        chars: chars.map(|t| t.into()),
+    }))
+}
+
+pub fn rtrim<T: Into<ExprNode>>(expr: T, chars: Option<T>) -> ExprNode {
+    ExprNode::Function(Box::new(FunctionNode::Rtrim {
+        expr: expr.into(),
+        chars: chars.map(|t| t.into()),
+    }))
+}
+
 pub fn div<V: Into<ExprNode>>(dividend: V, divisor: V) -> ExprNode {
     ExprNode::Function(Box::new(FunctionNode::Div {
         dividend: dividend.into(),
@@ -437,36 +446,16 @@
     ExprNode::Function(Box::new(FunctionNode::Mod {
         dividend: dividend.into(),
         divisor: divisor.into(),
-=======
-pub fn ltrim<T: Into<ExprNode>>(expr: T, chars: Option<T>) -> ExprNode {
-    ExprNode::Function(Box::new(FunctionNode::Ltrim {
-        expr: expr.into(),
-        chars: chars.map(|t| t.into()),
-    }))
-}
-
-pub fn rtrim<T: Into<ExprNode>>(expr: T, chars: Option<T>) -> ExprNode {
-    ExprNode::Function(Box::new(FunctionNode::Rtrim {
-        expr: expr.into(),
-        chars: chars.map(|t| t.into()),
->>>>>>> 19410ec5
     }))
 }
 
 #[cfg(test)]
 mod tests {
     use crate::ast_builder::{
-<<<<<<< HEAD
         abs, acos, asin, atan, ceil, col, concat, cos, degrees, div, exp, expr, floor, gcd,
-        generate_uuid, ifnull, lcm, left, ln, log, log10, log2, lpad, modulo, now, num, pi, power,
-        radians, repeat, reverse, right, round, rpad, sign, sin, sqrt, substr, tan, test_expr,
-        text, upper,
-=======
-        abs, acos, asin, atan, ceil, col, concat, cos, degrees, exp, expr, floor, gcd,
-        generate_uuid, ifnull, lcm, left, ln, log, log10, log2, lpad, ltrim, now, num, pi, power,
-        radians, repeat, reverse, right, round, rpad, rtrim, sign, sin, sqrt, substr, tan,
+        generate_uuid, ifnull, lcm, left, ln, log, log10, log2, lpad, ltrim, modulo, now, num, pi,
+        power, radians, repeat, reverse, right, round, rpad, rtrim, sign, sin, sqrt, substr, tan,
         test_expr, text, upper,
->>>>>>> 19410ec5
     };
 
     #[test]
@@ -854,52 +843,54 @@
     }
 
     #[test]
-<<<<<<< HEAD
+    fn function_rtrim() {
+        let actual = rtrim(text("GlueSQL      "), None);
+        let expected = "RTRIM('GlueSQL      ')";
+        test_expr(actual, expected);
+
+        let actual = text("GlueSQL      ").rtrim(None);
+        let expected = "RTRIM('GlueSQL      ')";
+        test_expr(actual, expected);
+
+        let actual = rtrim(text("GlueSQLABC"), Some(text("ABC")));
+        let expected = "RTRIM('GlueSQLABC','ABC')";
+        test_expr(actual, expected);
+
+        let actual = text("GlueSQLABC").rtrim(Some(text("ABC")));
+        let expected = "RTRIM('GlueSQLABC','ABC')";
+        test_expr(actual, expected);
+    }
+
+    #[test]
+    fn function_ltrim() {
+        let actual = ltrim(text("      GlueSQL"), None);
+        let expected = "LTRIM('      GlueSQL')";
+        test_expr(actual, expected);
+
+        let actual = text("      GlueSQL").ltrim(None);
+        let expected = "LTRIM('      GlueSQL')";
+        test_expr(actual, expected);
+
+        let actual = ltrim(text("ABCGlueSQL"), Some(text("ABC")));
+        let expected = "LTRIM('ABCGlueSQL','ABC')";
+        test_expr(actual, expected);
+
+        let actual = text("ABCGlueSQL").ltrim(Some(text("ABC")));
+        let expected = "LTRIM('ABCGlueSQL','ABC')";
+        test_expr(actual, expected);
+    }
+
+    #[test]
     fn function_mod() {
         let actual = modulo(num(64), num(8));
         let expected = "mod(64,8)";
-=======
-    fn function_rtrim() {
-        let actual = rtrim(text("GlueSQL      "), None);
-        let expected = "RTRIM('GlueSQL      ')";
-        test_expr(actual, expected);
-
-        let actual = text("GlueSQL      ").rtrim(None);
-        let expected = "RTRIM('GlueSQL      ')";
-        test_expr(actual, expected);
-
-        let actual = rtrim(text("GlueSQLABC"), Some(text("ABC")));
-        let expected = "RTRIM('GlueSQLABC','ABC')";
-        test_expr(actual, expected);
-
-        let actual = text("GlueSQLABC").rtrim(Some(text("ABC")));
-        let expected = "RTRIM('GlueSQLABC','ABC')";
->>>>>>> 19410ec5
-        test_expr(actual, expected);
-    }
-
-    #[test]
-<<<<<<< HEAD
+        test_expr(actual, expected);
+    }
+
+    #[test]
     fn function_div() {
         let actual = div(num(64), num(8));
         let expected = "div(64,8)";
-=======
-    fn function_ltrim() {
-        let actual = ltrim(text("      GlueSQL"), None);
-        let expected = "LTRIM('      GlueSQL')";
-        test_expr(actual, expected);
-
-        let actual = text("      GlueSQL").ltrim(None);
-        let expected = "LTRIM('      GlueSQL')";
-        test_expr(actual, expected);
-
-        let actual = ltrim(text("ABCGlueSQL"), Some(text("ABC")));
-        let expected = "LTRIM('ABCGlueSQL','ABC')";
-        test_expr(actual, expected);
-
-        let actual = text("ABCGlueSQL").ltrim(Some(text("ABC")));
-        let expected = "LTRIM('ABCGlueSQL','ABC')";
->>>>>>> 19410ec5
         test_expr(actual, expected);
     }
 }