--- conflicted
+++ resolved
@@ -208,13 +208,8 @@
 #[cfg(test)]
 mod tests {
     use crate::ast_builder::{
-<<<<<<< HEAD
-        abs, acos, asin, atan, ceil, col, cos, expr, floor, ifnull, left, num, pi, right, sin, tan,
-        test_expr, text, upper,
-=======
         abs, acos, asin, atan, ceil, col, cos, expr, floor, ifnull, left, num, pi, reverse, right,
         sin, tan, test_expr, text, upper,
->>>>>>> 84fb18a6
     };
 
     #[test]
