use {
    super::ExprNode,
    crate::{
        ast::{Expr, Function},
        result::{Error, Result},
    },
};

#[derive(Clone)]
pub enum FunctionNode {
    Abs(ExprNode),
    Upper(ExprNode),
    IfNull(ExprNode, ExprNode),
    Floor(ExprNode),
    Asin(ExprNode),
    Acos(ExprNode),
    Atan(ExprNode),
    Sin(ExprNode),
    Cos(ExprNode),
    Tan(ExprNode),
    Pi,
    Left(ExprNode, ExprNode),
    Right(ExprNode, ExprNode),
}

impl TryFrom<FunctionNode> for Expr {
    type Error = Error;

    fn try_from(func_node: FunctionNode) -> Result<Self> {
        match func_node {
            FunctionNode::Abs(expr_node) => expr_node
                .try_into()
                .map(Function::Abs)
                .map(Box::new)
                .map(Expr::Function),
            FunctionNode::Upper(expr_node) => expr_node
                .try_into()
                .map(Function::Upper)
                .map(Box::new)
                .map(Expr::Function),
            FunctionNode::IfNull(expr_node, then_node) => expr_node.try_into().and_then(|expr| {
                then_node
                    .try_into()
                    .map(|then| Function::IfNull { expr, then })
                    .map(Box::new)
                    .map(Expr::Function)
            }),
            FunctionNode::Floor(expr_node) => expr_node
                .try_into()
                .map(Function::Floor)
                .map(Box::new)
                .map(Expr::Function),
            FunctionNode::Asin(expr_node) => expr_node
                .try_into()
                .map(Function::Asin)
                .map(Box::new)
                .map(Expr::Function),
            FunctionNode::Acos(expr_node) => expr_node
                .try_into()
                .map(Function::Acos)
                .map(Box::new)
                .map(Expr::Function),
            FunctionNode::Atan(expr_node) => expr_node
                .try_into()
                .map(Function::Atan)
                .map(Box::new)
                .map(Expr::Function),
            FunctionNode::Sin(expr_node) => expr_node
                .try_into()
                .map(Function::Sin)
                .map(Box::new)
                .map(Expr::Function),
            FunctionNode::Cos(expr_node) => expr_node
                .try_into()
                .map(Function::Cos)
                .map(Box::new)
                .map(Expr::Function),
            FunctionNode::Tan(expr_node) => expr_node
                .try_into()
                .map(Function::Tan)
                .map(Box::new)
                .map(Expr::Function),
            FunctionNode::Pi => Ok(Expr::Function(Box::new(Function::Pi()))),
            FunctionNode::Left(expr_node, size_node) => expr_node.try_into().and_then(|expr| {
                size_node
                    .try_into()
                    .map(|size| Function::Left { expr, size })
                    .map(Box::new)
                    .map(Expr::Function)
            }),
            FunctionNode::Right(expr_node, size_node) => expr_node.try_into().and_then(|expr| {
                size_node
                    .try_into()
                    .map(|size| Function::Right { expr, size })
                    .map(Box::new)
                    .map(Expr::Function)
            }),
        }
    }
}

impl ExprNode {
    pub fn abs(self) -> ExprNode {
        abs(self)
    }

    pub fn upper(self) -> ExprNode {
        upper(self)
    }
    pub fn ifnull(self, another: ExprNode) -> ExprNode {
        ifnull(self, another)
    }
    pub fn floor(self) -> ExprNode {
        floor(self)
    }
    pub fn asin(self) -> ExprNode {
        asin(self)
    }
    pub fn acos(self) -> ExprNode {
        acos(self)
    }
    pub fn atan(self) -> ExprNode {
        atan(self)
    }
    pub fn sin(self) -> ExprNode {
        sin(self)
    }
    pub fn cos(self) -> ExprNode {
        cos(self)
    }
    pub fn tan(self) -> ExprNode {
        tan(self)
    }
    pub fn left(self, size: Self) -> Self {
        left(self, size)
    }
    pub fn right(self, size: Self) -> Self {
        right(self, size)
    }
}

pub fn abs<T: Into<ExprNode>>(expr: T) -> ExprNode {
    ExprNode::Function(Box::new(FunctionNode::Abs(expr.into())))
}
<<<<<<< HEAD
=======

pub fn upper<T: Into<ExprNode>>(expr: T) -> ExprNode {
    ExprNode::Function(Box::new(FunctionNode::Upper(expr.into())))
}
>>>>>>> 1f0f84d5
pub fn ifnull<T: Into<ExprNode>, V: Into<ExprNode>>(expr: T, then: V) -> ExprNode {
    ExprNode::Function(Box::new(FunctionNode::IfNull(expr.into(), then.into())))
}
pub fn floor<T: Into<ExprNode>>(expr: T) -> ExprNode {
    ExprNode::Function(Box::new(FunctionNode::Floor(expr.into())))
}
pub fn asin<T: Into<ExprNode>>(expr: T) -> ExprNode {
    ExprNode::Function(Box::new(FunctionNode::Asin(expr.into())))
}
pub fn acos<T: Into<ExprNode>>(expr: T) -> ExprNode {
    ExprNode::Function(Box::new(FunctionNode::Acos(expr.into())))
}
pub fn atan<T: Into<ExprNode>>(expr: T) -> ExprNode {
    ExprNode::Function(Box::new(FunctionNode::Atan(expr.into())))
}
pub fn sin<T: Into<ExprNode>>(expr: T) -> ExprNode {
    ExprNode::Function(Box::new(FunctionNode::Sin(expr.into())))
}
pub fn cos<T: Into<ExprNode>>(expr: T) -> ExprNode {
    ExprNode::Function(Box::new(FunctionNode::Cos(expr.into())))
}
pub fn tan<T: Into<ExprNode>>(expr: T) -> ExprNode {
    ExprNode::Function(Box::new(FunctionNode::Tan(expr.into())))
}
pub fn pi() -> ExprNode {
    ExprNode::Function(Box::new(FunctionNode::Pi))
}

pub fn left<T: Into<ExprNode>, V: Into<ExprNode>>(expr: T, size: V) -> ExprNode {
    ExprNode::Function(Box::new(FunctionNode::Left(expr.into(), size.into())))
}

pub fn right<T: Into<ExprNode>, V: Into<ExprNode>>(expr: T, size: V) -> ExprNode {
    ExprNode::Function(Box::new(FunctionNode::Right(expr.into(), size.into())))
}

#[cfg(test)]
mod tests {
    use crate::ast_builder::{
<<<<<<< HEAD
        abs, acos, asin, atan, col, cos, expr, floor, ifnull, left, num, pi, right, sin, tan,
        test_expr, text,
=======
        abs, col, expr, floor, ifnull, left, num, right, test_expr, text, upper,
>>>>>>> 1f0f84d5
    };

    #[test]
    fn function_abs() {
        let actual = abs(col("num"));
        let expected = "ABS(num)";
        test_expr(actual, expected);

        let actual = expr("base - 10").abs();
        let expected = "ABS(base - 10)";
        test_expr(actual, expected);
    }

    #[test]
    fn function_upper() {
        let actual = upper(text("ABC"));
        let expected = "UPPER('ABC')";
        test_expr(actual, expected);

        let actual = expr("HoHo").upper();
        let expected = "UPPER(HoHo)";
        test_expr(actual, expected);
    }
    #[test]
    fn function_ifnull() {
        let actual = ifnull(text("HELLO"), text("WORLD"));
        let expected = "IFNULL('HELLO', 'WORLD')";
        test_expr(actual, expected);

        let actual = col("updated_at").ifnull(col("created_at"));
        let expected = "IFNULL(updated_at, created_at)";
        test_expr(actual, expected);
    }

    #[test]
    fn function_floor() {
        let actual = floor(col("num"));
        let expected = "FLOOR(num)";
        test_expr(actual, expected);

        let actual = expr("base - 10").floor();
        let expected = "FLOOR(base - 10)";
        test_expr(actual, expected);
    }

    #[test]
    fn function_trigonometrics() {
        // asin
        let actual = asin(col("num"));
        let expected = "ASIN(num)";
        test_expr(actual, expected);

        let actual = col("num").asin();
        let expected = "ASIN(num)";
        test_expr(actual, expected);

        // acos
        let actual = acos(col("num"));
        let expected = "ACOS(num)";
        test_expr(actual, expected);

        let actual = col("num").acos();
        let expected = "ACOS(num)";
        test_expr(actual, expected);

        // atan
        let actual = atan(col("num"));
        let expected = "ATAN(num)";
        test_expr(actual, expected);

        let actual = col("num").atan();
        let expected = "ATAN(num)";
        test_expr(actual, expected);

        // sin
        let actual = sin(col("num"));
        let expected = "SIN(num)";
        test_expr(actual, expected);

        let actual = col("num").sin();
        let expected = "SIN(num)";
        test_expr(actual, expected);

        // cos
        let actual = cos(col("num"));
        let expected = "COS(num)";
        test_expr(actual, expected);

        let actual = col("num").cos();
        let expected = "COS(num)";
        test_expr(actual, expected);

        // tan
        let actual = tan(col("num"));
        let expected = "TAN(num)";
        test_expr(actual, expected);

        let actual = col("num").tan();
        let expected = "TAN(num)";
        test_expr(actual, expected);

        // pi
        let actual = pi();
        let expected = "PI()";
        test_expr(actual, expected);
    }

    #[test]
    fn function_left() {
        let actual = left(text("GlueSQL"), num(2));
        let expected = "LEFT('GlueSQL', 2)";
        test_expr(actual, expected);

        let actual = expr("GlueSQL").left(num(2));
        let expected = "LEFT(GlueSQL, 2)";
        test_expr(actual, expected);
    }

    #[test]
    fn function_right() {
        let actual = right(text("GlueSQL"), num(2));
        let expected = "RIGHT('GlueSQL', 2)";
        test_expr(actual, expected);

        let actual = expr("GlueSQL").right(num(2));
        let expected = "RIGHT(GlueSQL, 2)";
        test_expr(actual, expected);
    }
}<|MERGE_RESOLUTION|>--- conflicted
+++ resolved
@@ -142,13 +142,9 @@
 pub fn abs<T: Into<ExprNode>>(expr: T) -> ExprNode {
     ExprNode::Function(Box::new(FunctionNode::Abs(expr.into())))
 }
-<<<<<<< HEAD
-=======
-
 pub fn upper<T: Into<ExprNode>>(expr: T) -> ExprNode {
     ExprNode::Function(Box::new(FunctionNode::Upper(expr.into())))
 }
->>>>>>> 1f0f84d5
 pub fn ifnull<T: Into<ExprNode>, V: Into<ExprNode>>(expr: T, then: V) -> ExprNode {
     ExprNode::Function(Box::new(FunctionNode::IfNull(expr.into(), then.into())))
 }
@@ -176,7 +172,6 @@
 pub fn pi() -> ExprNode {
     ExprNode::Function(Box::new(FunctionNode::Pi))
 }
-
 pub fn left<T: Into<ExprNode>, V: Into<ExprNode>>(expr: T, size: V) -> ExprNode {
     ExprNode::Function(Box::new(FunctionNode::Left(expr.into(), size.into())))
 }
@@ -188,12 +183,8 @@
 #[cfg(test)]
 mod tests {
     use crate::ast_builder::{
-<<<<<<< HEAD
         abs, acos, asin, atan, col, cos, expr, floor, ifnull, left, num, pi, right, sin, tan,
-        test_expr, text,
-=======
-        abs, col, expr, floor, ifnull, left, num, right, test_expr, text, upper,
->>>>>>> 1f0f84d5
+        test_expr, text, upper,
     };
 
     #[test]
