use {
    super::ExprNode,
    crate::{
        ast::{Expr, Function},
        result::{Error, Result},
    },
};

#[derive(Clone)]
pub enum FunctionNode {
    Abs(ExprNode),
    IfNull(ExprNode, ExprNode),
    Floor(ExprNode),
    Asin(ExprNode),
    Acos(ExprNode),
    Atan(ExprNode),
    Sin(ExprNode),
    Cos(ExprNode),
    Tan(ExprNode),
    Pi,
}

impl TryFrom<FunctionNode> for Expr {
    type Error = Error;

    fn try_from(func_node: FunctionNode) -> Result<Self> {
        match func_node {
            FunctionNode::Abs(expr_node) => expr_node
                .try_into()
                .map(Function::Abs)
                .map(Box::new)
                .map(Expr::Function),
            FunctionNode::IfNull(expr_node, then_node) => expr_node.try_into().and_then(|expr| {
                then_node
                    .try_into()
                    .map(|then| Function::IfNull { expr, then })
                    .map(Box::new)
                    .map(Expr::Function)
            }),
            FunctionNode::Floor(expr_node) => expr_node
                .try_into()
                .map(Function::Floor)
                .map(Box::new)
                .map(Expr::Function),
            FunctionNode::Asin(expr_node) => expr_node
                .try_into()
                .map(Function::Asin)
                .map(Box::new)
                .map(Expr::Function),
            FunctionNode::Acos(expr_node) => expr_node
                .try_into()
                .map(Function::Acos)
                .map(Box::new)
                .map(Expr::Function),
            FunctionNode::Atan(expr_node) => expr_node
                .try_into()
                .map(Function::Atan)
                .map(Box::new)
                .map(Expr::Function),
            FunctionNode::Sin(expr_node) => expr_node
                .try_into()
                .map(Function::Sin)
                .map(Box::new)
                .map(Expr::Function),
            FunctionNode::Cos(expr_node) => expr_node
                .try_into()
                .map(Function::Cos)
                .map(Box::new)
                .map(Expr::Function),
            FunctionNode::Tan(expr_node) => expr_node
                .try_into()
                .map(Function::Tan)
                .map(Box::new)
                .map(Expr::Function),
            FunctionNode::Pi => Ok(Expr::Function(Box::new(Function::Pi()))),
        }
    }
}

impl ExprNode {
    pub fn abs(self) -> ExprNode {
        abs(self)
    }
    pub fn ifnull(self, another: ExprNode) -> ExprNode {
        ifnull(self, another)
    }
    pub fn floor(self) -> ExprNode {
        floor(self)
    }
    pub fn asin(self) -> ExprNode {
        asin(self)
    }
    pub fn acos(self) -> ExprNode {
        acos(self)
    }
    pub fn atan(self) -> ExprNode {
        atan(self)
    }
    pub fn sin(self) -> ExprNode {
        sin(self)
    }
    pub fn cos(self) -> ExprNode {
        cos(self)
    }
    pub fn tan(self) -> ExprNode {
        tan(self)
    }
}

pub fn abs<T: Into<ExprNode>>(expr: T) -> ExprNode {
    ExprNode::Function(Box::new(FunctionNode::Abs(expr.into())))
}
<<<<<<< HEAD
=======

pub fn ifnull<T: Into<ExprNode>, V: Into<ExprNode>>(expr: T, then: V) -> ExprNode {
    ExprNode::Function(Box::new(FunctionNode::IfNull(expr.into(), then.into())))
}

>>>>>>> 2f749aef
pub fn floor<T: Into<ExprNode>>(expr: T) -> ExprNode {
    ExprNode::Function(Box::new(FunctionNode::Floor(expr.into())))
}
pub fn asin<T: Into<ExprNode>>(expr: T) -> ExprNode {
    ExprNode::Function(Box::new(FunctionNode::Asin(expr.into())))
}
pub fn acos<T: Into<ExprNode>>(expr: T) -> ExprNode {
    ExprNode::Function(Box::new(FunctionNode::Acos(expr.into())))
}
pub fn atan<T: Into<ExprNode>>(expr: T) -> ExprNode {
    ExprNode::Function(Box::new(FunctionNode::Atan(expr.into())))
}
pub fn sin<T: Into<ExprNode>>(expr: T) -> ExprNode {
    ExprNode::Function(Box::new(FunctionNode::Sin(expr.into())))
}
pub fn cos<T: Into<ExprNode>>(expr: T) -> ExprNode {
    ExprNode::Function(Box::new(FunctionNode::Cos(expr.into())))
}
pub fn tan<T: Into<ExprNode>>(expr: T) -> ExprNode {
    ExprNode::Function(Box::new(FunctionNode::Tan(expr.into())))
}
pub fn pi() -> ExprNode {
    ExprNode::Function(Box::new(FunctionNode::Pi))
}

#[cfg(test)]
mod tests {
<<<<<<< HEAD
    use crate::ast_builder::{
        abs, acos, asin, atan, col, cos, expr, floor, pi, sin, tan, test_expr,
    };
=======
    use crate::ast_builder::{abs, col, expr, floor, ifnull, test_expr, text};
>>>>>>> 2f749aef

    #[test]
    fn function_abs() {
        let actual = abs(col("num"));
        let expected = "ABS(num)";
        test_expr(actual, expected);

        let actual = expr("base - 10").abs();
        let expected = "ABS(base - 10)";
        test_expr(actual, expected);
    }

    #[test]
    fn function_ifnull() {
        let actual = ifnull(text("HELLO"), text("WORLD"));
        let expected = "IFNULL('HELLO', 'WORLD')";
        test_expr(actual, expected);

        let actual = col("updated_at").ifnull(col("created_at"));
        let expected = "IFNULL(updated_at, created_at)";
        test_expr(actual, expected);
    }

    #[test]
    fn function_floor() {
        let actual = floor(col("num"));
        let expected = "FLOOR(num)";
        test_expr(actual, expected);

        let actual = expr("base - 10").floor();
        let expected = "FLOOR(base - 10)";
        test_expr(actual, expected);
    }

    #[test]
    fn function_trigonometrics() {
        // asin
        let actual = asin(col("num"));
        let expected = "ASIN(num)";
        test_expr(actual, expected);

        let actual = col("num").asin();
        let expected = "ASIN(num)";
        test_expr(actual, expected);

        // acos
        let actual = acos(col("num"));
        let expected = "ACOS(num)";
        test_expr(actual, expected);

        let actual = col("num").acos();
        let expected = "ACOS(num)";
        test_expr(actual, expected);

        // atan
        let actual = atan(col("num"));
        let expected = "ATAN(num)";
        test_expr(actual, expected);

        let actual = col("num").atan();
        let expected = "ATAN(num)";
        test_expr(actual, expected);

        // sin
        let actual = sin(col("num"));
        let expected = "SIN(num)";
        test_expr(actual, expected);

        let actual = col("num").sin();
        let expected = "SIN(num)";
        test_expr(actual, expected);

        // cos
        let actual = cos(col("num"));
        let expected = "COS(num)";
        test_expr(actual, expected);

        let actual = col("num").cos();
        let expected = "COS(num)";
        test_expr(actual, expected);

        // tan
        let actual = tan(col("num"));
        let expected = "TAN(num)";
        test_expr(actual, expected);

        let actual = col("num").tan();
        let expected = "TAN(num)";
        test_expr(actual, expected);

        // pi
        let actual = pi();
        let expected = "PI()";
        test_expr(actual, expected);
    }
}<|MERGE_RESOLUTION|>--- conflicted
+++ resolved
@@ -110,14 +110,9 @@
 pub fn abs<T: Into<ExprNode>>(expr: T) -> ExprNode {
     ExprNode::Function(Box::new(FunctionNode::Abs(expr.into())))
 }
-<<<<<<< HEAD
-=======
-
 pub fn ifnull<T: Into<ExprNode>, V: Into<ExprNode>>(expr: T, then: V) -> ExprNode {
     ExprNode::Function(Box::new(FunctionNode::IfNull(expr.into(), then.into())))
 }
-
->>>>>>> 2f749aef
 pub fn floor<T: Into<ExprNode>>(expr: T) -> ExprNode {
     ExprNode::Function(Box::new(FunctionNode::Floor(expr.into())))
 }
@@ -145,13 +140,9 @@
 
 #[cfg(test)]
 mod tests {
-<<<<<<< HEAD
     use crate::ast_builder::{
-        abs, acos, asin, atan, col, cos, expr, floor, pi, sin, tan, test_expr,
+        abs, acos, asin, atan, col, cos, expr, floor, ifnull, pi, sin, tan, test_expr,
     };
-=======
-    use crate::ast_builder::{abs, col, expr, floor, ifnull, test_expr, text};
->>>>>>> 2f749aef
 
     #[test]
     fn function_abs() {
