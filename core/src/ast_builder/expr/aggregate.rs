use {
    super::ExprNode,
    crate::{
        ast::{Aggregate, CountArgExpr},
        parse_sql::parse_expr,
        result::{Error, Result},
        translate::translate_expr,
    },
};

#[derive(Clone, Debug)]
pub enum AggregateNode<'a> {
<<<<<<< HEAD
    Count(CountArgExprNode<'a>),
    Sum(ExprNode<'a>),
    Total(ExprNode<'a>),
    Min(ExprNode<'a>),
    Max(ExprNode<'a>),
    Avg(ExprNode<'a>),
    Variance(ExprNode<'a>),
    Stdev(ExprNode<'a>),
=======
    Count(CountArgExprNode<'a>, bool), // second field is distinct
    Sum(ExprNode<'a>, bool),
    Min(ExprNode<'a>, bool),
    Max(ExprNode<'a>, bool),
    Avg(ExprNode<'a>, bool),
    Variance(ExprNode<'a>, bool),
    Stdev(ExprNode<'a>, bool),
>>>>>>> 8121faa2
}

#[derive(Clone, Debug)]
pub enum CountArgExprNode<'a> {
    Text(String),
    Expr(ExprNode<'a>),
}

impl<'a> From<&'a str> for CountArgExprNode<'a> {
    fn from(count_arg_str: &str) -> Self {
        Self::Text(count_arg_str.to_owned())
    }
}

impl<'a> From<ExprNode<'a>> for CountArgExprNode<'a> {
    fn from(expr_node: ExprNode<'a>) -> Self {
        Self::Expr(expr_node)
    }
}

impl<'a> TryFrom<CountArgExprNode<'a>> for CountArgExpr {
    type Error = Error;

    fn try_from(count_expr_node: CountArgExprNode<'a>) -> Result<Self> {
        match count_expr_node {
            CountArgExprNode::Text(s) if &s == "*" => Ok(CountArgExpr::Wildcard),
            CountArgExprNode::Text(s) => {
                let expr = parse_expr(s).and_then(|expr| translate_expr(&expr))?;

                Ok(CountArgExpr::Expr(expr))
            }
            CountArgExprNode::Expr(expr_node) => expr_node.try_into().map(CountArgExpr::Expr),
        }
    }
}

impl<'a> TryFrom<AggregateNode<'a>> for Aggregate {
    type Error = Error;

    fn try_from(aggr_node: AggregateNode<'a>) -> Result<Self> {
        match aggr_node {
<<<<<<< HEAD
            AggregateNode::Count(count_arg_expr_node) => {
                count_arg_expr_node.try_into().map(Aggregate::Count)
            }
            AggregateNode::Sum(expr_node) => expr_node.try_into().map(Aggregate::Sum),
            AggregateNode::Total(expr_node) => expr_node.try_into().map(Aggregate::Total),
            AggregateNode::Min(expr_node) => expr_node.try_into().map(Aggregate::Min),
            AggregateNode::Max(expr_node) => expr_node.try_into().map(Aggregate::Max),
            AggregateNode::Avg(expr_node) => expr_node.try_into().map(Aggregate::Avg),
            AggregateNode::Variance(expr_node) => expr_node.try_into().map(Aggregate::Variance),
            AggregateNode::Stdev(expr_node) => expr_node.try_into().map(Aggregate::Stdev),
=======
            AggregateNode::Count(count_arg_expr_node, distinct) => count_arg_expr_node
                .try_into()
                .map(|expr| Aggregate::count(expr, distinct)),
            AggregateNode::Sum(expr_node, distinct) => expr_node
                .try_into()
                .map(|expr| Aggregate::sum(expr, distinct)),
            AggregateNode::Min(expr_node, distinct) => expr_node
                .try_into()
                .map(|expr| Aggregate::min(expr, distinct)),
            AggregateNode::Max(expr_node, distinct) => expr_node
                .try_into()
                .map(|expr| Aggregate::max(expr, distinct)),
            AggregateNode::Avg(expr_node, distinct) => expr_node
                .try_into()
                .map(|expr| Aggregate::avg(expr, distinct)),
            AggregateNode::Variance(expr_node, distinct) => expr_node
                .try_into()
                .map(|expr| Aggregate::variance(expr, distinct)),
            AggregateNode::Stdev(expr_node, distinct) => expr_node
                .try_into()
                .map(|expr| Aggregate::stdev(expr, distinct)),
>>>>>>> 8121faa2
        }
    }
}

impl<'a> ExprNode<'a> {
    pub fn count(self) -> ExprNode<'a> {
        ExprNode::Aggregate(Box::new(AggregateNode::Count(self.into(), false)))
    }

    pub fn count_distinct(self) -> ExprNode<'a> {
        ExprNode::Aggregate(Box::new(AggregateNode::Count(self.into(), true)))
    }

    pub fn sum(self) -> ExprNode<'a> {
        ExprNode::Aggregate(Box::new(AggregateNode::Sum(self, false)))
    }

    pub fn sum_distinct(self) -> ExprNode<'a> {
        ExprNode::Aggregate(Box::new(AggregateNode::Sum(self, true)))
    }

    pub fn min(self) -> ExprNode<'a> {
        ExprNode::Aggregate(Box::new(AggregateNode::Min(self, false)))
    }

    pub fn min_distinct(self) -> ExprNode<'a> {
        ExprNode::Aggregate(Box::new(AggregateNode::Min(self, true)))
    }

    pub fn max(self) -> ExprNode<'a> {
        ExprNode::Aggregate(Box::new(AggregateNode::Max(self, false)))
    }

    pub fn max_distinct(self) -> ExprNode<'a> {
        ExprNode::Aggregate(Box::new(AggregateNode::Max(self, true)))
    }

    pub fn avg(self) -> ExprNode<'a> {
        ExprNode::Aggregate(Box::new(AggregateNode::Avg(self, false)))
    }

<<<<<<< HEAD
    pub fn total(self) -> Self {
        total(self)
    }

    pub fn min(self) -> Self {
        min(self)
=======
    pub fn avg_distinct(self) -> ExprNode<'a> {
        ExprNode::Aggregate(Box::new(AggregateNode::Avg(self, true)))
>>>>>>> 8121faa2
    }

    pub fn variance(self) -> ExprNode<'a> {
        ExprNode::Aggregate(Box::new(AggregateNode::Variance(self, false)))
    }

    pub fn variance_distinct(self) -> ExprNode<'a> {
        ExprNode::Aggregate(Box::new(AggregateNode::Variance(self, true)))
    }

    pub fn stdev(self) -> ExprNode<'a> {
        ExprNode::Aggregate(Box::new(AggregateNode::Stdev(self, false)))
    }

    pub fn stdev_distinct(self) -> ExprNode<'a> {
        ExprNode::Aggregate(Box::new(AggregateNode::Stdev(self, true)))
    }
}

pub fn count<'a, T: Into<CountArgExprNode<'a>>>(expr: T) -> ExprNode<'a> {
    ExprNode::Aggregate(Box::new(AggregateNode::Count(expr.into(), false)))
}

pub fn count_distinct<'a, T: Into<CountArgExprNode<'a>>>(expr: T) -> ExprNode<'a> {
    ExprNode::Aggregate(Box::new(AggregateNode::Count(expr.into(), true)))
}

pub fn sum<'a, T: Into<ExprNode<'a>>>(expr: T) -> ExprNode<'a> {
    ExprNode::Aggregate(Box::new(AggregateNode::Sum(expr.into(), false)))
}

pub fn sum_distinct<'a, T: Into<ExprNode<'a>>>(expr: T) -> ExprNode<'a> {
    ExprNode::Aggregate(Box::new(AggregateNode::Sum(expr.into(), true)))
}

pub fn total<'a, T: Into<ExprNode<'a>>>(expr: T) -> ExprNode<'a> {
    ExprNode::Aggregate(Box::new(AggregateNode::Total(expr.into())))
}

pub fn min<'a, T: Into<ExprNode<'a>>>(expr: T) -> ExprNode<'a> {
    ExprNode::Aggregate(Box::new(AggregateNode::Min(expr.into(), false)))
}

pub fn min_distinct<'a, T: Into<ExprNode<'a>>>(expr: T) -> ExprNode<'a> {
    ExprNode::Aggregate(Box::new(AggregateNode::Min(expr.into(), true)))
}

pub fn max<'a, T: Into<ExprNode<'a>>>(expr: T) -> ExprNode<'a> {
    ExprNode::Aggregate(Box::new(AggregateNode::Max(expr.into(), false)))
}

pub fn max_distinct<'a, T: Into<ExprNode<'a>>>(expr: T) -> ExprNode<'a> {
    ExprNode::Aggregate(Box::new(AggregateNode::Max(expr.into(), true)))
}

pub fn avg<'a, T: Into<ExprNode<'a>>>(expr: T) -> ExprNode<'a> {
    ExprNode::Aggregate(Box::new(AggregateNode::Avg(expr.into(), false)))
}

pub fn avg_distinct<'a, T: Into<ExprNode<'a>>>(expr: T) -> ExprNode<'a> {
    ExprNode::Aggregate(Box::new(AggregateNode::Avg(expr.into(), true)))
}

pub fn variance<'a, T: Into<ExprNode<'a>>>(expr: T) -> ExprNode<'a> {
    ExprNode::Aggregate(Box::new(AggregateNode::Variance(expr.into(), false)))
}

pub fn variance_distinct<'a, T: Into<ExprNode<'a>>>(expr: T) -> ExprNode<'a> {
    ExprNode::Aggregate(Box::new(AggregateNode::Variance(expr.into(), true)))
}

pub fn stdev<'a, T: Into<ExprNode<'a>>>(expr: T) -> ExprNode<'a> {
    ExprNode::Aggregate(Box::new(AggregateNode::Stdev(expr.into(), false)))
}

pub fn stdev_distinct<'a, T: Into<ExprNode<'a>>>(expr: T) -> ExprNode<'a> {
    ExprNode::Aggregate(Box::new(AggregateNode::Stdev(expr.into(), true)))
}

#[cfg(test)]
mod tests {
<<<<<<< HEAD
    use crate::ast_builder::{avg, col, count, max, min, stdev, sum, total, test_expr, variance};
=======
    use crate::ast_builder::{
        avg, avg_distinct, col, count, count_distinct, max, max_distinct, min, min_distinct, stdev,
        stdev_distinct, sum, sum_distinct, test_expr, variance, variance_distinct,
    };
>>>>>>> 8121faa2

    #[test]
    fn aggregate() {
        let actual = col("id").count();
        let expected = "COUNT(id)";
        test_expr(actual, expected);

        let actual = count("id");
        let expected = "COUNT(id)";
        test_expr(actual, expected);

        let actual = count("*");
        let expected = "COUNT(*)";
        test_expr(actual, expected);

        let actual = count_distinct("*");
        let expected = "COUNT(DISTINCT *)";
        test_expr(actual, expected);

        let actual = col("id").count_distinct();
        let expected = "COUNT(DISTINCT id)";
        test_expr(actual, expected);

        let actual = count_distinct("id");
        let expected = "COUNT(DISTINCT id)";
        test_expr(actual, expected);

        let actual = col("amount").sum();
        let expected = "SUM(amount)";
        test_expr(actual, expected);

        let actual = sum("amount");
        let expected = "SUM(amount)";
        test_expr(actual, expected);

<<<<<<< HEAD
        let actual = total("amount");
        let expected = "TOTAL(amount)";
=======
        let actual = col("amount").sum_distinct();
        let expected = "SUM(DISTINCT amount)";
        test_expr(actual, expected);

        let actual = sum_distinct("amount");
        let expected = "SUM(DISTINCT amount)";
>>>>>>> 8121faa2
        test_expr(actual, expected);

        let actual = col("budget").min();
        let expected = "MIN(budget)";
        test_expr(actual, expected);

        let actual = min("budget");
        let expected = "MIN(budget)";
        test_expr(actual, expected);

        let actual = col("budget").min_distinct();
        let expected = "MIN(DISTINCT budget)";
        test_expr(actual, expected);

        let actual = min_distinct("budget");
        let expected = "MIN(DISTINCT budget)";
        test_expr(actual, expected);

        let actual = col("score").max();
        let expected = "MAX(score)";
        test_expr(actual, expected);

        let actual = max("score");
        let expected = "MAX(score)";
        test_expr(actual, expected);

        let actual = col("grade").max_distinct();
        let expected = "MAX(DISTINCT grade)";
        test_expr(actual, expected);

        let actual = max_distinct("grade");
        let expected = "MAX(DISTINCT grade)";
        test_expr(actual, expected);

        let actual = col("grade").avg();
        let expected = "AVG(grade)";
        test_expr(actual, expected);

        let actual = avg("grade");
        let expected = "AVG(grade)";
        test_expr(actual, expected);

        let actual = col("grade").avg_distinct();
        let expected = "AVG(DISTINCT grade)";
        test_expr(actual, expected);

        let actual = avg_distinct("grade");
        let expected = "AVG(DISTINCT grade)";
        test_expr(actual, expected);

        let actual = col("statistic").variance();
        let expected = "VARIANCE(statistic)";
        test_expr(actual, expected);

        let actual = variance("statistic");
        let expected = "VARIANCE(statistic)";
        test_expr(actual, expected);

        let actual = col("statistic").variance_distinct();
        let expected = "VARIANCE(DISTINCT statistic)";
        test_expr(actual, expected);

        let actual = variance_distinct("statistic");
        let expected = "VARIANCE(DISTINCT statistic)";
        test_expr(actual, expected);

        let actual = col("scatterplot").stdev();
        let expected = "STDEV(scatterplot)";
        test_expr(actual, expected);

        let actual = stdev("scatterplot");
        let expected = "STDEV(scatterplot)";
        test_expr(actual, expected);

        let actual = col("scatterplot").stdev_distinct();
        let expected = "STDEV(DISTINCT scatterplot)";
        test_expr(actual, expected);

        let actual = stdev_distinct("scatterplot");
        let expected = "STDEV(DISTINCT scatterplot)";
        test_expr(actual, expected);
    }
}<|MERGE_RESOLUTION|>--- conflicted
+++ resolved
@@ -10,24 +10,14 @@
 
 #[derive(Clone, Debug)]
 pub enum AggregateNode<'a> {
-<<<<<<< HEAD
-    Count(CountArgExprNode<'a>),
-    Sum(ExprNode<'a>),
-    Total(ExprNode<'a>),
-    Min(ExprNode<'a>),
-    Max(ExprNode<'a>),
-    Avg(ExprNode<'a>),
-    Variance(ExprNode<'a>),
-    Stdev(ExprNode<'a>),
-=======
     Count(CountArgExprNode<'a>, bool), // second field is distinct
     Sum(ExprNode<'a>, bool),
+    Total(ExprNode<'a>),
     Min(ExprNode<'a>, bool),
     Max(ExprNode<'a>, bool),
     Avg(ExprNode<'a>, bool),
     Variance(ExprNode<'a>, bool),
     Stdev(ExprNode<'a>, bool),
->>>>>>> 8121faa2
 }
 
 #[derive(Clone, Debug)]
@@ -69,24 +59,15 @@
 
     fn try_from(aggr_node: AggregateNode<'a>) -> Result<Self> {
         match aggr_node {
-<<<<<<< HEAD
-            AggregateNode::Count(count_arg_expr_node) => {
-                count_arg_expr_node.try_into().map(Aggregate::Count)
-            }
-            AggregateNode::Sum(expr_node) => expr_node.try_into().map(Aggregate::Sum),
-            AggregateNode::Total(expr_node) => expr_node.try_into().map(Aggregate::Total),
-            AggregateNode::Min(expr_node) => expr_node.try_into().map(Aggregate::Min),
-            AggregateNode::Max(expr_node) => expr_node.try_into().map(Aggregate::Max),
-            AggregateNode::Avg(expr_node) => expr_node.try_into().map(Aggregate::Avg),
-            AggregateNode::Variance(expr_node) => expr_node.try_into().map(Aggregate::Variance),
-            AggregateNode::Stdev(expr_node) => expr_node.try_into().map(Aggregate::Stdev),
-=======
             AggregateNode::Count(count_arg_expr_node, distinct) => count_arg_expr_node
                 .try_into()
                 .map(|expr| Aggregate::count(expr, distinct)),
             AggregateNode::Sum(expr_node, distinct) => expr_node
                 .try_into()
                 .map(|expr| Aggregate::sum(expr, distinct)),
+            AggregateNode::Total(expr_node) => expr_node
+                .try_into()
+                .map(Aggregate::Total),
             AggregateNode::Min(expr_node, distinct) => expr_node
                 .try_into()
                 .map(|expr| Aggregate::min(expr, distinct)),
@@ -102,7 +83,6 @@
             AggregateNode::Stdev(expr_node, distinct) => expr_node
                 .try_into()
                 .map(|expr| Aggregate::stdev(expr, distinct)),
->>>>>>> 8121faa2
         }
     }
 }
@@ -123,6 +103,10 @@
     pub fn sum_distinct(self) -> ExprNode<'a> {
         ExprNode::Aggregate(Box::new(AggregateNode::Sum(self, true)))
     }
+  
+    pub fn total(self) -> ExprNode<'a> {
+        ExprNode::Aggregate(Box::new(AggregateNode::Total(self)))
+    }
 
     pub fn min(self) -> ExprNode<'a> {
         ExprNode::Aggregate(Box::new(AggregateNode::Min(self, false)))
@@ -143,18 +127,9 @@
     pub fn avg(self) -> ExprNode<'a> {
         ExprNode::Aggregate(Box::new(AggregateNode::Avg(self, false)))
     }
-
-<<<<<<< HEAD
-    pub fn total(self) -> Self {
-        total(self)
-    }
-
-    pub fn min(self) -> Self {
-        min(self)
-=======
+    
     pub fn avg_distinct(self) -> ExprNode<'a> {
         ExprNode::Aggregate(Box::new(AggregateNode::Avg(self, true)))
->>>>>>> 8121faa2
     }
 
     pub fn variance(self) -> ExprNode<'a> {
@@ -236,14 +211,10 @@
 
 #[cfg(test)]
 mod tests {
-<<<<<<< HEAD
-    use crate::ast_builder::{avg, col, count, max, min, stdev, sum, total, test_expr, variance};
-=======
     use crate::ast_builder::{
         avg, avg_distinct, col, count, count_distinct, max, max_distinct, min, min_distinct, stdev,
-        stdev_distinct, sum, sum_distinct, test_expr, variance, variance_distinct,
+        stdev_distinct, sum, sum_distinct, total, test_expr, variance, variance_distinct,
     };
->>>>>>> 8121faa2
 
     #[test]
     fn aggregate() {
@@ -279,17 +250,16 @@
         let expected = "SUM(amount)";
         test_expr(actual, expected);
 
-<<<<<<< HEAD
+        let actual = col("amount").sum_distinct();
+        let expected = "SUM(DISTINCT amount)";
+        test_expr(actual, expected);
+
+        let actual = sum_distinct("amount");
+        let expected = "SUM(DISTINCT amount)";
+        test_expr(actual, expected);
+      
         let actual = total("amount");
         let expected = "TOTAL(amount)";
-=======
-        let actual = col("amount").sum_distinct();
-        let expected = "SUM(DISTINCT amount)";
-        test_expr(actual, expected);
-
-        let actual = sum_distinct("amount");
-        let expected = "SUM(DISTINCT amount)";
->>>>>>> 8121faa2
         test_expr(actual, expected);
 
         let actual = col("budget").min();
