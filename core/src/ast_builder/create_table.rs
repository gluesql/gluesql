<<<<<<< HEAD
use {
    super::Build,
    crate::{
        ast::{ObjectName, Statement},
        ast_builder::ColumnDefNode,
        result::Result,
    },
};
=======
use crate::{ast::Statement, ast_builder::ColumnDefNode, result::Result};
>>>>>>> d1f41a9c

#[derive(Clone)]
pub struct CreateTableNode {
    table_name: String,
    if_not_exists: bool,
    columns: Vec<ColumnDefNode>,
}

impl CreateTableNode {
    pub fn new(table_name: String, not_exists: bool) -> Self {
        Self {
            table_name,
            if_not_exists: not_exists,
            columns: Vec::new(),
        }
    }

<<<<<<< HEAD
    pub fn add_column<T: Into<ColumnDefNode>>(mut self, column: T) -> Self {
        self.columns.push(column.into());
        self
    }
}

impl Build for CreateTableNode {
    fn build(self) -> Result<Statement> {
        let table_name = ObjectName(vec![self.table_name]);
=======
    pub fn build(self) -> Result<Statement> {
        let table_name = self.table_name;
>>>>>>> d1f41a9c
        let columns = self
            .columns
            .into_iter()
            .map(TryInto::try_into)
            .collect::<Result<Vec<_>>>()?;

        Ok(Statement::CreateTable {
            name: table_name,
            if_not_exists: self.if_not_exists,
            columns,
            source: None,
        })
    }
}

#[cfg(test)]
mod tests {
    use crate::ast_builder::{table, test, Build};

    #[test]
    fn create_table() {
        let actual = table("Foo")
            .create_table()
            .add_column("id INTEGER NULL")
            .add_column("num INTEGER")
            .add_column("name TEXT")
            .build();
        let expected = "CREATE TABLE Foo (id INTEGER NULL, num INTEGER, name TEXT)";
        test(actual, expected);

        let actual = table("Foo")
            .create_table_if_not_exists()
            .add_column("id UUID UNIQUE")
            .add_column("name TEXT")
            .build();
        let expected = "CREATE TABLE IF NOT EXISTS Foo (id UUID UNIQUE, name TEXT)";
        test(actual, expected);
    }

    #[test]
    fn create_table_without_column() {
        let actual = table("Foo").create_table().build();
        let expected = "CREATE TABLE Foo";
        test(actual, expected);
    }
}<|MERGE_RESOLUTION|>--- conflicted
+++ resolved
@@ -1,15 +1,11 @@
-<<<<<<< HEAD
 use {
     super::Build,
     crate::{
-        ast::{ObjectName, Statement},
+        ast::Statement,
         ast_builder::ColumnDefNode,
         result::Result,
     },
 };
-=======
-use crate::{ast::Statement, ast_builder::ColumnDefNode, result::Result};
->>>>>>> d1f41a9c
 
 #[derive(Clone)]
 pub struct CreateTableNode {
@@ -27,7 +23,6 @@
         }
     }
 
-<<<<<<< HEAD
     pub fn add_column<T: Into<ColumnDefNode>>(mut self, column: T) -> Self {
         self.columns.push(column.into());
         self
@@ -36,11 +31,7 @@
 
 impl Build for CreateTableNode {
     fn build(self) -> Result<Statement> {
-        let table_name = ObjectName(vec![self.table_name]);
-=======
-    pub fn build(self) -> Result<Statement> {
         let table_name = self.table_name;
->>>>>>> d1f41a9c
         let columns = self
             .columns
             .into_iter()
