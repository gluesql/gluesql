--- conflicted
+++ resolved
@@ -1,14 +1,10 @@
-<<<<<<< HEAD
 use {
     super::Build,
     crate::{
-        ast::{ObjectName, Statement},
+        ast::Statement,
         result::Result,
     },
 };
-=======
-use crate::{ast::Statement, result::Result};
->>>>>>> d1f41a9c
 
 #[derive(Clone)]
 pub struct ShowColumnsNode {
@@ -19,16 +15,11 @@
     pub fn new(table_name: String) -> Self {
         Self { table_name }
     }
-<<<<<<< HEAD
 }
 
 impl Build for ShowColumnsNode {
     fn build(self) -> Result<Statement> {
-        let table_name = ObjectName(vec![self.table_name]);
-=======
-    pub fn build(self) -> Result<Statement> {
         let table_name = self.table_name;
->>>>>>> d1f41a9c
         Ok(Statement::ShowColumns { table_name })
     }
 }
