<<<<<<< HEAD
use {
    super::Build,
    crate::{
        ast::{ObjectName, Statement},
        result::Result,
    },
};
=======
use crate::{ast::Statement, result::Result};
>>>>>>> d1f41a9c

#[derive(Clone)]
pub struct DropTableNode {
    table_name: String,
    if_exists: bool,
}

impl DropTableNode {
    pub fn new(table_name: String, exists: bool) -> Self {
        Self {
            table_name,
            if_exists: exists,
        }
    }
}

<<<<<<< HEAD
impl Build for DropTableNode {
    fn build(self) -> Result<Statement> {
        let names = vec![ObjectName(vec![self.table_name])];
=======
    pub fn build(self) -> Result<Statement> {
        let names = vec![self.table_name];
>>>>>>> d1f41a9c
        let if_exists = self.if_exists;

        Ok(Statement::DropTable { names, if_exists })
    }
}

#[cfg(test)]
mod tests {
    use crate::ast_builder::{table, test, Build};

    #[test]
    fn drop_table() {
        let actual = table("Foo").drop_table().build();
        let expected = "DROP TABLE Foo";
        test(actual, expected);

        let actual = table("Foo").drop_table_if_exists().build();
        let expected = "DROP TABLE IF EXISTS Foo";
        test(actual, expected);
    }
}<|MERGE_RESOLUTION|>--- conflicted
+++ resolved
@@ -1,14 +1,10 @@
-<<<<<<< HEAD
 use {
     super::Build,
     crate::{
-        ast::{ObjectName, Statement},
+        ast::Statement,
         result::Result,
     },
 };
-=======
-use crate::{ast::Statement, result::Result};
->>>>>>> d1f41a9c
 
 #[derive(Clone)]
 pub struct DropTableNode {
@@ -25,14 +21,9 @@
     }
 }
 
-<<<<<<< HEAD
 impl Build for DropTableNode {
     fn build(self) -> Result<Statement> {
-        let names = vec![ObjectName(vec![self.table_name])];
-=======
-    pub fn build(self) -> Result<Statement> {
         let names = vec![self.table_name];
->>>>>>> d1f41a9c
         let if_exists = self.if_exists;
 
         Ok(Statement::DropTable { names, if_exists })
