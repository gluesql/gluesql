mod alter_table;
mod assignment;
mod build;
mod column_def;
mod column_list;
mod create_table;
mod data_type;
mod delete;
mod drop_table;
mod error;
mod execute;
mod expr;
mod expr_list;
mod expr_with_alias;
mod index;
mod index_item;
mod insert;
mod order_by_expr;
mod order_by_expr_list;
mod query;
mod select;
mod select_item;
mod select_item_list;
mod show_columns;
mod table_factor;
mod table_name;
mod transaction;
mod update;

pub use {
    assignment::AssignmentNode,
    build::Build,
    column_def::ColumnDefNode,
    column_list::ColumnList,
    create_table::CreateTableNode,
    data_type::DataTypeNode,
    delete::DeleteNode,
    drop_table::DropTableNode,
    error::AstBuilderError,
    execute::Execute,
    expr_list::ExprList,
    expr_with_alias::ExprWithAliasNode,
    index_item::{
        non_clustered, primary_key, CmpExprNode, IndexItemNode, NonClusteredNode, OrderNode,
        PrimaryKeyNode,
    },
    insert::InsertNode,
    order_by_expr::OrderByExprNode,
    order_by_expr_list::OrderByExprList,
    query::QueryNode,
    select::{
        select, values, FilterNode, GroupByNode, HashJoinNode, HavingNode, JoinConstraintNode,
        JoinNode, LimitNode, OffsetLimitNode, OffsetNode, OrderByNode, ProjectNode, SelectNode,
    },
    select_item::SelectItemNode,
    select_item_list::SelectItemList,
    show_columns::ShowColumnsNode,
    table_factor::{
        glue_indexes, glue_objects, glue_table_columns, glue_tables, series, TableFactorNode,
    },
    table_name::table,
    update::UpdateNode,
};

/// Available expression builder functions
pub use expr::{
    bitwise_not, case, col, date, exists, expr, factorial, minus, nested, not, not_exists, null,
    num, numeric::NumericNode, plus, subquery, text, time, timestamp, ExprNode,
};

pub use alter_table::{
    AddColumnNode, AlterTableNode, DropColumnNode, RenameColumnNode, RenameTableNode,
};

pub use {index::CreateIndexNode, index::DropIndexNode};

/// Available aggregate or normal SQL functions
pub use expr::{
    aggregate::{avg, count, max, min, stdev, sum, variance, AggregateNode},
    function::{
        abs, acos, ascii, asin, atan, calc_distance, cast, ceil, chr, coalesce, concat, concat_ws,
        cos, degrees, divide, entries, exp, extract, find_idx, floor, format, gcd, generate_uuid,
        get_x, get_y, greatest, ifnull, initcap, is_empty, last_day, lcm, left, length, ln, log,
        log10, log2, lower, lpad, ltrim, md5, modulo, now, pi, point, position, power, radians,
        rand, repeat, replace, reverse, right, round, rpad, rtrim, sign, sin, skip, sqrt, substr,
        take, tan, to_date, to_time, to_timestamp, upper, values as fn_values, FunctionNode,
    },
};

/// Functions for building transaction statements
pub use transaction::{begin, commit, rollback};

#[cfg(test)]
fn test(actual: crate::result::Result<crate::ast::Statement>, expected: &str) {
    use crate::{parse_sql::parse, translate::translate};

    let parsed = &parse(expected).expect(expected)[0];
    let expected = translate(parsed);
    pretty_assertions::assert_eq!(actual, expected);
}

#[cfg(test)]
fn test_expr(actual: crate::ast_builder::ExprNode, expected: &str) {
    let parsed = &parse_expr(expected).expect(expected);
    let expected = translate_expr(parsed);
    pretty_assertions::assert_eq!(actual.try_into(), expected);
}

#[cfg(test)]
fn test_query(actual: crate::ast_builder::QueryNode, expected: &str) {
    use crate::{parse_sql::parse_query, translate::translate_query};

    let parsed = &parse_query(expected).expect(expected);
    let expected = translate_query(parsed);
<<<<<<< HEAD
    assert_eq!(actual.try_into(), expected);
}

#[cfg(test)]
use crate::{ast_builder::insert::Expr, parse_sql::parse_expr, translate::translate_expr};

#[cfg(test)]
fn to_expr(sql: &str) -> Expr {
    let parsed = parse_expr(sql).expect(sql);

    translate_expr(&parsed).expect(sql)
=======
    pretty_assertions::assert_eq!(actual.try_into(), expected);
>>>>>>> 2c10ac20
}<|MERGE_RESOLUTION|>--- conflicted
+++ resolved
@@ -112,8 +112,7 @@
 
     let parsed = &parse_query(expected).expect(expected);
     let expected = translate_query(parsed);
-<<<<<<< HEAD
-    assert_eq!(actual.try_into(), expected);
+    pretty_assertions::assert_eq!(actual.try_into(), expected);
 }
 
 #[cfg(test)]
@@ -124,7 +123,4 @@
     let parsed = parse_expr(sql).expect(sql);
 
     translate_expr(&parsed).expect(sql)
-=======
-    pretty_assertions::assert_eq!(actual.try_into(), expected);
->>>>>>> 2c10ac20
 }