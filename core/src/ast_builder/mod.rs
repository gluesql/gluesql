#[cfg(feature = "alter-table")]
mod alter_table;
mod assignment;
mod column_def;
mod create_table;
mod data_type;
mod delete;
mod drop_table;
mod expr;
mod expr_list;
#[cfg(feature = "index")]
mod index;
mod order_by_expr;
mod query;
mod select;
mod select_item;
mod select_item_list;
mod show_columns;
mod table;
#[cfg(feature = "transaction")]
mod transaction;
mod update;

pub use {
    assignment::AssignmentNode,
    column_def::ColumnDefNode,
    create_table::CreateTableNode,
    data_type::DataTypeNode,
    delete::DeleteNode,
    drop_table::DropTableNode,
    expr_list::ExprList,
    order_by_expr::OrderByExprNode,
    query::QueryNode,
    select::{
        GroupByNode, HavingNode, LimitNode, LimitOffsetNode, OffsetLimitNode, OffsetNode,
        ProjectNode, SelectNode,
    },
    select_item::SelectItemNode,
    select_item_list::SelectItemList,
    show_columns::ShowColumnsNode,
    table::TableNode,
    update::UpdateNode,
};

/// Available expression builder functions
<<<<<<< HEAD
pub use expr::{col, exists, expr, nested, not_exists, num, text, ExprNode};
=======
pub use expr::{col, exists, expr, nested, num, text, ExprNode};

#[cfg(feature = "alter-table")]
pub use alter_table::{
    AddColumnNode, AlterTableNode, DropColumnNode, RenameColumnNode, RenameTableNode,
};

>>>>>>> 1bf7e420
#[cfg(feature = "index")]
pub use {index::CreateIndexNode, index::DropIndexNode};

/// Available aggregate or normal SQL functions
pub use expr::{
    aggregate::{avg, count, max, min, stdev, sum, variance, AggregateNode},
    function::{
        abs, acos, asin, atan, ceil, concat, cos, degrees, divide, exp, floor, gcd, generate_uuid,
        ifnull, lcm, left, ln, log, log10, log2, lpad, ltrim, modulo, now, pi, power, radians,
        repeat, reverse, right, round, rpad, rtrim, sign, sin, sqrt, substr, tan, upper,
        FunctionNode,
    },
};

/// Entry point function to build statement
pub fn table(table_name: &str) -> TableNode {
    let table_name = table_name.to_owned();

    TableNode { table_name }
}

/// Functions for building transaction statements
#[cfg(feature = "transaction")]
pub use transaction::{begin, commit, rollback};

#[cfg(test)]
fn test(actual: crate::result::Result<crate::ast::Statement>, expected: &str) {
    use crate::{parse_sql::parse, translate::translate};

    let parsed = &parse(expected).expect(expected)[0];
    let expected = translate(parsed);
    assert_eq!(actual, expected);
}

#[cfg(test)]
fn test_expr(actual: crate::ast_builder::ExprNode, expected: &str) {
    use crate::{parse_sql::parse_expr, translate::translate_expr};

    let parsed = &parse_expr(expected).expect(expected);
    let expected = translate_expr(parsed);
    assert_eq!(actual.try_into(), expected);
}

#[cfg(test)]
fn test_query(actual: crate::ast_builder::QueryNode, expected: &str) {
    use crate::{parse_sql::parse_query, translate::translate_query};

    let parsed = &parse_query(expected).expect(expected);
    let expected = translate_query(parsed);
    assert_eq!(actual.try_into(), expected);
}<|MERGE_RESOLUTION|>--- conflicted
+++ resolved
@@ -43,17 +43,13 @@
 };
 
 /// Available expression builder functions
-<<<<<<< HEAD
 pub use expr::{col, exists, expr, nested, not_exists, num, text, ExprNode};
-=======
-pub use expr::{col, exists, expr, nested, num, text, ExprNode};
 
 #[cfg(feature = "alter-table")]
 pub use alter_table::{
     AddColumnNode, AlterTableNode, DropColumnNode, RenameColumnNode, RenameTableNode,
 };
 
->>>>>>> 1bf7e420
 #[cfg(feature = "index")]
 pub use {index::CreateIndexNode, index::DropIndexNode};
 
