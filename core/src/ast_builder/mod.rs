mod alter_table;
mod assignment;
mod build;
mod column_def;
mod column_list;
mod create_table;
mod data_type;
mod delete;
mod drop_table;
mod error;
mod execute;
mod expr;
mod expr_list;
mod index;
mod insert;
mod order_by_expr;
mod order_by_expr_list;
mod query;
mod select;
mod select_item;
mod select_item_list;
mod show_columns;
mod table_factor;
mod table_name;
mod transaction;
mod update;

pub use {
    assignment::AssignmentNode,
    build::Build,
    column_def::ColumnDefNode,
    column_list::ColumnList,
    create_table::CreateTableNode,
    data_type::DataTypeNode,
    delete::DeleteNode,
    drop_table::DropTableNode,
    error::AstBuilderError,
    execute::Execute,
    expr_list::ExprList,
    insert::InsertNode,
    order_by_expr::OrderByExprNode,
    order_by_expr_list::OrderByExprList,
    query::QueryNode,
    select::{
        values, FilterNode, GroupByNode, HashJoinNode, HavingNode, JoinConstraintNode, JoinNode,
        LimitNode, OffsetLimitNode, OffsetNode, OrderByNode, ProjectNode, SelectNode,
    },
    select_item::SelectItemNode,
    select_item_list::SelectItemList,
    show_columns::ShowColumnsNode,
    table_factor::{
        glue_indexes, glue_objects, glue_table_columns, glue_tables, series, TableFactorNode,
    },
    table_name::table,
    update::UpdateNode,
};

/// Available expression builder functions
pub use expr::{
    case, col, date, exists, expr, factorial, minus, nested, not, not_exists, null, num,
    numeric::NumericNode, plus, subquery, text, time, timestamp, ExprNode,
};

pub use alter_table::{
    AddColumnNode, AlterTableNode, DropColumnNode, RenameColumnNode, RenameTableNode,
};

pub use {index::CreateIndexNode, index::DropIndexNode};

/// Available aggregate or normal SQL functions
pub use expr::{
    aggregate::{avg, count, max, min, stdev, sum, variance, AggregateNode},
    function::{
        abs, acos, asin, atan, cast, ceil, concat, concat_ws, cos, degrees, divide, exp, extract,
<<<<<<< HEAD
        floor, format, gcd, generate_uuid, ifnull, initcap, lcm, left, ln, log, log10, log2, lower,
        lpad, ltrim, modulo, now, pi, position, power, radians, rand, repeat, reverse, right,
        round, rpad, rtrim, sign, sin, sqrt, substr, tan, to_date, to_time, to_timestamp, upper,
        FunctionNode,
=======
        find_idx, floor, format, gcd, generate_uuid, ifnull, lcm, left, ln, log, log10, log2,
        lower, lpad, ltrim, modulo, now, pi, position, power, radians, rand, repeat, reverse,
        right, round, rpad, rtrim, sign, sin, sqrt, substr, tan, to_date, to_time, to_timestamp,
        upper, FunctionNode,
>>>>>>> 0681a1a2
    },
};

/// Functions for building transaction statements
pub use transaction::{begin, commit, rollback};

#[cfg(test)]
fn test(actual: crate::result::Result<crate::ast::Statement>, expected: &str) {
    use crate::{parse_sql::parse, translate::translate};

    let parsed = &parse(expected).expect(expected)[0];
    let expected = translate(parsed);
    assert_eq!(actual, expected);
}

#[cfg(test)]
fn test_expr(actual: crate::ast_builder::ExprNode, expected: &str) {
    use crate::{parse_sql::parse_expr, translate::translate_expr};

    let parsed = &parse_expr(expected).expect(expected);
    let expected = translate_expr(parsed);
    assert_eq!(actual.try_into(), expected);
}

#[cfg(test)]
fn test_query(actual: crate::ast_builder::QueryNode, expected: &str) {
    use crate::{parse_sql::parse_query, translate::translate_query};

    let parsed = &parse_query(expected).expect(expected);
    let expected = translate_query(parsed);
    assert_eq!(actual.try_into(), expected);
}<|MERGE_RESOLUTION|>--- conflicted
+++ resolved
@@ -72,17 +72,10 @@
     aggregate::{avg, count, max, min, stdev, sum, variance, AggregateNode},
     function::{
         abs, acos, asin, atan, cast, ceil, concat, concat_ws, cos, degrees, divide, exp, extract,
-<<<<<<< HEAD
-        floor, format, gcd, generate_uuid, ifnull, initcap, lcm, left, ln, log, log10, log2, lower,
+        find_idx, floor, format, gcd, generate_uuid, ifnull, initcap, lcm, left, ln, log, log10, log2, lower,
         lpad, ltrim, modulo, now, pi, position, power, radians, rand, repeat, reverse, right,
         round, rpad, rtrim, sign, sin, sqrt, substr, tan, to_date, to_time, to_timestamp, upper,
         FunctionNode,
-=======
-        find_idx, floor, format, gcd, generate_uuid, ifnull, lcm, left, ln, log, log10, log2,
-        lower, lpad, ltrim, modulo, now, pi, position, power, radians, rand, repeat, reverse,
-        right, round, rpad, rtrim, sign, sin, sqrt, substr, tan, to_date, to_time, to_timestamp,
-        upper, FunctionNode,
->>>>>>> 0681a1a2
     },
 };
 
