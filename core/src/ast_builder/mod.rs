--- conflicted
+++ resolved
@@ -22,11 +22,7 @@
 /// Available aggregate or normal SQL functions
 pub use expr::{
     aggregate::{max, sum, AggregateNode},
-<<<<<<< HEAD
-    function::{abs, floor, left, right, FunctionNode},
-=======
-    function::{abs, floor, ifnull, FunctionNode},
->>>>>>> 2f749aef
+    function::{abs, floor, ifnull, left, right, FunctionNode},
 };
 
 /// Entry point function to build statement
