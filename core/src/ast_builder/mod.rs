--- conflicted
+++ resolved
@@ -23,11 +23,7 @@
 pub use expr::{
     aggregate::{max, sum, AggregateNode},
     function::{
-<<<<<<< HEAD
-        abs, acos, asin, atan, ceil, cos, floor, ifnull, left, pi, right, sin, tan, upper,
-=======
         abs, acos, asin, atan, ceil, cos, floor, ifnull, left, pi, reverse, right, sin, tan, upper,
->>>>>>> 84fb18a6
         FunctionNode,
     },
 };
