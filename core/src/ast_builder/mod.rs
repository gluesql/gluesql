mod data_type;
mod delete;
mod drop_table;
mod expr;
mod expr_list;
#[cfg(feature = "index")]
mod index;
mod order_by_expr;
mod query;
mod select;
mod select_item;
mod select_item_list;
mod show_columns;
mod table;
#[cfg(feature = "transaction")]
mod transaction;

pub use {
    data_type::DataTypeNode,
    delete::DeleteNode,
    drop_table::DropTableNode,
    expr_list::ExprList,
    order_by_expr::OrderByExprNode,
    query::QueryNode,
    select::{
        GroupByNode, HavingNode, LimitNode, LimitOffsetNode, OffsetLimitNode, OffsetNode,
        ProjectNode, SelectNode,
    },
    select_item::SelectItemNode,
    select_item_list::SelectItemList,
    show_columns::ShowColumnsNode,
    table::TableNode,
};

/// Available expression builder functions
pub use expr::{col, expr, nested, num, text, ExprNode};
#[cfg(feature = "index")]
pub use {index::CreateIndexNode, index::DropIndexNode};

/// Available aggregate or normal SQL functions
pub use expr::{
    aggregate::{avg, count, max, min, stdev, sum, variance, AggregateNode},
    function::{
<<<<<<< HEAD
        abs, acos, asin, atan, ceil, concat, cos, degrees, floor, gcd, generate_uuid, ifnull, lcm,
        left, ln, log, log10, log2, lpad, ltrim, now, pi, power, radians, repeat, reverse, right,
        round, rpad, rtrim, sign, sin, sqrt, tan, upper, FunctionNode,
=======
        abs, acos, asin, atan, ceil, concat, cos, degrees, exp, floor, gcd, generate_uuid, ifnull,
        lcm, left, ln, log, log10, log2, lpad, now, pi, power, radians, repeat, reverse, right,
        round, rpad, sign, sin, sqrt, tan, upper, FunctionNode,
>>>>>>> ab3f24e2
    },
};

/// Entry point function to build statement
pub fn table(table_name: &str) -> TableNode {
    let table_name = table_name.to_owned();

    TableNode { table_name }
}

/// Functions for building transaction statements
#[cfg(feature = "transaction")]
pub use transaction::{begin, commit, rollback};

#[cfg(test)]
fn test(actual: crate::result::Result<crate::ast::Statement>, expected: &str) {
    use crate::{parse_sql::parse, translate::translate};

    let parsed = &parse(expected).unwrap()[0];
    let expected = translate(parsed);
    assert_eq!(actual, expected);
}

#[cfg(test)]
fn test_expr(actual: crate::ast_builder::ExprNode, expected: &str) {
    use crate::{parse_sql::parse_expr, translate::translate_expr};

    let parsed = &parse_expr(expected).unwrap();
    let expected = translate_expr(parsed);
    assert_eq!(actual.try_into(), expected);
}<|MERGE_RESOLUTION|>--- conflicted
+++ resolved
@@ -41,15 +41,9 @@
 pub use expr::{
     aggregate::{avg, count, max, min, stdev, sum, variance, AggregateNode},
     function::{
-<<<<<<< HEAD
-        abs, acos, asin, atan, ceil, concat, cos, degrees, floor, gcd, generate_uuid, ifnull, lcm,
-        left, ln, log, log10, log2, lpad, ltrim, now, pi, power, radians, repeat, reverse, right,
-        round, rpad, rtrim, sign, sin, sqrt, tan, upper, FunctionNode,
-=======
         abs, acos, asin, atan, ceil, concat, cos, degrees, exp, floor, gcd, generate_uuid, ifnull,
-        lcm, left, ln, log, log10, log2, lpad, now, pi, power, radians, repeat, reverse, right,
-        round, rpad, sign, sin, sqrt, tan, upper, FunctionNode,
->>>>>>> ab3f24e2
+        lcm, left, ln, log, log10, log2, lpad, ltrim, now, pi, power, radians, repeat, reverse,
+        right, round, rpad, rtrim, sign, sin, sqrt, tan, upper, FunctionNode,
     },
 };
 
