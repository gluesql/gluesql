--- conflicted
+++ resolved
@@ -1,55 +1,121 @@
-mod delete;
+mod ast_literal;
+mod data_type;
+mod ddl;
 mod expr;
-mod expr_list;
-mod select;
-mod select_item_list;
-mod table;
+mod function;
+mod operator;
+mod query;
 
-pub use {
-    delete::DeleteNode,
-    expr_list::ExprList,
-    select::{
-        GroupByNode, HavingNode, LimitNode, LimitOffsetNode, OffsetLimitNode, OffsetNode,
-        ProjectNode, SelectNode,
-    },
-    select_item_list::SelectItemList,
-    table::TableNode,
-};
+pub use ast_literal::{AstLiteral, DateTimeField, TrimWhereField};
+pub use data_type::DataType;
+pub use ddl::*;
+pub use expr::Expr;
+pub use function::{Aggregate, CountArgExpr, Function};
+pub use operator::*;
+pub use query::*;
 
-/// Available expression builder functions
-pub use expr::{col, expr, nested, num, text, ExprNode};
+use serde::{Deserialize, Serialize};
 
-/// Available aggregate or normal SQL functions
-pub use expr::{
-    aggregate::{max, sum, AggregateNode},
-<<<<<<< HEAD
-    function::{abs, acos, asin, atan, cos, floor, ifnull, pi, sin, tan, FunctionNode},
-=======
-    function::{abs, floor, ifnull, left, right, FunctionNode},
->>>>>>> 36e156e6
-};
+#[derive(Debug, Clone, PartialEq, Eq, Hash, Serialize, Deserialize)]
+pub struct ObjectName(pub Vec<String>);
 
-/// Entry point function to build statement
-pub fn table(table_name: &str) -> TableNode {
-    let table_name = table_name.to_owned();
-
-    TableNode { table_name }
+pub trait ToSql {
+    fn to_sql(&self) -> String;
 }
 
-#[cfg(test)]
-fn test(actual: crate::result::Result<crate::ast::Statement>, expected: &str) {
-    use crate::{parse_sql::parse, translate::translate};
-
-    let parsed = &parse(expected).unwrap()[0];
-    let expected = translate(parsed);
-    assert_eq!(actual, expected);
+#[derive(Debug, Clone, PartialEq, Eq, Hash, Serialize, Deserialize)]
+pub enum Statement {
+    ShowColumns {
+        table_name: ObjectName,
+    },
+    /// SELECT
+    Query(Box<Query>),
+    /// INSERT
+    Insert {
+        /// TABLE
+        table_name: ObjectName,
+        /// COLUMNS
+        columns: Vec<String>,
+        /// A SQL query that specifies what to insert
+        source: Box<Query>,
+    },
+    /// UPDATE
+    Update {
+        /// TABLE
+        table_name: ObjectName,
+        /// Column assignments
+        assignments: Vec<Assignment>,
+        /// WHERE
+        selection: Option<Expr>,
+    },
+    /// DELETE
+    Delete {
+        /// FROM
+        table_name: ObjectName,
+        /// WHERE
+        selection: Option<Expr>,
+    },
+    /// CREATE TABLE
+    CreateTable {
+        if_not_exists: bool,
+        /// Table name
+        name: ObjectName,
+        /// Optional schema
+        columns: Vec<ColumnDef>,
+        source: Option<Box<Query>>,
+    },
+    /// ALTER TABLE
+    #[cfg(feature = "alter-table")]
+    AlterTable {
+        /// Table name
+        name: ObjectName,
+        operation: AlterTableOperation,
+    },
+    /// DROP TABLE
+    DropTable {
+        /// An optional `IF EXISTS` clause. (Non-standard.)
+        if_exists: bool,
+        /// One or more objects to drop. (ANSI SQL requires exactly one.)
+        names: Vec<ObjectName>,
+    },
+    /// CREATE INDEX
+    #[cfg(feature = "index")]
+    CreateIndex {
+        name: ObjectName,
+        table_name: ObjectName,
+        column: OrderByExpr,
+    },
+    /// DROP INDEX
+    #[cfg(feature = "index")]
+    DropIndex {
+        name: ObjectName,
+        table_name: ObjectName,
+    },
+    /// START TRANSACTION, BEGIN
+    #[cfg(feature = "transaction")]
+    StartTransaction,
+    /// COMMIT
+    #[cfg(feature = "transaction")]
+    Commit,
+    /// ROLLBACK
+    #[cfg(feature = "transaction")]
+    Rollback,
+    /// SHOW VARIABLE
+    #[cfg(feature = "metadata")]
+    ShowVariable(Variable),
+    #[cfg(feature = "index")]
+    ShowIndexes(ObjectName),
 }
 
-#[cfg(test)]
-fn test_expr(actual: crate::ast_builder::ExprNode, expected: &str) {
-    use crate::{parse_sql::parse_expr, translate::translate_expr};
+#[derive(Debug, Clone, PartialEq, Eq, Hash, Serialize, Deserialize)]
+pub struct Assignment {
+    pub id: String,
+    pub value: Expr,
+}
 
-    let parsed = &parse_expr(expected).unwrap();
-    let expected = translate_expr(parsed);
-    assert_eq!(actual.try_into(), expected);
+#[cfg(feature = "metadata")]
+#[derive(Debug, Clone, PartialEq, Eq, Hash, Serialize, Deserialize)]
+pub enum Variable {
+    Tables,
+    Version,
 }