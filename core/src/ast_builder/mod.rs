<<<<<<< HEAD
mod column_def;
mod create_table;
=======
mod data_type;
>>>>>>> 45e49700
mod delete;
mod drop_table;
mod expr;
mod expr_list;
#[cfg(feature = "index")]
mod index;
mod order_by_expr;
mod query;
mod select;
mod select_item;
mod select_item_list;
mod show_columns;
mod table;
#[cfg(feature = "transaction")]
mod transaction;

pub use {
<<<<<<< HEAD
    column_def::ColumnDefNode,
    create_table::CreateTableNode,
=======
    data_type::DataTypeNode,
>>>>>>> 45e49700
    delete::DeleteNode,
    drop_table::DropTableNode,
    expr_list::ExprList,
    order_by_expr::OrderByExprNode,
    query::QueryNode,
    select::{
        GroupByNode, HavingNode, LimitNode, LimitOffsetNode, OffsetLimitNode, OffsetNode,
        ProjectNode, SelectNode,
    },
    select_item::SelectItemNode,
    select_item_list::SelectItemList,
    show_columns::ShowColumnsNode,
    table::TableNode,
};

/// Available expression builder functions
pub use expr::{col, expr, nested, num, text, ExprNode};
#[cfg(feature = "index")]
pub use {index::CreateIndexNode, index::DropIndexNode};

/// Available aggregate or normal SQL functions
pub use expr::{
    aggregate::{avg, count, max, min, stdev, sum, variance, AggregateNode},
    function::{
        abs, acos, asin, atan, ceil, concat, cos, degrees, exp, floor, gcd, generate_uuid, ifnull,
        lcm, left, ln, log, log10, log2, lpad, now, pi, power, radians, repeat, reverse, right,
        round, rpad, sign, sin, sqrt, substr, tan, upper, FunctionNode,
    },
};

/// Entry point function to build statement
pub fn table(table_name: &str) -> TableNode {
    let table_name = table_name.to_owned();

    TableNode { table_name }
}

/// Functions for building transaction statements
#[cfg(feature = "transaction")]
pub use transaction::{begin, commit, rollback};

#[cfg(test)]
fn test(actual: crate::result::Result<crate::ast::Statement>, expected: &str) {
    use crate::{parse_sql::parse, translate::translate};

    let parsed = &parse(expected).unwrap()[0];
    let expected = translate(parsed);
    assert_eq!(actual, expected);
}

#[cfg(test)]
fn test_expr(actual: crate::ast_builder::ExprNode, expected: &str) {
    use crate::{parse_sql::parse_expr, translate::translate_expr};

    let parsed = &parse_expr(expected).unwrap();
    let expected = translate_expr(parsed);
    assert_eq!(actual.try_into(), expected);
}<|MERGE_RESOLUTION|>--- conflicted
+++ resolved
@@ -1,9 +1,6 @@
-<<<<<<< HEAD
 mod column_def;
 mod create_table;
-=======
 mod data_type;
->>>>>>> 45e49700
 mod delete;
 mod drop_table;
 mod expr;
@@ -21,12 +18,9 @@
 mod transaction;
 
 pub use {
-<<<<<<< HEAD
     column_def::ColumnDefNode,
     create_table::CreateTableNode,
-=======
     data_type::DataTypeNode,
->>>>>>> 45e49700
     delete::DeleteNode,
     drop_table::DropTableNode,
     expr_list::ExprList,
