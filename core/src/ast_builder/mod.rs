<<<<<<< HEAD
mod column_def;
mod create_table;
=======
mod assignment;
>>>>>>> bbb16dca
mod data_type;
mod delete;
mod drop_table;
mod expr;
mod expr_list;
#[cfg(feature = "index")]
mod index;
mod order_by_expr;
mod query;
mod select;
mod select_item;
mod select_item_list;
mod show_columns;
mod table;
#[cfg(feature = "transaction")]
mod transaction;
mod update;

pub use {
<<<<<<< HEAD
    column_def::ColumnDefNode,
    create_table::CreateTableNode,
=======
    assignment::AssignmentNode,
>>>>>>> bbb16dca
    data_type::DataTypeNode,
    delete::DeleteNode,
    drop_table::DropTableNode,
    expr_list::ExprList,
    order_by_expr::OrderByExprNode,
    query::QueryNode,
    select::{
        GroupByNode, HavingNode, LimitNode, LimitOffsetNode, OffsetLimitNode, OffsetNode,
        ProjectNode, SelectNode,
    },
    select_item::SelectItemNode,
    select_item_list::SelectItemList,
    show_columns::ShowColumnsNode,
    table::TableNode,
    update::UpdateNode,
};

/// Available expression builder functions
pub use expr::{col, expr, nested, num, text, ExprNode};
#[cfg(feature = "index")]
pub use {index::CreateIndexNode, index::DropIndexNode};

/// Available aggregate or normal SQL functions
pub use expr::{
    aggregate::{avg, count, max, min, stdev, sum, variance, AggregateNode},
    function::{
        abs, acos, asin, atan, ceil, concat, cos, degrees, divide, exp, floor, gcd, generate_uuid,
        ifnull, lcm, left, ln, log, log10, log2, lpad, ltrim, modulo, now, pi, power, radians,
        repeat, reverse, right, round, rpad, rtrim, sign, sin, sqrt, substr, tan, upper,
        FunctionNode,
    },
};

/// Entry point function to build statement
pub fn table(table_name: &str) -> TableNode {
    let table_name = table_name.to_owned();

    TableNode { table_name }
}

/// Functions for building transaction statements
#[cfg(feature = "transaction")]
pub use transaction::{begin, commit, rollback};

#[cfg(test)]
fn test(actual: crate::result::Result<crate::ast::Statement>, expected: &str) {
    use crate::{parse_sql::parse, translate::translate};

    let parsed = &parse(expected).unwrap()[0];
    let expected = translate(parsed);
    assert_eq!(actual, expected);
}

#[cfg(test)]
fn test_expr(actual: crate::ast_builder::ExprNode, expected: &str) {
    use crate::{parse_sql::parse_expr, translate::translate_expr};

    let parsed = &parse_expr(expected).unwrap();
    let expected = translate_expr(parsed);
    assert_eq!(actual.try_into(), expected);
}

#[cfg(test)]
fn test_query(actual: crate::ast_builder::QueryNode, expected: &str) {
    use crate::{parse_sql::parse_query, translate::translate_query};

    let parsed = &parse_query(expected).unwrap();
    let expected = translate_query(parsed);
    assert_eq!(actual.try_into(), expected);
}<|MERGE_RESOLUTION|>--- conflicted
+++ resolved
@@ -1,9 +1,6 @@
-<<<<<<< HEAD
+mod assignment;
 mod column_def;
 mod create_table;
-=======
-mod assignment;
->>>>>>> bbb16dca
 mod data_type;
 mod delete;
 mod drop_table;
@@ -23,12 +20,9 @@
 mod update;
 
 pub use {
-<<<<<<< HEAD
+    assignment::AssignmentNode,
     column_def::ColumnDefNode,
     create_table::CreateTableNode,
-=======
-    assignment::AssignmentNode,
->>>>>>> bbb16dca
     data_type::DataTypeNode,
     delete::DeleteNode,
     drop_table::DropTableNode,
