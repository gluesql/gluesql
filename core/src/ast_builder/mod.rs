--- conflicted
+++ resolved
@@ -22,13 +22,9 @@
 /// Available aggregate or normal SQL functions
 pub use expr::{
     aggregate::{max, sum, AggregateNode},
-<<<<<<< HEAD
-    function::{abs, floor, ifnull, left, reverse, right, upper, FunctionNode},
-=======
     function::{
-        abs, acos, asin, atan, cos, floor, ifnull, left, pi, right, sin, tan, upper, FunctionNode,
+        abs, acos, asin, atan, cos, floor, ifnull, left, pi, reverse, right, sin, tan, upper, FunctionNode,
     },
->>>>>>> 583f6097
 };
 
 /// Entry point function to build statement
