mod alter_table;
mod assignment;
mod build;
mod column_def;
mod column_list;
mod create_table;
mod data_type;
mod delete;
mod drop_table;
mod error;
mod execute;
mod expr;
mod expr_list;
mod index;
mod insert;
mod order_by_expr;
mod order_by_expr_list;
mod query;
mod select;
mod select_item;
mod select_item_list;
mod show_columns;
mod table_factor;
mod table_name;
mod transaction;
mod update;

pub use {
    assignment::AssignmentNode,
    build::Build,
    column_def::ColumnDefNode,
    column_list::ColumnList,
    create_table::CreateTableNode,
    data_type::DataTypeNode,
    delete::DeleteNode,
    drop_table::DropTableNode,
    error::AstBuilderError,
    execute::Execute,
    expr_list::ExprList,
    insert::InsertNode,
    order_by_expr::OrderByExprNode,
    order_by_expr_list::OrderByExprList,
    query::QueryNode,
    select::{
        values, FilterNode, GroupByNode, HashJoinNode, HavingNode, JoinConstraintNode, JoinNode,
        LimitNode, OffsetLimitNode, OffsetNode, OrderByNode, ProjectNode, SelectNode,
    },
    select_item::SelectItemNode,
    select_item_list::SelectItemList,
    show_columns::ShowColumnsNode,
    table_factor::{
        glue_indexes, glue_objects, glue_table_columns, glue_tables, series, TableFactorNode,
    },
    table_name::table,
    update::UpdateNode,
};

/// Available expression builder functions
pub use expr::{
    case, col, date, exists, expr, factorial, minus, nested, not, not_exists, null, num,
    numeric::NumericNode, plus, subquery, text, time, timestamp, ExprNode,
};

pub use alter_table::{
    AddColumnNode, AlterTableNode, DropColumnNode, RenameColumnNode, RenameTableNode,
};

pub use {index::CreateIndexNode, index::DropIndexNode};

/// Available aggregate or normal SQL functions
pub use expr::{
    aggregate::{avg, count, max, min, stdev, sum, variance, AggregateNode},
    function::{
<<<<<<< HEAD
        abs, acos, asin, atan, calc_distance, cast, ceil, concat, concat_ws, cos, degrees, divide,
        exp, extract, find_idx, floor, format, gcd, generate_uuid, get_x, get_y, ifnull, initcap,
        lcm, left, ln, log, log10, log2, lower, lpad, ltrim, md5, modulo, now, pi, point, position,
        power, radians, rand, repeat, reverse, right, round, rpad, rtrim, sign, sin, sqrt, substr,
        tan, to_date, to_time, to_timestamp, upper, FunctionNode,
=======
        abs, acos, ascii, asin, atan, calc_distance, cast, ceil, chr, concat, concat_ws, cos,
        degrees, divide, exp, extract, find_idx, floor, format, gcd, generate_uuid, get_x, get_y,
        ifnull, initcap, lcm, left, ln, log, log10, log2, lower, lpad, ltrim, modulo, now, pi,
        point, position, power, radians, rand, repeat, reverse, right, round, rpad, rtrim, sign,
        sin, sqrt, substr, tan, to_date, to_time, to_timestamp, upper, FunctionNode,
>>>>>>> 853440bf
    },
};

/// Functions for building transaction statements
pub use transaction::{begin, commit, rollback};

#[cfg(test)]
fn test(actual: crate::result::Result<crate::ast::Statement>, expected: &str) {
    use crate::{parse_sql::parse, translate::translate};

    let parsed = &parse(expected).expect(expected)[0];
    let expected = translate(parsed);
    assert_eq!(actual, expected);
}

#[cfg(test)]
fn test_expr(actual: crate::ast_builder::ExprNode, expected: &str) {
    use crate::{parse_sql::parse_expr, translate::translate_expr};

    let parsed = &parse_expr(expected).expect(expected);
    let expected = translate_expr(parsed);
    assert_eq!(actual.try_into(), expected);
}

#[cfg(test)]
fn test_query(actual: crate::ast_builder::QueryNode, expected: &str) {
    use crate::{parse_sql::parse_query, translate::translate_query};

    let parsed = &parse_query(expected).expect(expected);
    let expected = translate_query(parsed);
    assert_eq!(actual.try_into(), expected);
}<|MERGE_RESOLUTION|>--- conflicted
+++ resolved
@@ -71,19 +71,11 @@
 pub use expr::{
     aggregate::{avg, count, max, min, stdev, sum, variance, AggregateNode},
     function::{
-<<<<<<< HEAD
-        abs, acos, asin, atan, calc_distance, cast, ceil, concat, concat_ws, cos, degrees, divide,
-        exp, extract, find_idx, floor, format, gcd, generate_uuid, get_x, get_y, ifnull, initcap,
-        lcm, left, ln, log, log10, log2, lower, lpad, ltrim, md5, modulo, now, pi, point, position,
-        power, radians, rand, repeat, reverse, right, round, rpad, rtrim, sign, sin, sqrt, substr,
-        tan, to_date, to_time, to_timestamp, upper, FunctionNode,
-=======
         abs, acos, ascii, asin, atan, calc_distance, cast, ceil, chr, concat, concat_ws, cos,
         degrees, divide, exp, extract, find_idx, floor, format, gcd, generate_uuid, get_x, get_y,
-        ifnull, initcap, lcm, left, ln, log, log10, log2, lower, lpad, ltrim, modulo, now, pi,
+        ifnull, initcap, lcm, left, ln, log, log10, log2, lower, lpad, ltrim, md5, modulo, now, pi,
         point, position, power, radians, rand, repeat, reverse, right, round, rpad, rtrim, sign,
         sin, sqrt, substr, tan, to_date, to_time, to_timestamp, upper, FunctionNode,
->>>>>>> 853440bf
     },
 };
 
