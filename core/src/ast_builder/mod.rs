mod delete;
mod expr;
mod expr_list;
mod select;
mod select_item_list;
mod table;

pub use {
    delete::DeleteNode,
    expr_list::ExprList,
    select::{
        GroupByNode, HavingNode, LimitNode, LimitOffsetNode, OffsetLimitNode, OffsetNode,
        ProjectNode, SelectNode,
    },
    select_item_list::SelectItemList,
    table::TableNode,
};

/// Available expression builder functions
pub use expr::{col, expr, nested, num, text, ExprNode};

/// Available aggregate or normal SQL functions
pub use expr::{
    aggregate::{max, sum, AggregateNode},
<<<<<<< HEAD
    function::{abs, ifnull, FunctionNode},
=======
    function::{abs, floor, FunctionNode},
>>>>>>> 64efec51
};

/// Entry point function to build statement
pub fn table(table_name: &str) -> TableNode {
    let table_name = table_name.to_owned();

    TableNode { table_name }
}

#[cfg(test)]
fn test(actual: crate::result::Result<crate::ast::Statement>, expected: &str) {
    use crate::{parse_sql::parse, translate::translate};

    let parsed = &parse(expected).unwrap()[0];
    let expected = translate(parsed);
    assert_eq!(actual, expected);
}

#[cfg(test)]
fn test_expr(actual: crate::ast_builder::ExprNode, expected: &str) {
    use crate::{parse_sql::parse_expr, translate::translate_expr};

    let parsed = &parse_expr(expected).unwrap();
    let expected = translate_expr(parsed);
    assert_eq!(actual.try_into(), expected);
}<|MERGE_RESOLUTION|>--- conflicted
+++ resolved
@@ -22,11 +22,7 @@
 /// Available aggregate or normal SQL functions
 pub use expr::{
     aggregate::{max, sum, AggregateNode},
-<<<<<<< HEAD
-    function::{abs, ifnull, FunctionNode},
-=======
-    function::{abs, floor, FunctionNode},
->>>>>>> 64efec51
+    function::{abs, floor, ifnull, FunctionNode},
 };
 
 /// Entry point function to build statement
