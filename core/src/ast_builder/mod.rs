mod assignment;
mod delete;
mod drop_table;
mod expr;
mod expr_list;
#[cfg(feature = "index")]
mod index;
mod order_by_expr;
mod select;
mod select_item;
mod select_item_list;
mod show_columns;
mod table;
<<<<<<< HEAD
mod update;
=======
#[cfg(feature = "transaction")]
mod transaction;
>>>>>>> db53ac33

pub use {
    assignment::AssignmentNode,
    delete::DeleteNode,
    drop_table::DropTableNode,
    expr_list::ExprList,
    order_by_expr::OrderByExprNode,
    select::{
        GroupByNode, HavingNode, LimitNode, LimitOffsetNode, OffsetLimitNode, OffsetNode,
        ProjectNode, SelectNode,
    },
    select_item::SelectItemNode,
    select_item_list::SelectItemList,
    show_columns::ShowColumnsNode,
    table::TableNode,
    update::UpdateNode,
};

/// Available expression builder functions
pub use expr::{col, expr, nested, num, text, ExprNode};
#[cfg(feature = "index")]
pub use {index::CreateIndexNode, index::DropIndexNode};

/// Available aggregate or normal SQL functions
pub use expr::{
    aggregate::{avg, count, max, min, stdev, sum, variance, AggregateNode},
    function::{
        abs, acos, asin, atan, ceil, cos, floor, ifnull, left, ln, log10, log2, now, pi, reverse,
        right, round, sign, sin, tan, upper, FunctionNode,
    },
};

/// Entry point function to build statement
pub fn table(table_name: &str) -> TableNode {
    let table_name = table_name.to_owned();

    TableNode { table_name }
}

/// Functions for building transaction statements
#[cfg(feature = "transaction")]
pub use transaction::{begin, commit, rollback};

#[cfg(test)]
fn test(actual: crate::result::Result<crate::ast::Statement>, expected: &str) {
    use crate::{parse_sql::parse, translate::translate};

    let parsed = &parse(expected).unwrap()[0];
    let expected = translate(parsed);
    assert_eq!(actual, expected);
}

#[cfg(test)]
fn test_expr(actual: crate::ast_builder::ExprNode, expected: &str) {
    use crate::{parse_sql::parse_expr, translate::translate_expr};

    let parsed = &parse_expr(expected).unwrap();
    let expected = translate_expr(parsed);
    assert_eq!(actual.try_into(), expected);
}<|MERGE_RESOLUTION|>--- conflicted
+++ resolved
@@ -11,12 +11,9 @@
 mod select_item_list;
 mod show_columns;
 mod table;
-<<<<<<< HEAD
-mod update;
-=======
 #[cfg(feature = "transaction")]
 mod transaction;
->>>>>>> db53ac33
+mod update;
 
 pub use {
     assignment::AssignmentNode,
