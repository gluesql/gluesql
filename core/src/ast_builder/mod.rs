mod alter_table;
mod assignment;
mod build;
mod column_def;
mod column_list;
mod create_table;
mod data_type;
mod delete;
mod drop_table;
mod error;
mod execute;
mod expr;
mod expr_list;
mod expr_with_alias;
mod index;
mod index_by;
mod index_item;
mod insert;
mod order_by_expr;
mod order_by_expr_list;
mod query;
mod select;
mod select_item;
mod select_item_list;
mod show_columns;
mod table_factor;
mod table_name;
mod transaction;
mod update;

pub use {
    assignment::AssignmentNode,
    build::Build,
    column_def::ColumnDefNode,
    column_list::ColumnList,
    create_table::CreateTableNode,
    data_type::DataTypeNode,
    delete::DeleteNode,
    drop_table::DropTableNode,
    error::AstBuilderError,
    execute::Execute,
    expr_list::ExprList,
<<<<<<< HEAD
    index_by::IndexNode,
    index_item::{
        non_clustered, primary_key, CmpExprNode, NonClusteredNode, OrderNode, PrimaryKeyNode,
    },
=======
    expr_with_alias::ExprWithAliasNode,
>>>>>>> 1f4c673f
    insert::InsertNode,
    order_by_expr::OrderByExprNode,
    order_by_expr_list::OrderByExprList,
    query::QueryNode,
    select::{
        values, FilterNode, GroupByNode, HashJoinNode, HavingNode, JoinConstraintNode, JoinNode,
        LimitNode, OffsetLimitNode, OffsetNode, OrderByNode, ProjectNode, SelectNode,
    },
    select_item::SelectItemNode,
    select_item_list::SelectItemList,
    show_columns::ShowColumnsNode,
    table_factor::{
        glue_indexes, glue_objects, glue_table_columns, glue_tables, series, TableFactorNode,
    },
    table_name::table,
    update::UpdateNode,
};

/// Available expression builder functions
pub use expr::{
    case, col, date, exists, expr, factorial, minus, nested, not, not_exists, null, num,
    numeric::NumericNode, plus, subquery, text, time, timestamp, ExprNode,
};

pub use alter_table::{
    AddColumnNode, AlterTableNode, DropColumnNode, RenameColumnNode, RenameTableNode,
};

pub use {index::CreateIndexNode, index::DropIndexNode};

/// Available aggregate or normal SQL functions
pub use expr::{
    aggregate::{avg, count, max, min, stdev, sum, variance, AggregateNode},
    function::{
        abs, acos, ascii, asin, atan, calc_distance, cast, ceil, chr, concat, concat_ws, cos,
        degrees, divide, exp, extract, find_idx, floor, format, gcd, generate_uuid, get_x, get_y,
        ifnull, initcap, is_empty, last_day, lcm, left, length, ln, log, log10, log2, lower, lpad,
        ltrim, md5, modulo, now, pi, point, position, power, radians, rand, repeat, replace,
        reverse, right, round, rpad, rtrim, sign, sin, skip, sqrt, substr, take, tan, to_date,
        to_time, to_timestamp, upper, FunctionNode,
    },
};

/// Functions for building transaction statements
pub use transaction::{begin, commit, rollback};

#[cfg(test)]
fn test(actual: crate::result::Result<crate::ast::Statement>, expected: &str) {
    use crate::{parse_sql::parse, translate::translate};

    let parsed = &parse(expected).expect(expected)[0];
    let expected = translate(parsed);
    assert_eq!(actual, expected);
}

#[cfg(test)]
fn test_expr(actual: crate::ast_builder::ExprNode, expected: &str) {
    let parsed = &parse_expr(expected).expect(expected);
    let expected = translate_expr(parsed);
    assert_eq!(actual.try_into(), expected);
}

#[cfg(test)]
fn test_query(actual: crate::ast_builder::QueryNode, expected: &str) {
    use crate::{parse_sql::parse_query, translate::translate_query};

    let parsed = &parse_query(expected).expect(expected);
    let expected = translate_query(parsed);
    assert_eq!(actual.try_into(), expected);
}

#[cfg(test)]
use crate::{ast_builder::insert::Expr, parse_sql::parse_expr, translate::translate_expr};

#[cfg(test)]
fn to_expr(sql: &str) -> Expr {
    let parsed = parse_expr(sql).expect(sql);

    translate_expr(&parsed).expect(sql)
}<|MERGE_RESOLUTION|>--- conflicted
+++ resolved
@@ -40,14 +40,11 @@
     error::AstBuilderError,
     execute::Execute,
     expr_list::ExprList,
-<<<<<<< HEAD
+    expr_with_alias::ExprWithAliasNode,
     index_by::IndexNode,
     index_item::{
         non_clustered, primary_key, CmpExprNode, NonClusteredNode, OrderNode, PrimaryKeyNode,
     },
-=======
-    expr_with_alias::ExprWithAliasNode,
->>>>>>> 1f4c673f
     insert::InsertNode,
     order_by_expr::OrderByExprNode,
     order_by_expr_list::OrderByExprList,
