mod data_type;
mod delete;
mod drop_table;
mod expr;
mod expr_list;
#[cfg(feature = "index")]
mod index;
mod order_by_expr;
mod query;
mod select;
mod select_item;
mod select_item_list;
mod show_columns;
mod table;
#[cfg(feature = "transaction")]
mod transaction;

pub use {
    data_type::DataTypeNode,
    delete::DeleteNode,
    drop_table::DropTableNode,
    expr_list::ExprList,
    order_by_expr::OrderByExprNode,
    query::QueryNode,
    select::{
        GroupByNode, HavingNode, LimitNode, LimitOffsetNode, OffsetLimitNode, OffsetNode,
        ProjectNode, SelectNode,
    },
    select_item::SelectItemNode,
    select_item_list::SelectItemList,
    show_columns::ShowColumnsNode,
    table::TableNode,
};

/// Available expression builder functions
pub use expr::{col, expr, nested, num, text, ExprNode};
#[cfg(feature = "index")]
pub use {index::CreateIndexNode, index::DropIndexNode};

/// Available aggregate or normal SQL functions
pub use expr::{
    aggregate::{avg, count, max, min, stdev, sum, variance, AggregateNode},
    function::{
<<<<<<< HEAD
        abs, acos, asin, atan, ceil, concat, cos, degrees, div, exp, floor, gcd, generate_uuid,
        ifnull, lcm, left, ln, log, log10, log2, lpad, modulo, now, pi, power, radians, repeat,
        reverse, right, round, rpad, sign, sin, sqrt, substr, tan, upper, FunctionNode,
=======
        abs, acos, asin, atan, ceil, concat, cos, degrees, exp, floor, gcd, generate_uuid, ifnull,
        lcm, left, ln, log, log10, log2, lpad, ltrim, now, pi, power, radians, repeat, reverse,
        right, round, rpad, rtrim, sign, sin, sqrt, substr, tan, upper, FunctionNode,
>>>>>>> 19410ec5
    },
};

/// Entry point function to build statement
pub fn table(table_name: &str) -> TableNode {
    let table_name = table_name.to_owned();

    TableNode { table_name }
}

/// Functions for building transaction statements
#[cfg(feature = "transaction")]
pub use transaction::{begin, commit, rollback};

#[cfg(test)]
fn test(actual: crate::result::Result<crate::ast::Statement>, expected: &str) {
    use crate::{parse_sql::parse, translate::translate};

    let parsed = &parse(expected).unwrap()[0];
    let expected = translate(parsed);
    assert_eq!(actual, expected);
}

#[cfg(test)]
fn test_expr(actual: crate::ast_builder::ExprNode, expected: &str) {
    use crate::{parse_sql::parse_expr, translate::translate_expr};

    let parsed = &parse_expr(expected).unwrap();
    let expected = translate_expr(parsed);
    assert_eq!(actual.try_into(), expected);
}

#[cfg(test)]
fn test_query(actual: crate::ast_builder::QueryNode, expected: &str) {
    use crate::{parse_sql::parse_query, translate::translate_query};

    let parsed = &parse_query(expected).unwrap();
    let expected = translate_query(parsed);
    assert_eq!(actual.try_into(), expected);
}<|MERGE_RESOLUTION|>--- conflicted
+++ resolved
@@ -41,15 +41,10 @@
 pub use expr::{
     aggregate::{avg, count, max, min, stdev, sum, variance, AggregateNode},
     function::{
-<<<<<<< HEAD
         abs, acos, asin, atan, ceil, concat, cos, degrees, div, exp, floor, gcd, generate_uuid,
-        ifnull, lcm, left, ln, log, log10, log2, lpad, modulo, now, pi, power, radians, repeat,
-        reverse, right, round, rpad, sign, sin, sqrt, substr, tan, upper, FunctionNode,
-=======
-        abs, acos, asin, atan, ceil, concat, cos, degrees, exp, floor, gcd, generate_uuid, ifnull,
-        lcm, left, ln, log, log10, log2, lpad, ltrim, now, pi, power, radians, repeat, reverse,
-        right, round, rpad, rtrim, sign, sin, sqrt, substr, tan, upper, FunctionNode,
->>>>>>> 19410ec5
+        ifnull, lcm, left, ln, log, log10, log2, lpad, ltrim, modulo, now, pi, power, radians,
+        repeat, reverse, right, round, rpad, rtrim, sign, sin, sqrt, substr, tan, upper,
+        FunctionNode,
     },
 };
 
