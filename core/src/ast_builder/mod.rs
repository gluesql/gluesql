--- conflicted
+++ resolved
@@ -73,21 +73,12 @@
 pub use expr::{
     aggregate::{avg, count, max, min, stdev, sum, variance, AggregateNode},
     function::{
-<<<<<<< HEAD
-        abs, acos, ascii, asin, atan, calc_distance, cast, ceil, chr, concat, concat_ws, cos,
-        degrees, divide, entries, exp, extract, find_idx, floor, format, gcd, generate_uuid, get_x,
-        get_y, ifnull, initcap, is_empty, last_day, lcm, left, length, ln, log, log10, log2, lower,
-        lpad, ltrim, md5, modulo, now, pi, point, position, power, radians, rand, repeat, replace,
-        reverse, right, round, rpad, rtrim, sign, sin, skip, sqrt, substr, take, tan, to_date,
-        to_time, to_timestamp, upper, FunctionNode,
-=======
         abs, acos, ascii, asin, atan, calc_distance, cast, ceil, chr, coalesce, concat, concat_ws,
-        cos, degrees, divide, exp, extract, find_idx, floor, format, gcd, generate_uuid, get_x,
+        cos, degrees, divide, entries, exp, extract, find_idx, floor, format, gcd, generate_uuid, get_x,
         get_y, greatest, ifnull, initcap, is_empty, last_day, lcm, left, length, ln, log, log10,
         log2, lower, lpad, ltrim, md5, modulo, now, pi, point, position, power, radians, rand,
         repeat, replace, reverse, right, round, rpad, rtrim, sign, sin, skip, sqrt, substr, take,
         tan, to_date, to_time, to_timestamp, upper, FunctionNode,
->>>>>>> 3ff2b4c1
     },
 };
 
