use {
    super::{NodeData, Prebuild},
    crate::{
        ast::Statement,
        ast_builder::{
<<<<<<< HEAD
            FilterNode, GroupByNode, HavingNode, JoinConstraintNode, JoinNode, LimitNode,
            LimitOffsetNode, OffsetLimitNode, OffsetNode, SelectItemList, SelectNode,
=======
            GroupByNode, HavingNode, LimitNode, LimitOffsetNode, OffsetLimitNode, OffsetNode,
            OrderByNode, SelectItemList, SelectNode,
>>>>>>> 6132368f
        },
        result::Result,
    },
};

#[derive(Clone)]
pub enum PrevNode {
    Select(SelectNode),
    GroupBy(GroupByNode),
    Having(HavingNode),
    Limit(LimitNode),
    LimitOffset(LimitOffsetNode),
    Offset(OffsetNode),
    OffsetLimit(OffsetLimitNode),
<<<<<<< HEAD
    Join(Box<JoinNode>),
    JoinConstraint(Box<JoinConstraintNode>),
    Filter(FilterNode),
=======
    OrderBy(OrderByNode),
>>>>>>> 6132368f
}

impl Prebuild for PrevNode {
    fn prebuild(self) -> Result<NodeData> {
        match self {
            Self::Select(node) => node.prebuild(),
            Self::GroupBy(node) => node.prebuild(),
            Self::Having(node) => node.prebuild(),
            Self::Limit(node) => node.prebuild(),
            Self::LimitOffset(node) => node.prebuild(),
            Self::Offset(node) => node.prebuild(),
            Self::OffsetLimit(node) => node.prebuild(),
<<<<<<< HEAD
            Self::Join(node) => node.prebuild(),
            Self::JoinConstraint(node) => node.prebuild(),
            Self::Filter(node) => node.prebuild(),
=======
            Self::OrderBy(node) => node.prebuild(),
>>>>>>> 6132368f
        }
    }
}

impl From<SelectNode> for PrevNode {
    fn from(node: SelectNode) -> Self {
        PrevNode::Select(node)
    }
}

impl From<GroupByNode> for PrevNode {
    fn from(node: GroupByNode) -> Self {
        PrevNode::GroupBy(node)
    }
}

impl From<HavingNode> for PrevNode {
    fn from(node: HavingNode) -> Self {
        PrevNode::Having(node)
    }
}

impl From<LimitNode> for PrevNode {
    fn from(node: LimitNode) -> Self {
        PrevNode::Limit(node)
    }
}

impl From<LimitOffsetNode> for PrevNode {
    fn from(node: LimitOffsetNode) -> Self {
        PrevNode::LimitOffset(node)
    }
}

impl From<OffsetNode> for PrevNode {
    fn from(node: OffsetNode) -> Self {
        PrevNode::Offset(node)
    }
}

impl From<OffsetLimitNode> for PrevNode {
    fn from(node: OffsetLimitNode) -> Self {
        PrevNode::OffsetLimit(node)
    }
}

<<<<<<< HEAD
impl From<JoinNode> for PrevNode {
    fn from(node: JoinNode) -> Self {
        PrevNode::Join(Box::new(node))
    }
}

impl From<JoinConstraintNode> for PrevNode {
    fn from(node: JoinConstraintNode) -> Self {
        PrevNode::JoinConstraint(Box::new(node))
    }
}

impl From<FilterNode> for PrevNode {
    fn from(node: FilterNode) -> Self {
        PrevNode::Filter(node)
=======
impl From<OrderByNode> for PrevNode {
    fn from(node: OrderByNode) -> Self {
        PrevNode::OrderBy(node)
>>>>>>> 6132368f
    }
}

#[derive(Clone)]
pub struct ProjectNode {
    prev_node: PrevNode,
    select_items_list: Vec<SelectItemList>,
}

impl ProjectNode {
    pub fn new<N: Into<PrevNode>, T: Into<SelectItemList>>(prev_node: N, select_items: T) -> Self {
        Self {
            prev_node: prev_node.into(),
            select_items_list: vec![select_items.into()],
        }
    }

    pub fn project<T: Into<SelectItemList>>(mut self, select_items: T) -> Self {
        self.select_items_list.push(select_items.into());

        self
    }

    pub fn build(self) -> Result<Statement> {
        self.prebuild().map(NodeData::build_stmt)
    }
}

impl Prebuild for ProjectNode {
    fn prebuild(self) -> Result<NodeData> {
        let mut select_data = self.prev_node.prebuild()?;
        select_data.projection = self
            .select_items_list
            .into_iter()
            .map(TryInto::try_into)
            .collect::<Result<Vec<Vec<_>>>>()?
            .into_iter()
            .flatten()
            .collect::<Vec<_>>();

        Ok(select_data)
    }
}

#[cfg(test)]
mod tests {
    use crate::ast_builder::{col, table, test};

    #[test]
    fn project() {
        // select node -> project node -> build
        let actual = table("Good").select().project("id").build();
        let expected = "SELECT id FROM Good";
        test(actual, expected);

        // select node -> project node -> build
        let actual = table("Group").select().project("*, Group.*, name").build();
        let expected = "SELECT *, Group.*, name FROM Group";
        test(actual, expected);

        // project node -> project node -> build
        let actual = table("Foo")
            .select()
            .project(vec!["col1", "col2"])
            .project("col3")
            .project(vec!["col4".into(), col("col5")])
            .project(col("col6"))
            .project("col7 as hello")
            .build();
        let expected = "
            SELECT
                col1, col2, col3,
                col4, col5, col6,
                col7 as hello
            FROM
                Foo
        ";
        test(actual, expected);

        let actual = table("Aliased")
            .select()
            .project("1 + 1 as col1, col2")
            .build();
        let expected = "SELECT 1 + 1 as col1, col2 FROM Aliased";
        test(actual, expected);
    }

    #[test]
    fn prev_nodes() {
        // Select
        let actual = table("Foo").select().project("*").build();
        let expected = "SELECT * FROM Foo";
        test(actual, expected);

        // GroupBy
        let actual = table("Bar")
            .select()
            .group_by("city")
            .project("city, COUNT(name) as num")
            .build();
        let expected = "
            SELECT
              city, COUNT(name) as num
            FROM Bar
            GROUP BY city
        ";
        test(actual, expected);

        // Having
        let actual = table("Cat")
            .select()
            .filter(r#"type = "cute""#)
            .group_by("age")
            .having("SUM(length) < 1000")
            .project(col("age"))
            .project("SUM(length)")
            .build();
        let expected = r#"
            SELECT age, SUM(length)
            FROM Cat
            WHERE type = "cute"
            GROUP BY age
            HAVING SUM(length) < 1000;
        "#;
        test(actual, expected);

        // Limit
        let actual = table("Item").select().limit(10).project("*").build();
        let expected = "SELECT * FROM Item LIMIT 10";
        test(actual, expected);

        // LimitOffset
        let actual = table("Operator")
            .select()
            .limit(100)
            .offset(50)
            .project("name")
            .build();
        let expected = "SELECT name FROM Operator LIMIT 100 OFFSET 50";
        test(actual, expected);

        // Offset
        let actual = table("Item").select().offset(10).project("*").build();
        let expected = "SELECT * FROM Item OFFSET 10";
        test(actual, expected);

        // OffsetLimit
        let actual = table("Operator")
            .select()
            .offset(3)
            .limit(10)
            .project("name")
            .build();
        let expected = "SELECT name FROM Operator LIMIT 10 OFFSET 3";
        test(actual, expected);
    }
}<|MERGE_RESOLUTION|>--- conflicted
+++ resolved
@@ -3,13 +3,8 @@
     crate::{
         ast::Statement,
         ast_builder::{
-<<<<<<< HEAD
             FilterNode, GroupByNode, HavingNode, JoinConstraintNode, JoinNode, LimitNode,
-            LimitOffsetNode, OffsetLimitNode, OffsetNode, SelectItemList, SelectNode,
-=======
-            GroupByNode, HavingNode, LimitNode, LimitOffsetNode, OffsetLimitNode, OffsetNode,
-            OrderByNode, SelectItemList, SelectNode,
->>>>>>> 6132368f
+            LimitOffsetNode, OffsetLimitNode, OffsetNode, OrderByNode, SelectItemList, SelectNode,
         },
         result::Result,
     },
@@ -24,13 +19,10 @@
     LimitOffset(LimitOffsetNode),
     Offset(OffsetNode),
     OffsetLimit(OffsetLimitNode),
-<<<<<<< HEAD
     Join(Box<JoinNode>),
     JoinConstraint(Box<JoinConstraintNode>),
     Filter(FilterNode),
-=======
     OrderBy(OrderByNode),
->>>>>>> 6132368f
 }
 
 impl Prebuild for PrevNode {
@@ -43,13 +35,10 @@
             Self::LimitOffset(node) => node.prebuild(),
             Self::Offset(node) => node.prebuild(),
             Self::OffsetLimit(node) => node.prebuild(),
-<<<<<<< HEAD
             Self::Join(node) => node.prebuild(),
             Self::JoinConstraint(node) => node.prebuild(),
             Self::Filter(node) => node.prebuild(),
-=======
             Self::OrderBy(node) => node.prebuild(),
->>>>>>> 6132368f
         }
     }
 }
@@ -96,7 +85,6 @@
     }
 }
 
-<<<<<<< HEAD
 impl From<JoinNode> for PrevNode {
     fn from(node: JoinNode) -> Self {
         PrevNode::Join(Box::new(node))
@@ -112,11 +100,12 @@
 impl From<FilterNode> for PrevNode {
     fn from(node: FilterNode) -> Self {
         PrevNode::Filter(node)
-=======
+    }
+}
+
 impl From<OrderByNode> for PrevNode {
     fn from(node: OrderByNode) -> Self {
         PrevNode::OrderBy(node)
->>>>>>> 6132368f
     }
 }
 
