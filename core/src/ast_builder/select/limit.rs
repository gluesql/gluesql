--- conflicted
+++ resolved
@@ -3,13 +3,8 @@
     crate::{
         ast::Statement,
         ast_builder::{
-<<<<<<< HEAD
             ExprNode, FilterNode, GroupByNode, HavingNode, JoinConstraintNode, JoinNode,
-            LimitOffsetNode, ProjectNode, SelectItemList, SelectNode,
-=======
-            ExprNode, GroupByNode, HavingNode, LimitOffsetNode, OrderByNode, ProjectNode,
-            SelectItemList, SelectNode,
->>>>>>> 6132368f
+            LimitOffsetNode, OrderByNode, ProjectNode, SelectItemList, SelectNode,
         },
         result::Result,
     },
@@ -20,13 +15,10 @@
     Select(SelectNode),
     GroupBy(GroupByNode),
     Having(HavingNode),
-<<<<<<< HEAD
     Join(Box<JoinNode>),
     JoinConstraint(Box<JoinConstraintNode>),
     Filter(FilterNode),
-=======
     OrderBy(OrderByNode),
->>>>>>> 6132368f
 }
 
 impl Prebuild for PrevNode {
@@ -35,13 +27,10 @@
             Self::Select(node) => node.prebuild(),
             Self::GroupBy(node) => node.prebuild(),
             Self::Having(node) => node.prebuild(),
-<<<<<<< HEAD
             Self::Join(node) => node.prebuild(),
             Self::JoinConstraint(node) => node.prebuild(),
             Self::Filter(node) => node.prebuild(),
-=======
             Self::OrderBy(node) => node.prebuild(),
->>>>>>> 6132368f
         }
     }
 }
@@ -64,7 +53,6 @@
     }
 }
 
-<<<<<<< HEAD
 impl From<JoinConstraintNode> for PrevNode {
     fn from(node: JoinConstraintNode) -> Self {
         PrevNode::JoinConstraint(Box::new(node))
@@ -80,11 +68,12 @@
 impl From<FilterNode> for PrevNode {
     fn from(node: FilterNode) -> Self {
         PrevNode::Filter(node)
-=======
+    }
+}
+
 impl From<OrderByNode> for PrevNode {
     fn from(node: OrderByNode) -> Self {
         PrevNode::OrderBy(node)
->>>>>>> 6132368f
     }
 }
 
