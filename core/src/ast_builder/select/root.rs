--- conflicted
+++ resolved
@@ -1,11 +1,7 @@
 use {
     super::{join::JoinOperatorType, NodeData, Prebuild},
     crate::{
-<<<<<<< HEAD
-        ast::{ObjectName, SelectItem, TableFactor},
-=======
-        ast::{SelectItem, Statement, TableFactor},
->>>>>>> d1f41a9c
+        ast::{SelectItem, TableFactor},
         ast_builder::{
             ExprList, ExprNode, FilterNode, GroupByNode, JoinNode, LimitNode, OffsetNode,
             OrderByExprList, OrderByNode, ProjectNode, SelectItemList,
