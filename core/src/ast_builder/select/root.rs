--- conflicted
+++ resolved
@@ -3,12 +3,8 @@
     crate::{
         ast::{ObjectName, SelectItem, Statement, TableFactor},
         ast_builder::{
-<<<<<<< HEAD
             ExprList, ExprNode, FilterNode, GroupByNode, JoinNode, LimitNode, OffsetNode,
-=======
-            ExprList, ExprNode, GroupByNode, LimitNode, OffsetNode, OrderByExprList, OrderByNode,
->>>>>>> 6132368f
-            ProjectNode, SelectItemList,
+            OrderByExprList, OrderByNode, ProjectNode, SelectItemList,
         },
         result::Result,
     },
