--- conflicted
+++ resolved
@@ -2,11 +2,7 @@
     super::{NodeData, Prebuild},
     crate::{
         ast::{
-<<<<<<< HEAD
-            Join, JoinConstraint, JoinExecutor, JoinOperator, ObjectName, TableAlias, TableFactor,
-=======
-            Join, JoinConstraint, JoinExecutor, JoinOperator, Statement, TableAlias, TableFactor,
->>>>>>> d1f41a9c
+            Join, JoinConstraint, JoinExecutor, JoinOperator, TableAlias, TableFactor,
         },
         ast_builder::{
             ExprList, ExprNode, FilterNode, GroupByNode, JoinConstraintNode, LimitNode, OffsetNode,
