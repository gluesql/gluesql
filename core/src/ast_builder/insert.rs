--- conflicted
+++ resolved
@@ -48,15 +48,9 @@
     source: QueryNode,
 }
 
-<<<<<<< HEAD
 impl Build for InsertSourceNode {
     fn build(self) -> Result<Statement> {
-        let table_name = ObjectName(vec![self.insert_node.table_name]);
-=======
-impl InsertSourceNode {
-    pub fn build(self) -> Result<Statement> {
         let table_name = self.insert_node.table_name;
->>>>>>> d1f41a9c
         let columns = self.insert_node.columns;
         let columns = columns.map_or_else(|| Ok(vec![]), |v| v.try_into())?;
         let source = self.source.try_into()?;
