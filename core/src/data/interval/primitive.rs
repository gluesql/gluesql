--- conflicted
+++ resolved
@@ -145,6 +145,13 @@
         rhs * self
     }
 }
+impl Mul<Interval> for u16 {
+    type Output = Interval;
+
+    fn mul(self, rhs: Interval) -> Interval {
+        rhs * self
+    }
+}
 impl Mul<Interval> for f64 {
     type Output = Interval;
 
@@ -229,10 +236,7 @@
         }
     }
 }
-<<<<<<< HEAD
-
-=======
->>>>>>> f539bc3d
+
 impl Div<f64> for Interval {
     type Output = Self;
 
