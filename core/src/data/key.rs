--- conflicted
+++ resolved
@@ -32,14 +32,11 @@
     I128(i128),
     U8(u8),
     U16(u16),
-<<<<<<< HEAD
     U32(u32),
     U64(u64),
     U128(u128),
-=======
     F64(OrderedFloat<f64>),
     Decimal(Decimal),
->>>>>>> 7a1ff2c0
     Bool(bool),
     Str(String),
     Bytea(Vec<u8>),
@@ -55,28 +52,6 @@
 impl Ord for Key {
     fn cmp(&self, other: &Self) -> Ordering {
         match (self, other) {
-<<<<<<< HEAD
-            (Key::I8(l), Key::I8(r)) => Some(l.cmp(r)),
-            (Key::I16(l), Key::I16(r)) => Some(l.cmp(r)),
-            (Key::I32(l), Key::I32(r)) => Some(l.cmp(r)),
-            (Key::I64(l), Key::I64(r)) => Some(l.cmp(r)),
-            (Key::U8(l), Key::U8(r)) => Some(l.cmp(r)),
-            (Key::U16(l), Key::U16(r)) => Some(l.cmp(r)),
-            (Key::U32(l), Key::U32(r)) => Some(l.cmp(r)),
-            (Key::U64(l), Key::U64(r)) => Some(l.cmp(r)),
-            (Key::U128(l), Key::U128(r)) => Some(l.cmp(r)),
-            (Key::Decimal(l), Key::Decimal(r)) => Some(l.cmp(r)),
-            (Key::Bool(l), Key::Bool(r)) => Some(l.cmp(r)),
-            (Key::Str(l), Key::Str(r)) => Some(l.cmp(r)),
-            (Key::Bytea(l), Key::Bytea(r)) => Some(l.cmp(r)),
-            (Key::Inet(l), Key::Inet(r)) => Some(l.cmp(r)),
-            (Key::Date(l), Key::Date(r)) => Some(l.cmp(r)),
-            (Key::Timestamp(l), Key::Timestamp(r)) => Some(l.cmp(r)),
-            (Key::Time(l), Key::Time(r)) => Some(l.cmp(r)),
-            (Key::Interval(l), Key::Interval(r)) => l.partial_cmp(r),
-            (Key::Uuid(l), Key::Uuid(r)) => Some(l.cmp(r)),
-            _ => None,
-=======
             (Key::I8(l), Key::I8(r)) => l.cmp(r),
             (Key::I16(l), Key::I16(r)) => l.cmp(r),
             (Key::I32(l), Key::I32(r)) => l.cmp(r),
@@ -117,13 +92,34 @@
             | (Key::Interval(_), _)
             | (Key::Uuid(_), _)
             | (Key::Inet(_), _) => Ordering::Greater,
->>>>>>> 7a1ff2c0
         }
     }
 }
 
 impl PartialOrd for Key {
     fn partial_cmp(&self, other: &Self) -> Option<Ordering> {
+        match (self, other) {
+            (Key::I8(l), Key::I8(r)) => Some(l.cmp(r)),
+            (Key::I16(l), Key::I16(r)) => Some(l.cmp(r)),
+            (Key::I32(l), Key::I32(r)) => Some(l.cmp(r)),
+            (Key::I64(l), Key::I64(r)) => Some(l.cmp(r)),
+            (Key::U8(l), Key::U8(r)) => Some(l.cmp(r)),
+            (Key::U16(l), Key::U16(r)) => Some(l.cmp(r)),
+            (Key::U32(l), Key::U32(r)) => Some(l.cmp(r)),
+            (Key::U64(l), Key::U64(r)) => Some(l.cmp(r)),
+            (Key::U128(l), Key::U128(r)) => Some(l.cmp(r)),
+            (Key::Decimal(l), Key::Decimal(r)) => Some(l.cmp(r)),
+            (Key::Bool(l), Key::Bool(r)) => Some(l.cmp(r)),
+            (Key::Str(l), Key::Str(r)) => Some(l.cmp(r)),
+            (Key::Bytea(l), Key::Bytea(r)) => Some(l.cmp(r)),
+            (Key::Inet(l), Key::Inet(r)) => Some(l.cmp(r)),
+            (Key::Date(l), Key::Date(r)) => Some(l.cmp(r)),
+            (Key::Timestamp(l), Key::Timestamp(r)) => Some(l.cmp(r)),
+            (Key::Time(l), Key::Time(r)) => Some(l.cmp(r)),
+            (Key::Interval(l), Key::Interval(r)) => l.partial_cmp(r),
+            (Key::Uuid(l), Key::Uuid(r)) => Some(l.cmp(r)),
+            _ => None,
+        }
         Some(self.cmp(other))
     }
 }
@@ -143,13 +139,10 @@
             I128(v) => Ok(Key::I128(v)),
             U8(v) => Ok(Key::U8(v)),
             U16(v) => Ok(Key::U16(v)),
-<<<<<<< HEAD
             U32(v) => Ok(Key::U32(v)),
             U64(v) => Ok(Key::U64(v)),
             U128(v) => Ok(Key::U128(v)),
-=======
             F64(v) => Ok(Key::F64(OrderedFloat(v))),
->>>>>>> 7a1ff2c0
             Decimal(v) => Ok(Key::Decimal(v)),
             Str(v) => Ok(Key::Str(v)),
             Bytea(v) => Ok(Key::Bytea(v)),
@@ -185,13 +178,10 @@
             Key::I128(v) => Value::I128(v),
             Key::U8(v) => Value::U8(v),
             Key::U16(v) => Value::U16(v),
-<<<<<<< HEAD
             Key::U32(v) => Value::U32(v),
             Key::U64(v) => Value::U64(v),
             Key::U128(v) => Value::U128(v),
-=======
             Key::F64(v) => Value::F64(v.0),
->>>>>>> 7a1ff2c0
             Key::Decimal(v) => Value::Decimal(v),
             Key::Str(v) => Value::Str(v),
             Key::Bytea(v) => Value::Bytea(v),
@@ -275,7 +265,6 @@
                 .chain(v.to_be_bytes().iter())
                 .copied()
                 .collect::<Vec<_>>(),
-<<<<<<< HEAD
             Key::U32(v) => [VALUE, 1]
                 .iter()
                 .chain(v.to_be_bytes().iter())
@@ -291,11 +280,9 @@
                 .chain(v.to_be_bytes().iter())
                 .copied()
                 .collect::<Vec<_>>(),
-=======
             Key::F64(_) => {
                 return Err(KeyError::FloatToCmpBigEndianNotSupported.into());
             }
->>>>>>> 7a1ff2c0
             Key::Decimal(v) => {
                 let sign = u8::from(v.is_sign_positive());
                 let convert = |v: Decimal| {
@@ -410,14 +397,11 @@
         assert_eq!(convert("CAST(1024 AS INT128)"), Ok(Key::I128(1024)));
         assert_eq!(convert("CAST(11 AS UINT8)"), Ok(Key::U8(11)));
         assert_eq!(convert("CAST(11 AS UINT16)"), Ok(Key::U16(11)));
-<<<<<<< HEAD
         assert_eq!(convert("CAST(11 AS UINT32)"), Ok(Key::U32(11)));
         assert_eq!(convert("CAST(11 AS UINT64)"), Ok(Key::U64(11)));
         assert_eq!(convert("CAST(11 AS UINT128)"), Ok(Key::U128(11)));
-=======
         assert!(matches!(convert("12.03"), Ok(Key::F64(_))));
 
->>>>>>> 7a1ff2c0
         assert_eq!(
             convert("CAST(123.45 AS DECIMAL)"),
             Ok(Key::Decimal(Decimal::from_str("123.45").unwrap()))
