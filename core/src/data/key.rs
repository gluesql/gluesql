--- conflicted
+++ resolved
@@ -30,11 +30,8 @@
     I64(i64),
     I128(i128),
     U8(u8),
-<<<<<<< HEAD
+    Decimal(Decimal),
     U16(u16),
-=======
-    Decimal(Decimal),
->>>>>>> bcadf6c6
     Bool(bool),
     Str(String),
     Bytea(Vec<u8>),
@@ -54,11 +51,8 @@
             (Key::I32(l), Key::I32(r)) => Some(l.cmp(r)),
             (Key::I64(l), Key::I64(r)) => Some(l.cmp(r)),
             (Key::U8(l), Key::U8(r)) => Some(l.cmp(r)),
-<<<<<<< HEAD
             (Key::U16(l), Key::U16(r)) => Some(l.cmp(r)),
-=======
             (Key::Decimal(l), Key::Decimal(r)) => Some(l.cmp(r)),
->>>>>>> bcadf6c6
             (Key::Bool(l), Key::Bool(r)) => Some(l.cmp(r)),
             (Key::Str(l), Key::Str(r)) => Some(l.cmp(r)),
             (Key::Bytea(l), Key::Bytea(r)) => Some(l.cmp(r)),
@@ -86,11 +80,8 @@
             I64(v) => Ok(Key::I64(v)),
             I128(v) => Ok(Key::I128(v)),
             U8(v) => Ok(Key::U8(v)),
-<<<<<<< HEAD
             U16(v) => Ok(Key::U16(v)),
-=======
             Decimal(v) => Ok(Key::Decimal(v)),
->>>>>>> bcadf6c6
             Str(v) => Ok(Key::Str(v)),
             Bytea(v) => Ok(Key::Bytea(v)),
             Date(v) => Ok(Key::Date(v)),
@@ -178,13 +169,11 @@
                 .chain(v.to_be_bytes().iter())
                 .copied()
                 .collect::<Vec<_>>(),
-<<<<<<< HEAD
             Key::U16(v) => [VALUE, 1]
                 .iter()
                 .chain(v.to_be_bytes().iter())
                 .copied()
                 .collect::<Vec<_>>(),
-=======
             Key::Decimal(v) => {
                 let sign = if v.is_sign_positive() { 1 } else { 0 };
                 let convert = |v: Decimal| {
@@ -204,7 +193,6 @@
                     .chain(convert(v.fract()).to_be_bytes())
                     .collect::<Vec<_>>()
             }
->>>>>>> bcadf6c6
             Key::Str(v) => [VALUE]
                 .iter()
                 .chain(v.as_bytes().iter())
@@ -293,14 +281,11 @@
         assert_eq!(convert("CAST(11 AS INT32)"), Ok(Key::I32(11)));
         assert_eq!(convert("2048"), Ok(Key::I64(2048)));
         assert_eq!(convert("CAST(11 AS UINT8)"), Ok(Key::U8(11)));
-<<<<<<< HEAD
         assert_eq!(convert("CAST(11 AS UINT16)"), Ok(Key::U16(11)));
-=======
         assert_eq!(
             convert("CAST(123.45 AS DECIMAL)"),
             Ok(Key::Decimal(Decimal::from_str("123.45").unwrap()))
         );
->>>>>>> bcadf6c6
 
         assert_eq!(
             convert(r#""Hello World""#),
@@ -456,7 +441,6 @@
         assert_eq!(cmp(&n1, &n4), Ordering::Less);
         assert_eq!(cmp(&n3, &n4), Ordering::Equal);
 
-<<<<<<< HEAD
         let n1 = U16(0).to_cmp_be_bytes();
         let n2 = U16(3).to_cmp_be_bytes();
         let n3 = U16(20).to_cmp_be_bytes();
@@ -465,7 +449,7 @@
         assert_eq!(cmp(&n3, &n2), Ordering::Greater);
         assert_eq!(cmp(&n1, &n4), Ordering::Less);
         assert_eq!(cmp(&n3, &n4), Ordering::Equal);
-=======
+
         let dec = |n| Decimal(rust_decimal::Decimal::from_str(n).unwrap());
         let n1 = dec("-1200.345678").to_cmp_be_bytes();
         let n2 = dec("-1.01").to_cmp_be_bytes();
@@ -480,7 +464,6 @@
         assert_eq!(cmp(&n4, &n5), Ordering::Less);
         assert_eq!(cmp(&n6, &n4), Ordering::Greater);
         assert_eq!(cmp(&n4, &null), Ordering::Less);
->>>>>>> bcadf6c6
 
         let n1 = Str("a".to_owned()).to_cmp_be_bytes();
         let n2 = Str("ab".to_owned()).to_cmp_be_bytes();
