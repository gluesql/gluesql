use {
    super::{
        date::{parse_date, parse_time, parse_timestamp},
        Value, ValueError,
    },
    crate::{
        data::{Interval, IntervalError},
        result::{Error, Result},
    },
    chrono::{NaiveDate, NaiveDateTime, NaiveTime},
    rust_decimal::prelude::{Decimal, FromPrimitive, FromStr, ToPrimitive},
    std::net::IpAddr,
    uuid::Uuid,
};

impl From<&Value> for String {
    fn from(v: &Value) -> Self {
        match v {
            Value::Str(value) => value.to_owned(),
            Value::Bytea(value) => hex::encode(value),
            Value::Inet(value) => value.to_string(),
            Value::Bool(value) => (if *value { "TRUE" } else { "FALSE" }).to_owned(),
            Value::I8(value) => value.to_string(),
            Value::I16(value) => value.to_string(),
            Value::I32(value) => value.to_string(),
            Value::I64(value) => value.to_string(),
            Value::I128(value) => value.to_string(),
            Value::U8(value) => value.to_string(),
            Value::U16(value) => value.to_string(),
            Value::U32(value) => value.to_string(),
            Value::U64(value) => value.to_string(),
            Value::U128(value) => value.to_string(),
            Value::F64(value) => value.to_string(),
            Value::Date(value) => value.to_string(),
            Value::Timestamp(value) => value.to_string(),
            Value::Time(value) => value.to_string(),
            Value::Interval(value) => value.into(),
            Value::Uuid(value) => Uuid::from_u128(*value).to_string(),
            Value::Map(_) => "[MAP]".to_owned(),
            Value::List(_) => "[LIST]".to_owned(),
            Value::Decimal(value) => value.to_string(),
            Value::Null => String::from("NULL"),
        }
    }
}

impl From<Value> for String {
    fn from(v: Value) -> String {
        match v {
            Value::Str(value) => value,
            _ => String::from(&v),
        }
    }
}

impl TryFrom<&Value> for bool {
    type Error = Error;

    fn try_from(v: &Value) -> Result<Self> {
        Ok(match v {
            Value::Bool(value) => *value,
            Value::I8(value) => match value {
                1 => true,
                0 => false,
                _ => return Err(ValueError::ImpossibleCast.into()),
            },
            Value::I16(value) => match value {
                1 => true,
                0 => false,
                _ => return Err(ValueError::ImpossibleCast.into()),
            },
            Value::I32(value) => match value {
                1 => true,
                0 => false,
                _ => return Err(ValueError::ImpossibleCast.into()),
            },
            Value::I64(value) => match value {
                1 => true,
                0 => false,
                _ => return Err(ValueError::ImpossibleCast.into()),
            },
            Value::I128(value) => match value {
                1 => true,
                0 => false,
                _ => return Err(ValueError::ImpossibleCast.into()),
            },
            Value::U8(value) => match value {
                1 => true,
                0 => false,
                _ => return Err(ValueError::ImpossibleCast.into()),
            },
            Value::U16(value) => match value {
                1 => true,
                0 => false,
                _ => return Err(ValueError::ImpossibleCast.into()),
            },
            Value::U32(value) => match value {
                1 => true,
                0 => false,
                _ => return Err(ValueError::ImpossibleCast.into()),
            },
            Value::U64(value) => match value {
                1 => true,
                0 => false,
                _ => return Err(ValueError::ImpossibleCast.into()),
            },
            Value::U128(value) => match value {
                1 => true,
                0 => false,
                _ => return Err(ValueError::ImpossibleCast.into()),
            },
            Value::F64(value) => {
                if value.eq(&1.0) {
                    true
                } else if value.eq(&0.0) {
                    false
                } else {
                    return Err(ValueError::ImpossibleCast.into());
                }
            }
            Value::Str(value) => match value.to_uppercase().as_str() {
                "TRUE" => true,
                "FALSE" => false,
                _ => return Err(ValueError::ImpossibleCast.into()),
            },
            Value::Decimal(value) => {
                if value == &rust_decimal::Decimal::ONE {
                    true
                } else if value == &rust_decimal::Decimal::ZERO {
                    false
                } else {
                    return Err(ValueError::ImpossibleCast.into());
                }
            }
            Value::Date(_)
            | Value::Timestamp(_)
            | Value::Time(_)
            | Value::Interval(_)
            | Value::Uuid(_)
            | Value::Map(_)
            | Value::List(_)
            | Value::Bytea(_)
            | Value::Inet(_)
            | Value::Null => return Err(ValueError::ImpossibleCast.into()),
        })
    }
}

impl TryFrom<&Value> for i8 {
    type Error = Error;

    fn try_from(v: &Value) -> Result<i8> {
        Ok(match v {
            Value::Bool(value) => i8::from(*value),
            Value::I8(value) => *value,
            Value::I16(value) => value.to_i8().ok_or(ValueError::ImpossibleCast)?,
            Value::I32(value) => value.to_i8().ok_or(ValueError::ImpossibleCast)?,
            Value::I64(value) => value.to_i8().ok_or(ValueError::ImpossibleCast)?,
            Value::I128(value) => value.to_i8().ok_or(ValueError::ImpossibleCast)?,
            Value::U8(value) => value.to_i8().ok_or(ValueError::ImpossibleCast)?,
            Value::U16(value) => value.to_i8().ok_or(ValueError::ImpossibleCast)?,
            Value::U32(value) => value.to_i8().ok_or(ValueError::ImpossibleCast)?,
            Value::U64(value) => value.to_i8().ok_or(ValueError::ImpossibleCast)?,
            Value::U128(value) => value.to_i8().ok_or(ValueError::ImpossibleCast)?,
            Value::F64(value) => value.to_i8().ok_or(ValueError::ImpossibleCast)?,
            Value::Str(value) => value
                .parse::<i8>()
                .map_err(|_| ValueError::ImpossibleCast)?,
            Value::Decimal(value) => value.to_i8().ok_or(ValueError::ImpossibleCast)?,
            Value::Date(_)
            | Value::Timestamp(_)
            | Value::Time(_)
            | Value::Interval(_)
            | Value::Uuid(_)
            | Value::Map(_)
            | Value::List(_)
            | Value::Bytea(_)
            | Value::Inet(_)
            | Value::Null => return Err(ValueError::ImpossibleCast.into()),
        })
    }
}

impl TryFrom<&Value> for i16 {
    type Error = Error;

    fn try_from(v: &Value) -> Result<i16> {
        Ok(match v {
            Value::Bool(value) => i16::from(*value),
            Value::I8(value) => *value as i16,
            Value::I16(value) => *value,
            Value::I32(value) => *value as i16,
            Value::I64(value) => value.to_i16().ok_or(ValueError::ImpossibleCast)?,
            Value::I128(value) => value.to_i16().ok_or(ValueError::ImpossibleCast)?,
            Value::U8(value) => value.to_i16().ok_or(ValueError::ImpossibleCast)?,
            Value::U16(value) => value.to_i16().ok_or(ValueError::ImpossibleCast)?,
            Value::U32(value) => value.to_i16().ok_or(ValueError::ImpossibleCast)?,
            Value::U64(value) => value.to_i16().ok_or(ValueError::ImpossibleCast)?,
            Value::U128(value) => value.to_i16().ok_or(ValueError::ImpossibleCast)?,
            Value::F64(value) => value.to_i16().ok_or(ValueError::ImpossibleCast)?,
            Value::Str(value) => value
                .parse::<i16>()
                .map_err(|_| ValueError::ImpossibleCast)?,
            Value::Decimal(value) => value.to_i16().ok_or(ValueError::ImpossibleCast)?,
            Value::Date(_)
            | Value::Timestamp(_)
            | Value::Time(_)
            | Value::Interval(_)
            | Value::Uuid(_)
            | Value::Map(_)
            | Value::List(_)
            | Value::Bytea(_)
            | Value::Inet(_)
            | Value::Null => return Err(ValueError::ImpossibleCast.into()),
        })
    }
}

impl TryFrom<&Value> for i32 {
    type Error = Error;

    fn try_from(v: &Value) -> Result<i32> {
        Ok(match v {
            Value::Bool(value) => i32::from(*value),
            Value::I8(value) => *value as i32,
            Value::I16(value) => *value as i32,
            Value::I32(value) => *value,
            Value::I64(value) => value.to_i32().ok_or(ValueError::ImpossibleCast)?,
            Value::I128(value) => value.to_i32().ok_or(ValueError::ImpossibleCast)?,
            Value::U8(value) => value.to_i32().ok_or(ValueError::ImpossibleCast)?,
            Value::U16(value) => value.to_i32().ok_or(ValueError::ImpossibleCast)?,
            Value::U32(value) => value.to_i32().ok_or(ValueError::ImpossibleCast)?,
            Value::U64(value) => value.to_i32().ok_or(ValueError::ImpossibleCast)?,
            Value::U128(value) => value.to_i32().ok_or(ValueError::ImpossibleCast)?,
            Value::F64(value) => value.to_i32().ok_or(ValueError::ImpossibleCast)?,
            Value::Str(value) => value
                .parse::<i32>()
                .map_err(|_| ValueError::ImpossibleCast)?,
            Value::Decimal(value) => value.to_i32().ok_or(ValueError::ImpossibleCast)?,
            Value::Date(_)
            | Value::Timestamp(_)
            | Value::Time(_)
            | Value::Interval(_)
            | Value::Uuid(_)
            | Value::Map(_)
            | Value::List(_)
            | Value::Bytea(_)
            | Value::Inet(_)
            | Value::Null => return Err(ValueError::ImpossibleCast.into()),
        })
    }
}

impl TryFrom<&Value> for i64 {
    type Error = Error;

    fn try_from(v: &Value) -> Result<i64> {
        Ok(match v {
            Value::Bool(value) => i64::from(*value),
            Value::I8(value) => *value as i64,
            Value::I16(value) => *value as i64,
            Value::I32(value) => *value as i64,
            Value::I64(value) => *value,
            Value::I128(value) => value.to_i64().ok_or(ValueError::ImpossibleCast)?,
            Value::U8(value) => value.to_i64().ok_or(ValueError::ImpossibleCast)?,
            Value::U16(value) => value.to_i64().ok_or(ValueError::ImpossibleCast)?,
            Value::U32(value) => value.to_i64().ok_or(ValueError::ImpossibleCast)?,
            Value::U64(value) => value.to_i64().ok_or(ValueError::ImpossibleCast)?,
            Value::U128(value) => value.to_i64().ok_or(ValueError::ImpossibleCast)?,
            Value::F64(value) => value.to_i64().ok_or(ValueError::ImpossibleCast)?,
            Value::Str(value) => value
                .parse::<i64>()
                .map_err(|_| ValueError::ImpossibleCast)?,
            Value::Decimal(value) => value.to_i64().ok_or(ValueError::ImpossibleCast)?,
            Value::Date(_)
            | Value::Timestamp(_)
            | Value::Time(_)
            | Value::Interval(_)
            | Value::Uuid(_)
            | Value::Map(_)
            | Value::List(_)
            | Value::Bytea(_)
            | Value::Inet(_)
            | Value::Null => return Err(ValueError::ImpossibleCast.into()),
        })
    }
}

impl TryFrom<&Value> for i128 {
    type Error = Error;

    fn try_from(v: &Value) -> Result<i128> {
        Ok(match v {
            Value::Bool(value) => i128::from(*value),
            Value::I8(value) => *value as i128,
            Value::I16(value) => *value as i128,
            Value::I32(value) => *value as i128,
            Value::I64(value) => *value as i128,
            Value::I128(value) => *value,
            Value::U8(value) => *value as i128,
            Value::U16(value) => *value as i128,
            Value::U32(value) => value.to_i128().ok_or(ValueError::ImpossibleCast)?,
            Value::U64(value) => value.to_i128().ok_or(ValueError::ImpossibleCast)?,
            Value::U128(value) => value.to_i128().ok_or(ValueError::ImpossibleCast)?,
            Value::F64(value) => value.to_i128().ok_or(ValueError::ImpossibleCast)?,
            Value::Str(value) => value
                .parse::<i128>()
                .map_err(|_| ValueError::ImpossibleCast)?,
            Value::Decimal(value) => value.to_i128().ok_or(ValueError::ImpossibleCast)?,
            Value::Date(_)
            | Value::Timestamp(_)
            | Value::Time(_)
            | Value::Interval(_)
            | Value::Uuid(_)
            | Value::Map(_)
            | Value::List(_)
            | Value::Bytea(_)
            | Value::Inet(_)
            | Value::Null => return Err(ValueError::ImpossibleCast.into()),
        })
    }
}

impl TryFrom<&Value> for u8 {
    type Error = Error;

    fn try_from(v: &Value) -> Result<u8> {
        Ok(match v {
            Value::Bool(value) => u8::from(*value),
            Value::I8(value) => value.to_u8().ok_or(ValueError::ImpossibleCast)?,
            Value::I16(value) => value.to_u8().ok_or(ValueError::ImpossibleCast)?,
            Value::I32(value) => value.to_u8().ok_or(ValueError::ImpossibleCast)?,
            Value::I64(value) => value.to_u8().ok_or(ValueError::ImpossibleCast)?,
            Value::I128(value) => value.to_u8().ok_or(ValueError::ImpossibleCast)?,
            Value::U8(value) => *value,
            Value::U16(value) => value.to_u8().ok_or(ValueError::ImpossibleCast)?,
            Value::U32(value) => value.to_u8().ok_or(ValueError::ImpossibleCast)?,
            Value::U64(value) => value.to_u8().ok_or(ValueError::ImpossibleCast)?,
            Value::U128(value) => value.to_u8().ok_or(ValueError::ImpossibleCast)?,
            Value::F64(value) => value.to_u8().ok_or(ValueError::ImpossibleCast)?,
            Value::Str(value) => value
                .parse::<u8>()
                .map_err(|_| ValueError::ImpossibleCast)?,
            Value::Decimal(value) => value.to_u8().ok_or(ValueError::ImpossibleCast)?,
            Value::Date(_)
            | Value::Timestamp(_)
            | Value::Time(_)
            | Value::Interval(_)
            | Value::Uuid(_)
            | Value::Map(_)
            | Value::List(_)
            | Value::Bytea(_)
            | Value::Inet(_)
            | Value::Null => return Err(ValueError::ImpossibleCast.into()),
        })
    }
}
impl TryFrom<&Value> for u16 {
    type Error = Error;

    fn try_from(v: &Value) -> Result<u16> {
        Ok(match v {
            Value::Bool(value) => u16::from(*value),
            Value::I8(value) => value.to_u16().ok_or(ValueError::ImpossibleCast)?,
            Value::I16(value) => value.to_u16().ok_or(ValueError::ImpossibleCast)?,
            Value::I32(value) => value.to_u16().ok_or(ValueError::ImpossibleCast)?,
            Value::I64(value) => value.to_u16().ok_or(ValueError::ImpossibleCast)?,
            Value::I128(value) => value.to_u16().ok_or(ValueError::ImpossibleCast)?,
            Value::U8(value) => value.to_u16().ok_or(ValueError::ImpossibleCast)?,
            Value::U16(value) => *value,
            Value::U32(value) => value.to_u16().ok_or(ValueError::ImpossibleCast)?,
            Value::U64(value) => value.to_u16().ok_or(ValueError::ImpossibleCast)?,
            Value::U128(value) => value.to_u16().ok_or(ValueError::ImpossibleCast)?,
            Value::F64(value) => value.to_u16().ok_or(ValueError::ImpossibleCast)?,
            Value::Str(value) => value
                .parse::<u16>()
                .map_err(|_| ValueError::ImpossibleCast)?,
            Value::Decimal(value) => value.to_u16().ok_or(ValueError::ImpossibleCast)?,
            Value::Date(_)
            | Value::Timestamp(_)
            | Value::Time(_)
            | Value::Interval(_)
            | Value::Uuid(_)
            | Value::Map(_)
            | Value::List(_)
            | Value::Bytea(_)
            | Value::Inet(_)
            | Value::Null => return Err(ValueError::ImpossibleCast.into()),
        })
    }
}

impl TryFrom<&Value> for u32 {
    type Error = Error;

    fn try_from(v: &Value) -> Result<u32> {
        Ok(match v {
            Value::Bool(value) => u32::from(*value),
            Value::I8(value) => value.to_u32().ok_or(ValueError::ImpossibleCast)?,
            Value::I16(value) => value.to_u32().ok_or(ValueError::ImpossibleCast)?,
            Value::I32(value) => value.to_u32().ok_or(ValueError::ImpossibleCast)?,
            Value::I64(value) => value.to_u32().ok_or(ValueError::ImpossibleCast)?,
            Value::I128(value) => value.to_u32().ok_or(ValueError::ImpossibleCast)?,
            Value::U8(value) => value.to_u32().ok_or(ValueError::ImpossibleCast)?,
            Value::U16(value) => value.to_u32().ok_or(ValueError::ImpossibleCast)?,
            Value::U32(value) => *value,
            Value::U64(value) => value.to_u32().ok_or(ValueError::ImpossibleCast)?,
            Value::U128(value) => value.to_u32().ok_or(ValueError::ImpossibleCast)?,
            Value::F64(value) => value.to_u32().ok_or(ValueError::ImpossibleCast)?,
            Value::Str(value) => value
                .parse::<u32>()
                .map_err(|_| ValueError::ImpossibleCast)?,
            Value::Decimal(value) => value.to_u32().ok_or(ValueError::ImpossibleCast)?,
            Value::Inet(IpAddr::V4(value)) => u32::from(*value),
            Value::Date(_)
            | Value::Timestamp(_)
            | Value::Time(_)
            | Value::Interval(_)
            | Value::Uuid(_)
            | Value::Inet(_)
            | Value::Map(_)
            | Value::List(_)
            | Value::Bytea(_)
            | Value::Null => return Err(ValueError::ImpossibleCast.into()),
        })
    }
}

impl TryFrom<&Value> for u64 {
    type Error = Error;

    fn try_from(v: &Value) -> Result<u64> {
        Ok(match v {
            Value::Bool(value) => u64::from(*value),
            Value::I8(value) => value.to_u64().ok_or(ValueError::ImpossibleCast)?,
            Value::I16(value) => value.to_u64().ok_or(ValueError::ImpossibleCast)?,
            Value::I32(value) => value.to_u64().ok_or(ValueError::ImpossibleCast)?,
            Value::I64(value) => value.to_u64().ok_or(ValueError::ImpossibleCast)?,
            Value::I128(value) => value.to_u64().ok_or(ValueError::ImpossibleCast)?,
            Value::U8(value) => value.to_u64().ok_or(ValueError::ImpossibleCast)?,
            Value::U16(value) => value.to_u64().ok_or(ValueError::ImpossibleCast)?,
            Value::U32(value) => value.to_u64().ok_or(ValueError::ImpossibleCast)?,
            Value::U64(value) => *value,
            Value::U128(value) => value.to_u64().ok_or(ValueError::ImpossibleCast)?,
            Value::F64(value) => value.to_u64().ok_or(ValueError::ImpossibleCast)?,
            Value::Str(value) => value
                .parse::<u64>()
                .map_err(|_| ValueError::ImpossibleCast)?,
            Value::Decimal(value) => value.to_u64().ok_or(ValueError::ImpossibleCast)?,
            Value::Date(_)
            | Value::Timestamp(_)
            | Value::Time(_)
            | Value::Interval(_)
            | Value::Uuid(_)
            | Value::Inet(_)
            | Value::Map(_)
            | Value::List(_)
            | Value::Bytea(_)
            | Value::Null => return Err(ValueError::ImpossibleCast.into()),
        })
    }
}

impl TryFrom<&Value> for u128 {
    type Error = Error;

    fn try_from(v: &Value) -> Result<u128> {
        Ok(match v {
            Value::Bool(value) => u128::from(*value),
            Value::I8(value) => value.to_u128().ok_or(ValueError::ImpossibleCast)?,
            Value::I16(value) => value.to_u128().ok_or(ValueError::ImpossibleCast)?,
            Value::I32(value) => value.to_u128().ok_or(ValueError::ImpossibleCast)?,
            Value::I64(value) => value.to_u128().ok_or(ValueError::ImpossibleCast)?,
            Value::I128(value) => value.to_u128().ok_or(ValueError::ImpossibleCast)?,
            Value::U8(value) => value.to_u128().ok_or(ValueError::ImpossibleCast)?,
            Value::U16(value) => value.to_u128().ok_or(ValueError::ImpossibleCast)?,
            Value::U32(value) => value.to_u128().ok_or(ValueError::ImpossibleCast)?,
            Value::U64(value) => value.to_u128().ok_or(ValueError::ImpossibleCast)?,
            Value::U128(value) => *value,
            Value::F64(value) => value.to_u128().ok_or(ValueError::ImpossibleCast)?,
            Value::Str(value) => value
                .parse::<u128>()
                .map_err(|_| ValueError::ImpossibleCast)?,
            Value::Decimal(value) => value.to_u128().ok_or(ValueError::ImpossibleCast)?,
            Value::Inet(IpAddr::V6(v)) => u128::from(*v),
            Value::Uuid(value) => *value,
            Value::Date(_)
            | Value::Timestamp(_)
            | Value::Time(_)
            | Value::Interval(_)
            | Value::Map(_)
            | Value::List(_)
            | Value::Inet(IpAddr::V4(_))
            | Value::Bytea(_)
            | Value::Null => return Err(ValueError::ImpossibleCast.into()),
        })
    }
}

impl TryFrom<&Value> for f64 {
    type Error = Error;

    fn try_from(v: &Value) -> Result<f64> {
        Ok(match v {
            Value::Bool(value) => {
                if *value {
                    1.0
                } else {
                    0.0
                }
            }
            Value::I8(value) => *value as f64,
            Value::I16(value) => *value as f64,
            Value::I32(value) => value.to_f64().ok_or(ValueError::ImpossibleCast)?,
            Value::I64(value) => value.to_f64().ok_or(ValueError::ImpossibleCast)?,
            Value::I128(value) => *value as f64,
            Value::U8(value) => value.to_f64().ok_or(ValueError::ImpossibleCast)?,
            Value::U16(value) => value.to_f64().ok_or(ValueError::ImpossibleCast)?,
            Value::U32(value) => value.to_f64().ok_or(ValueError::ImpossibleCast)?,
            Value::U64(value) => value.to_f64().ok_or(ValueError::ImpossibleCast)?,
            Value::U128(value) => value.to_f64().ok_or(ValueError::ImpossibleCast)?,
            Value::F64(value) => *value,
            Value::Str(value) => value
                .parse::<f64>()
                .map_err(|_| ValueError::ImpossibleCast)?,
            Value::Decimal(value) => value.to_f64().ok_or(ValueError::ImpossibleCast)?,
            Value::Date(_)
            | Value::Timestamp(_)
            | Value::Time(_)
            | Value::Interval(_)
            | Value::Uuid(_)
            | Value::Map(_)
            | Value::List(_)
            | Value::Bytea(_)
            | Value::Inet(_)
            | Value::Null => return Err(ValueError::ImpossibleCast.into()),
        })
    }
}

impl TryFrom<&Value> for usize {
    type Error = Error;

    fn try_from(v: &Value) -> Result<usize> {
        Ok(match v {
            Value::Bool(value) => usize::from(*value),
            Value::I8(value) => value.to_usize().ok_or(ValueError::ImpossibleCast)?,
            Value::I16(value) => value.to_usize().ok_or(ValueError::ImpossibleCast)?,
            Value::I32(value) => value.to_usize().ok_or(ValueError::ImpossibleCast)?,
            Value::I64(value) => value.to_usize().ok_or(ValueError::ImpossibleCast)?,
            Value::I128(value) => value.to_usize().ok_or(ValueError::ImpossibleCast)?,
            Value::U8(value) => value.to_usize().ok_or(ValueError::ImpossibleCast)?,
            Value::U16(value) => value.to_usize().ok_or(ValueError::ImpossibleCast)?,
            Value::U32(value) => value.to_usize().ok_or(ValueError::ImpossibleCast)?,
            Value::U64(value) => value.to_usize().ok_or(ValueError::ImpossibleCast)?,
            Value::U128(value) => value.to_usize().ok_or(ValueError::ImpossibleCast)?,
            Value::F64(value) => value.to_usize().ok_or(ValueError::ImpossibleCast)?,
            Value::Str(value) => value
                .parse::<usize>()
                .map_err(|_| ValueError::ImpossibleCast)?,
            Value::Decimal(value) => value.to_usize().ok_or(ValueError::ImpossibleCast)?,
            Value::Date(_)
            | Value::Timestamp(_)
            | Value::Time(_)
            | Value::Interval(_)
            | Value::Uuid(_)
            | Value::Map(_)
            | Value::List(_)
            | Value::Bytea(_)
            | Value::Inet(_)
            | Value::Null => return Err(ValueError::ImpossibleCast.into()),
        })
    }
}

impl TryFrom<&Value> for Decimal {
    type Error = Error;

    fn try_from(v: &Value) -> Result<Decimal> {
        Ok(match v {
            Value::Bool(value) => {
                if *value {
                    Decimal::ONE
                } else {
                    Decimal::ZERO
                }
            }
            Value::I8(value) => Decimal::from_i8(*value).ok_or(ValueError::ImpossibleCast)?,
            Value::I16(value) => Decimal::from_i16(*value).ok_or(ValueError::ImpossibleCast)?,
            Value::I32(value) => Decimal::from_i32(*value).ok_or(ValueError::ImpossibleCast)?,
            Value::I64(value) => Decimal::from_i64(*value).ok_or(ValueError::ImpossibleCast)?,
            Value::I128(value) => Decimal::from_i128(*value).ok_or(ValueError::ImpossibleCast)?,
            Value::U8(value) => Decimal::from_u8(*value).ok_or(ValueError::ImpossibleCast)?,
            Value::U16(value) => Decimal::from_u16(*value).ok_or(ValueError::ImpossibleCast)?,
            Value::U32(value) => Decimal::from_u32(*value).ok_or(ValueError::ImpossibleCast)?,
            Value::U64(value) => Decimal::from_u64(*value).ok_or(ValueError::ImpossibleCast)?,
            Value::U128(value) => Decimal::from_u128(*value).ok_or(ValueError::ImpossibleCast)?,
            Value::F64(value) => Decimal::from_f64(*value).ok_or(ValueError::ImpossibleCast)?,
            Value::Str(value) => {
                Decimal::from_str(value).map_err(|_| ValueError::ImpossibleCast)?
            }
            Value::Decimal(value) => *value,
            Value::Date(_)
            | Value::Timestamp(_)
            | Value::Time(_)
            | Value::Interval(_)
            | Value::Uuid(_)
            | Value::Map(_)
            | Value::List(_)
            | Value::Bytea(_)
            | Value::Inet(_)
            | Value::Null => return Err(ValueError::ImpossibleCast.into()),
        })
    }
}

// implies `TryFrom<Value> for T` from `TryFrom<&Value> for T`
macro_rules! try_from_owned_value {
    ($($target:ty), *) => {$(
        impl TryFrom<Value> for $target {
            type Error = Error;

            fn try_from(v: Value) -> Result<Self> {
                Self::try_from(&v)
            }
        }
    )*}
}

try_from_owned_value!(bool, i8, i16, i32, i64, i128, f64, u8, u16, u32, u64, u128, usize, Decimal);

impl TryFrom<&Value> for NaiveDate {
    type Error = Error;

    fn try_from(v: &Value) -> Result<NaiveDate> {
        Ok(match v {
            Value::Date(value) => *value,
            Value::Timestamp(value) => value.date(),
            Value::Str(value) => parse_date(value).ok_or(ValueError::ImpossibleCast)?,
            _ => return Err(ValueError::ImpossibleCast.into()),
        })
    }
}

impl TryFrom<&Value> for NaiveTime {
    type Error = Error;

    fn try_from(v: &Value) -> Result<NaiveTime> {
        Ok(match v {
            Value::Time(value) => *value,
            Value::Str(value) => parse_time(value).ok_or(ValueError::ImpossibleCast)?,
            _ => return Err(ValueError::ImpossibleCast.into()),
        })
    }
}

impl TryFrom<&Value> for NaiveDateTime {
    type Error = Error;

    fn try_from(v: &Value) -> Result<NaiveDateTime> {
        Ok(match v {
            Value::Date(value) => value
                .and_hms_opt(0, 0, 0)
                .ok_or_else(|| IntervalError::FailedToParseTime(value.to_string()))?,
            Value::Str(value) => parse_timestamp(value).ok_or(ValueError::ImpossibleCast)?,
            Value::Timestamp(value) => *value,
            _ => return Err(ValueError::ImpossibleCast.into()),
        })
    }
}

impl TryFrom<&Value> for Interval {
    type Error = Error;

    fn try_from(v: &Value) -> Result<Interval> {
        match v {
            Value::Str(value) => Interval::try_from(value.as_str()),
            _ => Err(ValueError::ImpossibleCast.into()),
        }
    }
}

<<<<<<< HEAD
=======
impl TryFrom<&Value> for u32 {
    type Error = Error;

    fn try_from(v: &Value) -> Result<u32> {
        match v {
            Value::Inet(IpAddr::V4(v)) => Ok(u32::from(*v)),
            _ => Err(ValueError::ImpossibleCast.into()),
        }
    }
}

impl TryFrom<&Value> for u128 {
    type Error = Error;

    fn try_from(v: &Value) -> Result<u128> {
        match v {
            Value::Uuid(value) => Ok(*value),
            Value::Str(value) => value
                .parse::<u128>()
                .map_err(|_| ValueError::FailedToParseNumber.into()),
            Value::Inet(IpAddr::V6(v)) => Ok(u128::from(*v)),
            _ => Err(ValueError::ImpossibleCast.into()),
        }
    }
}

>>>>>>> 83ab273b
impl TryFrom<&Value> for IpAddr {
    type Error = Error;

    fn try_from(v: &Value) -> Result<IpAddr> {
        Ok(match v {
            Value::Inet(value) => *value,
            Value::Str(value) => IpAddr::from_str(value).map_err(|_| ValueError::ImpossibleCast)?,
            _ => return Err(ValueError::ImpossibleCast.into()),
        })
    }
}

#[cfg(test)]
mod tests {
    use {
<<<<<<< HEAD
        super::{ Value, ValueError},
=======
        super::{Value, ValueError},
>>>>>>> 83ab273b
        crate::{data::Interval as I, result::Result},
        chrono::{self, NaiveDate, NaiveDateTime, NaiveTime},
        rust_decimal::Decimal,
        std::{
            collections::HashMap,
            net::{IpAddr, Ipv4Addr, Ipv6Addr},
            str::FromStr,
        },
    };

    fn timestamp(y: i32, m: u32, d: u32, hh: u32, mm: u32, ss: u32, ms: u32) -> NaiveDateTime {
        NaiveDate::from_ymd_opt(y, m, d)
            .unwrap()
            .and_hms_milli_opt(hh, mm, ss, ms)
            .unwrap()
    }

    fn time(hour: u32, min: u32, sec: u32, milli: u32) -> NaiveTime {
        NaiveTime::from_hms_milli_opt(hour, min, sec, milli).unwrap()
    }

    fn date(year: i32, month: u32, day: u32) -> NaiveDate {
        NaiveDate::from_ymd_opt(year, month, day).unwrap()
    }

    #[test]
    fn from() {
        macro_rules! test {
            ($from: expr, $to: expr) => {
                assert_eq!(String::from($from), $to.to_owned())
            };
        }

        test!(Value::Str("text".to_owned()), "text");
        test!(Value::Bytea(hex::decode("1234").unwrap()), "1234");
        test!(Value::Inet(IpAddr::from_str("::1").unwrap()), "::1");
        test!(Value::Bool(true), "TRUE");
        test!(Value::I8(122), "122");
        test!(Value::I16(122), "122");
        test!(Value::I32(122), "122");
        test!(Value::I64(1234567890), "1234567890");
        test!(Value::I128(1234567890), "1234567890");
        test!(Value::U8(122), "122");
        test!(Value::U16(122), "122");
        test!(Value::U32(122), "122");
        test!(Value::U64(122), "122");
        test!(Value::U128(122), "122");
        test!(Value::F64(1234567890.0987), "1234567890.0987");
        test!(Value::Date(date(2021, 11, 20)), "2021-11-20");
        test!(
            Value::Timestamp(timestamp(2021, 11, 20, 10, 0, 0, 0)),
            "2021-11-20 10:00:00"
        );
        test!(Value::Time(time(10, 0, 0, 0)), "10:00:00");
        test!(Value::Interval(I::Month(1)), String::from(I::Month(1)));
        test!(
            Value::Uuid(195965723427462096757863453463987888808),
            "936da01f-9abd-4d9d-80c7-02af85c822a8"
        );
        test!(Value::Map(HashMap::new()), "[MAP]");
        test!(Value::List(Vec::new()), "[LIST]");
        test!(Value::Decimal(Decimal::new(2000, 1)), "200.0");
        test!(Value::Null, "NULL");
    }

    #[test]
    fn try_into_bool() {
        macro_rules! test {
            ($from: expr, $to: expr) => {
                assert_eq!($from.try_into() as Result<bool>, $to);
                assert_eq!(bool::try_from($from), $to);
            };
        }

        test!(Value::Bool(true), Ok(true));
        test!(Value::I8(1), Ok(true));
        test!(Value::I8(0), Ok(false));
        test!(Value::I16(1), Ok(true));
        test!(Value::I16(0), Ok(false));
        test!(Value::I32(1), Ok(true));
        test!(Value::I32(0), Ok(false));
        test!(Value::I64(1), Ok(true));
        test!(Value::I64(0), Ok(false));
        test!(Value::I128(1), Ok(true));
        test!(Value::I128(0), Ok(false));
        test!(Value::U8(1), Ok(true));
        test!(Value::U8(0), Ok(false));
        test!(Value::U8(2), Err(ValueError::ImpossibleCast.into()));
        test!(Value::U16(1), Ok(true));
        test!(Value::U16(0), Ok(false));
        test!(Value::U32(1), Ok(true));
        test!(Value::U32(0), Ok(false));
        test!(Value::U64(1), Ok(true));
        test!(Value::U64(0), Ok(false));
        test!(Value::U128(1), Ok(true));
        test!(Value::U128(0), Ok(false));
        test!(Value::U16(2), Err(ValueError::ImpossibleCast.into()));
        test!(Value::F64(1.0), Ok(true));
        test!(Value::F64(0.0), Ok(false));
        test!(Value::F64(2.0), Err(ValueError::ImpossibleCast.into()));
        test!(Value::Str("true".to_owned()), Ok(true));
        test!(Value::Str("false".to_owned()), Ok(false));
        test!(Value::Decimal(Decimal::new(10, 1)), Ok(true));
        test!(Value::Decimal(Decimal::new(0, 1)), Ok(false));
        test!(
            Value::Decimal(Decimal::new(2, 0)),
            Err(ValueError::ImpossibleCast.into())
        );
        test!(
            Value::Date(date(2021, 11, 20)),
            Err(ValueError::ImpossibleCast.into())
        );
        test!(
            Value::Timestamp(timestamp(2021, 11, 20, 10, 0, 0, 0)),
            Err(ValueError::ImpossibleCast.into())
        );
        test!(
            Value::Time(time(10, 0, 0, 0)),
            Err(ValueError::ImpossibleCast.into())
        );
        test!(
            Value::Interval(I::Month(1)),
            Err(ValueError::ImpossibleCast.into())
        );
        test!(
            Value::Uuid(195965723427462096757863453463987888808),
            Err(ValueError::ImpossibleCast.into())
        );
        test!(
            Value::Map(HashMap::new()),
            Err(ValueError::ImpossibleCast.into())
        );
        test!(
            Value::List(Vec::new()),
            Err(ValueError::ImpossibleCast.into())
        );
        test!(Value::Null, Err(ValueError::ImpossibleCast.into()));

        // impossible casts
        test!(Value::I8(3), Err(ValueError::ImpossibleCast.into()));
        test!(Value::I16(3), Err(ValueError::ImpossibleCast.into()));
        test!(Value::I32(3), Err(ValueError::ImpossibleCast.into()));
        test!(Value::I64(3), Err(ValueError::ImpossibleCast.into()));
        test!(Value::I128(3), Err(ValueError::ImpossibleCast.into()));
        test!(
            Value::Inet(IpAddr::from_str("::1").unwrap()),
            Err(ValueError::ImpossibleCast.into())
        );
    }

    #[test]
    fn try_into_i8() {
        macro_rules! test {
            ($from: expr, $to: expr) => {
                assert_eq!($from.try_into() as Result<i8>, $to);
                assert_eq!(i8::try_from($from), $to);
            };
        }

        test!(Value::Bool(true), Ok(1));
        test!(Value::Bool(false), Ok(0));
        test!(Value::I8(122), Ok(122));
        test!(Value::I16(122), Ok(122));
        test!(Value::I32(122), Ok(122));
        test!(Value::I64(122), Ok(122));
        test!(Value::I128(122), Ok(122));
        test!(Value::U8(122), Ok(122));
        test!(Value::U16(122), Ok(122));
        test!(Value::U32(122), Ok(122));
        test!(Value::U64(122), Ok(122));
        test!(Value::U128(122), Ok(122));
        test!(Value::F64(122.0), Ok(122));
        test!(Value::F64(122.9), Ok(122));
        test!(Value::Str("122".to_owned()), Ok(122));
        test!(Value::Decimal(Decimal::new(123, 0)), Ok(123));
        test!(
            Value::Date(date(2021, 11, 20)),
            Err(ValueError::ImpossibleCast.into())
        );
        test!(
            Value::Timestamp(timestamp(2021, 11, 20, 10, 0, 0, 0)),
            Err(ValueError::ImpossibleCast.into())
        );
        test!(
            Value::Time(time(10, 0, 0, 0)),
            Err(ValueError::ImpossibleCast.into())
        );
        test!(
            Value::Interval(I::Month(1)),
            Err(ValueError::ImpossibleCast.into())
        );
        test!(
            Value::Uuid(195965723427462096757863453463987888808),
            Err(ValueError::ImpossibleCast.into())
        );
        test!(
            Value::Map(HashMap::new()),
            Err(ValueError::ImpossibleCast.into())
        );
        test!(
            Value::List(Vec::new()),
            Err(ValueError::ImpossibleCast.into())
        );
        test!(Value::Null, Err(ValueError::ImpossibleCast.into()));

        // impossible casts to i8
        test!(Value::I16(128), Err(ValueError::ImpossibleCast.into()));
        test!(Value::I32(128), Err(ValueError::ImpossibleCast.into()));
        test!(Value::I64(128), Err(ValueError::ImpossibleCast.into()));
        test!(Value::I128(128), Err(ValueError::ImpossibleCast.into()));
        test!(Value::U8(128), Err(ValueError::ImpossibleCast.into()));
        test!(Value::U16(128), Err(ValueError::ImpossibleCast.into()));
        test!(Value::U32(128), Err(ValueError::ImpossibleCast.into()));
        test!(Value::U64(128), Err(ValueError::ImpossibleCast.into()));
        test!(Value::U128(128), Err(ValueError::ImpossibleCast.into()));
        test!(Value::F64(128.0), Err(ValueError::ImpossibleCast.into()));
        test!(
            Value::Inet(IpAddr::from_str("::1").unwrap()),
            Err(ValueError::ImpossibleCast.into())
        );
    }

    #[test]
    fn try_into_i16() {
        macro_rules! test {
            ($from: expr, $to: expr) => {
                assert_eq!($from.try_into() as Result<i16>, $to);
                assert_eq!(i16::try_from($from), $to);
            };
        }

        test!(Value::Bool(true), Ok(1));
        test!(Value::Bool(false), Ok(0));
        test!(Value::I8(122), Ok(122));
        test!(Value::I16(122), Ok(122));
        test!(Value::I32(122), Ok(122));
        test!(Value::I64(122), Ok(122));
        test!(Value::I128(122), Ok(122));
        test!(Value::U8(122), Ok(122));
        test!(Value::U16(122), Ok(122));
        test!(Value::U32(122), Ok(122));
        test!(Value::U64(122), Ok(122));
        test!(Value::U128(122), Ok(122));
        test!(Value::F64(122.0), Ok(122));
        test!(Value::F64(122.1), Ok(122));
        test!(Value::Str("122".to_owned()), Ok(122));
        test!(Value::Decimal(Decimal::new(122, 0)), Ok(122));
        test!(
            Value::Date(date(2021, 11, 20)),
            Err(ValueError::ImpossibleCast.into())
        );
        test!(
            Value::Timestamp(timestamp(2021, 11, 20, 10, 0, 0, 0)),
            Err(ValueError::ImpossibleCast.into())
        );
        test!(
            Value::Time(time(10, 0, 0, 0)),
            Err(ValueError::ImpossibleCast.into())
        );
        test!(
            Value::Interval(I::Month(1)),
            Err(ValueError::ImpossibleCast.into())
        );
        test!(
            Value::Uuid(195965723427462096757863453463987888808),
            Err(ValueError::ImpossibleCast.into())
        );
        test!(
            Value::Map(HashMap::new()),
            Err(ValueError::ImpossibleCast.into())
        );
        test!(
            Value::List(Vec::new()),
            Err(ValueError::ImpossibleCast.into())
        );
        test!(Value::Null, Err(ValueError::ImpossibleCast.into()));
        test!(
            Value::Inet(IpAddr::from_str("::1").unwrap()),
            Err(ValueError::ImpossibleCast.into())
        );
    }

    #[test]
    fn try_into_i32() {
        macro_rules! test {
            ($from: expr, $to: expr) => {
                assert_eq!($from.try_into() as Result<i32>, $to);
                assert_eq!(i32::try_from($from), $to);
            };
        }

        test!(Value::Bool(true), Ok(1));
        test!(Value::Bool(false), Ok(0));
        test!(Value::I8(122), Ok(122));
        test!(Value::I16(122), Ok(122));
        test!(Value::I32(122), Ok(122));
        test!(Value::I64(122), Ok(122));
        test!(Value::I128(122), Ok(122));
        test!(Value::U8(122), Ok(122));
        test!(Value::U16(122), Ok(122));
        test!(Value::U32(122), Ok(122));
        test!(Value::U64(122), Ok(122));
        test!(Value::U128(122), Ok(122));
        test!(Value::I64(1234567890), Ok(1234567890));
        test!(Value::F64(1234567890.0), Ok(1234567890));
        test!(Value::F64(1234567890.1), Ok(1234567890));
        test!(Value::Str("1234567890".to_owned()), Ok(1234567890));
        test!(Value::Decimal(Decimal::new(1234567890, 0)), Ok(1234567890));
        test!(
            Value::Date(date(2021, 11, 20)),
            Err(ValueError::ImpossibleCast.into())
        );
        test!(
            Value::Timestamp(timestamp(2021, 11, 20, 10, 0, 0, 0)),
            Err(ValueError::ImpossibleCast.into())
        );
        test!(
            Value::Time(time(10, 0, 0, 0)),
            Err(ValueError::ImpossibleCast.into())
        );
        test!(
            Value::Interval(I::Month(1)),
            Err(ValueError::ImpossibleCast.into())
        );
        test!(
            Value::Uuid(195965723427462096757863453463987888808),
            Err(ValueError::ImpossibleCast.into())
        );
        test!(
            Value::Map(HashMap::new()),
            Err(ValueError::ImpossibleCast.into())
        );
        test!(
            Value::List(Vec::new()),
            Err(ValueError::ImpossibleCast.into())
        );
        test!(Value::Null, Err(ValueError::ImpossibleCast.into()));
        test!(
            Value::Inet(IpAddr::from_str("::1").unwrap()),
            Err(ValueError::ImpossibleCast.into())
        );
    }

    #[test]
    fn try_into_i64() {
        macro_rules! test {
            ($from: expr, $to: expr) => {
                assert_eq!($from.try_into() as Result<i64>, $to);
                assert_eq!(i64::try_from($from), $to);
            };
        }

        test!(Value::Bool(true), Ok(1));
        test!(Value::Bool(false), Ok(0));
        test!(Value::I8(122), Ok(122));
        test!(Value::I16(122), Ok(122));
        test!(Value::I32(122), Ok(122));
        test!(Value::I64(122), Ok(122));
        test!(Value::I128(122), Ok(122));
        test!(Value::U8(122), Ok(122));
        test!(Value::U16(122), Ok(122));
        test!(Value::U32(122), Ok(122));
        test!(Value::U64(122), Ok(122));
        test!(Value::U128(122), Ok(122));
        test!(Value::I64(1234567890), Ok(1234567890));
        test!(Value::F64(1234567890.0), Ok(1234567890));
        test!(Value::F64(1234567890.1), Ok(1234567890));
        test!(Value::Str("1234567890".to_owned()), Ok(1234567890));
        test!(Value::Decimal(Decimal::new(1234567890, 0)), Ok(1234567890));
        test!(
            Value::Date(date(2021, 11, 20)),
            Err(ValueError::ImpossibleCast.into())
        );
        test!(
            Value::Timestamp(timestamp(2021, 11, 20, 10, 0, 0, 0)),
            Err(ValueError::ImpossibleCast.into())
        );
        test!(
            Value::Time(time(10, 0, 0, 0)),
            Err(ValueError::ImpossibleCast.into())
        );
        test!(
            Value::Interval(I::Month(1)),
            Err(ValueError::ImpossibleCast.into())
        );
        test!(
            Value::Uuid(195965723427462096757863453463987888808),
            Err(ValueError::ImpossibleCast.into())
        );
        test!(
            Value::Map(HashMap::new()),
            Err(ValueError::ImpossibleCast.into())
        );
        test!(
            Value::List(Vec::new()),
            Err(ValueError::ImpossibleCast.into())
        );
        test!(Value::Null, Err(ValueError::ImpossibleCast.into()));
        test!(
            Value::Inet(IpAddr::from_str("::1").unwrap()),
            Err(ValueError::ImpossibleCast.into())
        );
    }

    #[test]
    fn try_into_i128() {
        macro_rules! test {
            ($from: expr, $to: expr) => {
                assert_eq!($from.try_into() as Result<i128>, $to);
                assert_eq!(i128::try_from($from), $to);
            };
        }

        test!(Value::Bool(true), Ok(1));
        test!(Value::Bool(false), Ok(0));
        test!(Value::I8(122), Ok(122));
        test!(Value::I16(122), Ok(122));
        test!(Value::I32(122), Ok(122));
        test!(Value::I64(122), Ok(122));
        test!(Value::I128(122), Ok(122));
        test!(Value::U8(122), Ok(122));
        test!(Value::U16(122), Ok(122));
        test!(Value::U32(122), Ok(122));
        test!(Value::U64(122), Ok(122));
        test!(Value::U128(122), Ok(122));
        test!(Value::I64(1234567890), Ok(1234567890));
        test!(Value::F64(1234567890.0), Ok(1234567890));
        test!(Value::F64(1234567890.9), Ok(1234567890));
        test!(Value::Str("1234567890".to_owned()), Ok(1234567890));
        test!(Value::Decimal(Decimal::new(1234567890, 0)), Ok(1234567890));
        test!(
            Value::Date(date(2021, 11, 20)),
            Err(ValueError::ImpossibleCast.into())
        );
        test!(
            Value::Timestamp(timestamp(2021, 11, 20, 10, 0, 0, 0)),
            Err(ValueError::ImpossibleCast.into())
        );
        test!(
            Value::Time(time(10, 0, 0, 0)),
            Err(ValueError::ImpossibleCast.into())
        );
        test!(
            Value::Interval(I::Month(1)),
            Err(ValueError::ImpossibleCast.into())
        );
        test!(
            Value::Uuid(195965723427462096757863453463987888808),
            Err(ValueError::ImpossibleCast.into())
        );
        test!(
            Value::Map(HashMap::new()),
            Err(ValueError::ImpossibleCast.into())
        );
        test!(
            Value::List(Vec::new()),
            Err(ValueError::ImpossibleCast.into())
        );
        test!(Value::Null, Err(ValueError::ImpossibleCast.into()));
        test!(
            Value::Inet(IpAddr::from_str("::1").unwrap()),
            Err(ValueError::ImpossibleCast.into())
        );
    }

    #[test]
    fn try_into_u8() {
        macro_rules! test {
            ($from: expr, $to: expr) => {
                assert_eq!($from.try_into() as Result<u8>, $to);
                assert_eq!(u8::try_from($from), $to);
            };
        }

        test!(Value::Bool(true), Ok(1));
        test!(Value::Bool(false), Ok(0));
        test!(Value::I8(122), Ok(122));
        test!(Value::I16(122), Ok(122));
        test!(Value::I32(122), Ok(122));
        test!(Value::I64(122), Ok(122));
        test!(Value::I128(122), Ok(122));
        test!(Value::U8(122), Ok(122));
        test!(Value::U16(122), Ok(122));
        test!(Value::U32(122), Ok(122));
        test!(Value::U64(122), Ok(122));
        test!(Value::U128(122), Ok(122));
        test!(Value::F64(122.0), Ok(122));
        test!(Value::F64(122.9), Ok(122));
        test!(Value::Str("122".to_owned()), Ok(122));
        test!(Value::Decimal(Decimal::new(123, 0)), Ok(123));

        test!(
            Value::List(Vec::new()),
            Err(ValueError::ImpossibleCast.into())
        );
        test!(
            Value::Date(date(2021, 11, 20)),
            Err(ValueError::ImpossibleCast.into())
        );
        test!(
            Value::Timestamp(timestamp(2021, 11, 20, 10, 0, 0, 0)),
            Err(ValueError::ImpossibleCast.into())
        );
        test!(
            Value::Time(time(10, 0, 0, 0)),
            Err(ValueError::ImpossibleCast.into())
        );
        test!(
            Value::Interval(I::Month(1)),
            Err(ValueError::ImpossibleCast.into())
        );
        test!(
            Value::Uuid(195965723427462096757863453463987888808),
            Err(ValueError::ImpossibleCast.into())
        );
        test!(
            Value::Map(HashMap::new()),
            Err(ValueError::ImpossibleCast.into())
        );
        test!(
            Value::List(Vec::new()),
            Err(ValueError::ImpossibleCast.into())
        );
        test!(Value::Null, Err(ValueError::ImpossibleCast.into()));

        // impossible casts to u8
        test!(Value::I16(256), Err(ValueError::ImpossibleCast.into()));
        test!(Value::I32(256), Err(ValueError::ImpossibleCast.into()));
        test!(Value::I64(256), Err(ValueError::ImpossibleCast.into()));
        test!(Value::I128(256), Err(ValueError::ImpossibleCast.into()));
        test!(Value::F64(256.0), Err(ValueError::ImpossibleCast.into()));
        test!(
            Value::Inet(IpAddr::from_str("::1").unwrap()),
            Err(ValueError::ImpossibleCast.into())
        );
    }

    #[test]
    fn try_into_u16() {
        macro_rules! test {
            ($from: expr, $to: expr) => {
                assert_eq!($from.try_into() as Result<u16>, $to);
                assert_eq!(u16::try_from($from), $to);
            };
        }

        test!(Value::Bool(true), Ok(1));
        test!(Value::Bool(false), Ok(0));
        test!(Value::I8(122), Ok(122));
        test!(Value::I16(122), Ok(122));
        test!(Value::I32(122), Ok(122));
        test!(Value::I64(122), Ok(122));
        test!(Value::I128(122), Ok(122));
        test!(Value::U8(122), Ok(122));
        test!(Value::U16(122), Ok(122));
        test!(Value::U32(122), Ok(122));
        test!(Value::U64(122), Ok(122));
        test!(Value::U128(122), Ok(122));
        test!(Value::F64(122.0), Ok(122));
        test!(Value::F64(122.1), Ok(122));
        test!(Value::Str("122".to_owned()), Ok(122));
        test!(Value::Decimal(Decimal::new(122, 0)), Ok(122));
        test!(
            Value::Date(date(2021, 11, 20)),
            Err(ValueError::ImpossibleCast.into())
        );
        test!(
            Value::Timestamp(timestamp(2021, 11, 20, 10, 0, 0, 0)),
            Err(ValueError::ImpossibleCast.into())
        );
        test!(
            Value::Time(time(10, 0, 0, 0)),
            Err(ValueError::ImpossibleCast.into())
        );
        test!(
            Value::Interval(I::Month(1)),
            Err(ValueError::ImpossibleCast.into())
        );
        test!(
            Value::Uuid(195965723427462096757863453463987888808),
            Err(ValueError::ImpossibleCast.into())
        );
        test!(
            Value::Map(HashMap::new()),
            Err(ValueError::ImpossibleCast.into())
        );
        test!(
            Value::List(Vec::new()),
            Err(ValueError::ImpossibleCast.into())
        );
        test!(Value::Null, Err(ValueError::ImpossibleCast.into()));
    }

    #[test]
    fn try_into_u32() {
        macro_rules! test {
            ($from: expr, $to: expr) => {
                assert_eq!($from.try_into() as Result<u32>, $to);
                assert_eq!(u32::try_from($from), $to);
            };
        }

        test!(Value::Bool(true), Ok(1));
        test!(Value::Bool(false), Ok(0));
        test!(Value::I8(122), Ok(122));
        test!(Value::I16(122), Ok(122));
        test!(Value::I32(122), Ok(122));
        test!(Value::I64(122), Ok(122));
        test!(Value::I128(122), Ok(122));
        test!(Value::U8(122), Ok(122));
        test!(Value::U16(122), Ok(122));
        test!(Value::U32(122), Ok(122));
        test!(Value::U64(122), Ok(122));
        test!(Value::U128(122), Ok(122));
        test!(Value::F64(122.0), Ok(122));
        test!(Value::F64(122.1), Ok(122));
        test!(Value::Str("122".to_owned()), Ok(122));
        test!(Value::Decimal(Decimal::new(122, 0)), Ok(122));
        test!(
            Value::Date(date(2021, 11, 20)),
            Err(ValueError::ImpossibleCast.into())
        );
        test!(
            Value::Timestamp(timestamp(2021, 11, 20, 10, 0, 0, 0)),
            Err(ValueError::ImpossibleCast.into())
        );
        test!(
            Value::Time(time(10, 0, 0, 0)),
            Err(ValueError::ImpossibleCast.into())
        );
        test!(
            Value::Interval(I::Month(1)),
            Err(ValueError::ImpossibleCast.into())
        );
        test!(
            Value::Uuid(195965723427462096757863453463987888808),
            Err(ValueError::ImpossibleCast.into())
        );
        test!(
            Value::Map(HashMap::new()),
            Err(ValueError::ImpossibleCast.into())
        );
        test!(
            Value::List(Vec::new()),
            Err(ValueError::ImpossibleCast.into())
        );
        test!(Value::Null, Err(ValueError::ImpossibleCast.into()));
        assert_eq!(
            u32::try_from(&Value::Inet(IpAddr::from_str("0.0.0.0").unwrap())),
            Ok(u32::from(Ipv4Addr::from(0)))
        );
        assert_eq!(
            u32::try_from(&Value::Inet(IpAddr::from_str("::0").unwrap())),
            Err(ValueError::ImpossibleCast.into())
        );
    }

    #[test]
    fn try_into_u64() {
        macro_rules! test {
            ($from: expr, $to: expr) => {
                assert_eq!($from.try_into() as Result<u64>, $to);
                assert_eq!(u64::try_from($from), $to);
            };
        }

        test!(Value::Bool(true), Ok(1));
        test!(Value::Bool(false), Ok(0));
        test!(Value::I8(122), Ok(122));
        test!(Value::I16(122), Ok(122));
        test!(Value::I32(122), Ok(122));
        test!(Value::I64(122), Ok(122));
        test!(Value::I128(122), Ok(122));
        test!(Value::U8(122), Ok(122));
        test!(Value::U16(122), Ok(122));
        test!(Value::U32(122), Ok(122));
        test!(Value::U64(122), Ok(122));
        test!(Value::U128(122), Ok(122));
        test!(Value::F64(122.0), Ok(122));
        test!(Value::F64(122.1), Ok(122));
        test!(Value::Str("122".to_owned()), Ok(122));
        test!(Value::Decimal(Decimal::new(122, 0)), Ok(122));
        test!(
            Value::Date(date(2021, 11, 20)),
            Err(ValueError::ImpossibleCast.into())
        );
        test!(
            Value::Timestamp(timestamp(2021, 11, 20, 10, 0, 0, 0)),
            Err(ValueError::ImpossibleCast.into())
        );
        test!(
            Value::Time(time(10, 0, 0, 0)),
            Err(ValueError::ImpossibleCast.into())
        );
        test!(
            Value::Interval(I::Month(1)),
            Err(ValueError::ImpossibleCast.into())
        );
        test!(
            Value::Uuid(195965723427462096757863453463987888808),
            Err(ValueError::ImpossibleCast.into())
        );
        test!(
            Value::Map(HashMap::new()),
            Err(ValueError::ImpossibleCast.into())
        );
        test!(
            Value::List(Vec::new()),
            Err(ValueError::ImpossibleCast.into())
        );
        test!(Value::Null, Err(ValueError::ImpossibleCast.into()));
        test!(
            Value::Inet(IpAddr::from_str("::1").unwrap()),
            Err(ValueError::ImpossibleCast.into())
        );
    }

    #[test]
    fn try_into_u128() {
        macro_rules! test {
            ($from: expr, $to: expr) => {
                assert_eq!($from.try_into() as Result<u128>, $to);
                assert_eq!(u128::try_from($from), $to);
            };
        }

        test!(Value::Bool(true), Ok(1));
        test!(Value::Bool(false), Ok(0));
        test!(Value::I8(122), Ok(122));
        test!(Value::I16(122), Ok(122));
        test!(Value::I32(122), Ok(122));
        test!(Value::I64(122), Ok(122));
        test!(Value::I128(122), Ok(122));
        test!(Value::U8(122), Ok(122));
        test!(Value::U16(122), Ok(122));
        test!(Value::U32(122), Ok(122));
        test!(Value::U64(122), Ok(122));
        test!(Value::U128(122), Ok(122));
        test!(Value::F64(122.0), Ok(122));
        test!(Value::F64(122.1), Ok(122));
        test!(Value::Str("122".to_owned()), Ok(122));
        test!(Value::Decimal(Decimal::new(122, 0)), Ok(122));
        test!(
            Value::Date(date(2021, 11, 20)),
            Err(ValueError::ImpossibleCast.into())
        );
        test!(
            Value::Timestamp(timestamp(2021, 11, 20, 10, 0, 0, 0)),
            Err(ValueError::ImpossibleCast.into())
        );
        test!(
            Value::Time(time(10, 0, 0, 0)),
            Err(ValueError::ImpossibleCast.into())
        );
        test!(
            Value::Interval(I::Month(1)),
            Err(ValueError::ImpossibleCast.into())
        );
        test!(
            Value::Map(HashMap::new()),
            Err(ValueError::ImpossibleCast.into())
        );
        test!(
            Value::List(Vec::new()),
            Err(ValueError::ImpossibleCast.into())
        );
        test!(Value::Null, Err(ValueError::ImpossibleCast.into()));
        let uuid = 195965723427462096757863453463987888808;
        assert_eq!((&Value::Uuid(uuid)).try_into() as Result<u128>, Ok(uuid));
        assert_eq!(u128::try_from(&Value::Uuid(uuid)), Ok(uuid));

        let ip = Ipv6Addr::from(9876543210);
        assert_eq!(
            u128::try_from(&Value::Inet(IpAddr::V6(ip))),
            Ok(u128::from(ip))
        );

        assert_eq!(
            u128::try_from(&Value::Date(date(2021, 11, 20))),
            Err(ValueError::ImpossibleCast.into())
        );
    }

    #[test]
    fn try_into_f64() {
        macro_rules! test {
            ($from: expr, $to: expr) => {
                assert_eq!($from.try_into() as Result<f64>, $to);
                assert_eq!(f64::try_from($from), $to);
            };
        }

        test!(Value::Bool(true), Ok(1.0));
        test!(Value::Bool(false), Ok(0.0));
        test!(Value::I8(122), Ok(122.0));
        test!(Value::I16(122), Ok(122.0));
        test!(Value::I32(122), Ok(122.0));
        test!(Value::I64(122), Ok(122.0));
        test!(Value::I128(122), Ok(122.0));
        test!(Value::U8(122), Ok(122.0));
        test!(Value::U16(122), Ok(122.0));
        test!(Value::U32(122), Ok(122.0));
        test!(Value::U64(122), Ok(122.0));
        test!(Value::U128(122), Ok(122.0));
        test!(Value::I64(1234567890), Ok(1234567890.0));
        test!(Value::F64(1234567890.1), Ok(1234567890.1));
        test!(Value::Str("1234567890.1".to_owned()), Ok(1234567890.1));
        test!(
            Value::Decimal(Decimal::new(12345678901, 1)),
            Ok(1234567890.1)
        );
        test!(
            Value::Date(date(2021, 11, 20)),
            Err(ValueError::ImpossibleCast.into())
        );
        test!(
            Value::Timestamp(timestamp(2021, 11, 20, 10, 0, 0, 0)),
            Err(ValueError::ImpossibleCast.into())
        );
        test!(
            Value::Time(time(10, 0, 0, 0)),
            Err(ValueError::ImpossibleCast.into())
        );
        test!(
            Value::Interval(I::Month(1)),
            Err(ValueError::ImpossibleCast.into())
        );
        test!(
            Value::Uuid(195965723427462096757863453463987888808),
            Err(ValueError::ImpossibleCast.into())
        );
        test!(
            Value::Map(HashMap::new()),
            Err(ValueError::ImpossibleCast.into())
        );
        test!(
            Value::List(Vec::new()),
            Err(ValueError::ImpossibleCast.into())
        );
        test!(Value::Null, Err(ValueError::ImpossibleCast.into()));
        test!(
            Value::Inet(IpAddr::from_str("::1").unwrap()),
            Err(ValueError::ImpossibleCast.into())
        );
    }

    #[test]
    fn try_into_usize() {
        macro_rules! test {
            ($from: expr, $to: expr) => {
                assert_eq!($from.try_into() as Result<usize>, $to);
                assert_eq!(usize::try_from($from), $to);
            };
        }

        test!(Value::Bool(true), Ok(1usize));
        test!(Value::Bool(false), Ok(0));
        test!(Value::I8(122), Ok(122));
        test!(Value::I16(122), Ok(122));
        test!(Value::I32(122), Ok(122));
        test!(Value::I64(122), Ok(122));
        test!(Value::I128(122), Ok(122));
        test!(Value::U8(122), Ok(122));
        test!(Value::U16(122), Ok(122));
        test!(Value::I64(1234567890), Ok(1234567890));
        test!(Value::F64(1234567890.0), Ok(1234567890));
        test!(Value::F64(1234567890.1), Ok(1234567890));
        test!(Value::Str("1234567890".to_owned()), Ok(1234567890));
        test!(Value::Decimal(Decimal::new(1234567890, 0)), Ok(1234567890));
        test!(
            Value::Date(date(2021, 11, 20)),
            Err(ValueError::ImpossibleCast.into())
        );
        test!(
            Value::Timestamp(timestamp(2021, 11, 20, 10, 0, 0, 0)),
            Err(ValueError::ImpossibleCast.into())
        );
        test!(
            Value::Time(time(10, 0, 0, 0)),
            Err(ValueError::ImpossibleCast.into())
        );
        test!(
            Value::Interval(I::Month(1)),
            Err(ValueError::ImpossibleCast.into())
        );
        test!(
            Value::Uuid(195965723427462096757863453463987888808),
            Err(ValueError::ImpossibleCast.into())
        );
        test!(
            Value::Map(HashMap::new()),
            Err(ValueError::ImpossibleCast.into())
        );
        test!(
            Value::List(Vec::new()),
            Err(ValueError::ImpossibleCast.into())
        );
        test!(Value::Null, Err(ValueError::ImpossibleCast.into()));
        test!(
            Value::Inet(IpAddr::from_str("::1").unwrap()),
            Err(ValueError::ImpossibleCast.into())
        );
    }

    #[test]
    fn try_into_naive_date() {
        macro_rules! test {
            ($from: expr, $to: expr) => {
                assert_eq!($from.try_into() as Result<chrono::NaiveDate>, $to);
                assert_eq!(chrono::NaiveDate::try_from($from), $to);
            };
        }

        test!(&Value::Date(date(2021, 11, 20)), Ok(date(2021, 11, 20)));
        test!(
            &Value::Timestamp(timestamp(2021, 11, 20, 10, 0, 0, 0)),
            Ok(date(2021, 11, 20))
        );
        test!(&Value::Str("2021-11-20".to_owned()), Ok(date(2021, 11, 20)));
        test!(&Value::F64(1.0), Err(ValueError::ImpossibleCast.into()));
    }

    #[test]
    fn try_into_naive_time() {
        macro_rules! test {
            ($from: expr, $to: expr) => {
                assert_eq!($from.try_into() as Result<chrono::NaiveTime>, $to);
                assert_eq!(chrono::NaiveTime::try_from($from), $to);
            };
        }

        test!(&Value::Time(time(10, 0, 0, 0)), Ok(time(10, 0, 0, 0)));
        test!(&Value::Str("10:00:00".to_owned()), Ok(time(10, 0, 0, 0)));
        test!(&Value::F64(1.0), Err(ValueError::ImpossibleCast.into()));
    }

    #[test]
    fn try_into_naive_date_time() {
        macro_rules! test {
            ($from: expr, $to: expr) => {
                assert_eq!($from.try_into() as Result<chrono::NaiveDateTime>, $to);
                assert_eq!(chrono::NaiveDateTime::try_from($from), $to);
            };
        }

        let datetime = chrono::NaiveDateTime::new;
        test!(
            &Value::Date(date(2021, 11, 20)),
            Ok(datetime(date(2021, 11, 20), time(0, 0, 0, 0)))
        );
        test!(
            &Value::Timestamp(timestamp(2021, 11, 20, 10, 0, 0, 0)),
            Ok(datetime(date(2021, 11, 20), time(10, 0, 0, 0)))
        );
        test!(
            &Value::Str("2021-11-20".to_owned()),
            Ok(datetime(date(2021, 11, 20), time(0, 0, 0, 0)))
        );
        test!(&Value::F64(1.0), Err(ValueError::ImpossibleCast.into()));
    }

    #[test]
    fn try_into_interval() {
        assert_eq!(
            (&Value::Str("'+22-10' YEAR TO MONTH".to_owned())).try_into() as Result<I>,
            Ok(I::Month(274))
        );
        assert_eq!(
            I::try_from(&Value::Str("'+22-10' YEAR TO MONTH".to_owned())),
            Ok(I::Month(274))
        );
        assert_eq!(
            I::try_from(&Value::F64(1.0)),
            Err(ValueError::ImpossibleCast.into())
        );
    }

    #[test]
<<<<<<< HEAD
=======
    fn try_into_u32() {
        assert_eq!(
            u32::try_from(&Value::Inet(IpAddr::from_str("0.0.0.0").unwrap())),
            Ok(u32::from(Ipv4Addr::from(0)))
        );
        assert_eq!(
            u32::try_from(&Value::Inet(IpAddr::from_str("::0").unwrap())),
            Err(ValueError::ImpossibleCast.into())
        );
    }

    #[test]
    fn try_into_u128() {
        let uuid = 195965723427462096757863453463987888808;
        assert_eq!((&Value::Uuid(uuid)).try_into() as Result<u128>, Ok(uuid));
        assert_eq!(u128::try_from(&Value::Uuid(uuid)), Ok(uuid));

        let ip = Ipv6Addr::from(9876543210);
        assert_eq!(
            u128::try_from(&Value::Inet(IpAddr::V6(ip))),
            Ok(u128::from(ip))
        );
        let num = "340282366920938463463374607431768211455";
        assert_eq!(
            u128::try_from(&Value::Str(num.to_owned())),
            Ok(340282366920938463463374607431768211455)
        );
        let uuid = "936DA01F9ABD4d9d80C702AF85C822A8";
        assert_eq!(
            u128::try_from(&Value::Str(uuid.to_owned())),
            Err(ValueError::FailedToParseNumber.into())
        );
        assert_eq!(
            u128::try_from(&Value::Date(date(2021, 11, 20))),
            Err(ValueError::ImpossibleCast.into())
        );
    }

    #[test]
>>>>>>> 83ab273b
    fn try_into_ipaddr() {
        macro_rules! test {
            ($from: expr, $to: expr) => {
                assert_eq!(IpAddr::try_from($from), Ok(IpAddr::from_str($to).unwrap()));
                assert_eq!(IpAddr::try_from($from), Ok(IpAddr::from_str($to).unwrap()))
            };
        }
        test!(&Value::Inet(IpAddr::from_str("::1").unwrap()), "::1");
        test!(&Value::Str("127.0.0.1".to_owned()), "127.0.0.1");
        test!(&Value::Str("0.0.0.0".to_owned()), "0.0.0.0");
        test!(IpAddr::from_str("::1").unwrap(), "::1");
        test!(IpAddr::from_str("::2:4cb0:16ea").unwrap(), "::2:4cb0:16ea");
        assert_eq!(
            IpAddr::try_from(&Value::Date(date(2021, 11, 20))),
            Err(ValueError::ImpossibleCast.into())
        );
    }
}<|MERGE_RESOLUTION|>--- conflicted
+++ resolved
@@ -680,35 +680,7 @@
     }
 }
 
-<<<<<<< HEAD
-=======
-impl TryFrom<&Value> for u32 {
-    type Error = Error;
-
-    fn try_from(v: &Value) -> Result<u32> {
-        match v {
-            Value::Inet(IpAddr::V4(v)) => Ok(u32::from(*v)),
-            _ => Err(ValueError::ImpossibleCast.into()),
-        }
-    }
-}
-
-impl TryFrom<&Value> for u128 {
-    type Error = Error;
-
-    fn try_from(v: &Value) -> Result<u128> {
-        match v {
-            Value::Uuid(value) => Ok(*value),
-            Value::Str(value) => value
-                .parse::<u128>()
-                .map_err(|_| ValueError::FailedToParseNumber.into()),
-            Value::Inet(IpAddr::V6(v)) => Ok(u128::from(*v)),
-            _ => Err(ValueError::ImpossibleCast.into()),
-        }
-    }
-}
-
->>>>>>> 83ab273b
+
 impl TryFrom<&Value> for IpAddr {
     type Error = Error;
 
@@ -724,11 +696,7 @@
 #[cfg(test)]
 mod tests {
     use {
-<<<<<<< HEAD
-        super::{ Value, ValueError},
-=======
         super::{Value, ValueError},
->>>>>>> 83ab273b
         crate::{data::Interval as I, result::Result},
         chrono::{self, NaiveDate, NaiveDateTime, NaiveTime},
         rust_decimal::Decimal,
@@ -1707,48 +1675,6 @@
     }
 
     #[test]
-<<<<<<< HEAD
-=======
-    fn try_into_u32() {
-        assert_eq!(
-            u32::try_from(&Value::Inet(IpAddr::from_str("0.0.0.0").unwrap())),
-            Ok(u32::from(Ipv4Addr::from(0)))
-        );
-        assert_eq!(
-            u32::try_from(&Value::Inet(IpAddr::from_str("::0").unwrap())),
-            Err(ValueError::ImpossibleCast.into())
-        );
-    }
-
-    #[test]
-    fn try_into_u128() {
-        let uuid = 195965723427462096757863453463987888808;
-        assert_eq!((&Value::Uuid(uuid)).try_into() as Result<u128>, Ok(uuid));
-        assert_eq!(u128::try_from(&Value::Uuid(uuid)), Ok(uuid));
-
-        let ip = Ipv6Addr::from(9876543210);
-        assert_eq!(
-            u128::try_from(&Value::Inet(IpAddr::V6(ip))),
-            Ok(u128::from(ip))
-        );
-        let num = "340282366920938463463374607431768211455";
-        assert_eq!(
-            u128::try_from(&Value::Str(num.to_owned())),
-            Ok(340282366920938463463374607431768211455)
-        );
-        let uuid = "936DA01F9ABD4d9d80C702AF85C822A8";
-        assert_eq!(
-            u128::try_from(&Value::Str(uuid.to_owned())),
-            Err(ValueError::FailedToParseNumber.into())
-        );
-        assert_eq!(
-            u128::try_from(&Value::Date(date(2021, 11, 20))),
-            Err(ValueError::ImpossibleCast.into())
-        );
-    }
-
-    #[test]
->>>>>>> 83ab273b
     fn try_into_ipaddr() {
         macro_rules! test {
             ($from: expr, $to: expr) => {
