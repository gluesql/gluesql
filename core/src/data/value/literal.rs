use {
    super::{
        date::{parse_date, parse_time, parse_timestamp},
        error::ValueError,
        Value,
    },
    crate::{
        ast::DataType,
        data::{value::uuid::parse_uuid, BigDecimalExt, Interval, Literal, Point},
        result::{Error, Result},
    },
    bigdecimal::BigDecimal,
    chrono::NaiveDate,
    rust_decimal::Decimal,
    std::{
        cmp::Ordering,
        net::{IpAddr, Ipv4Addr, Ipv6Addr},
        str::FromStr,
    },
};

impl TryFrom<&Literal<'_>> for Value {
    type Error = Error;

    fn try_from(literal: &Literal<'_>) -> Result<Self> {
        match literal {
            Literal::Number(v) => v
                .to_i64()
                .map(Value::I64)
                .or_else(|| v.to_f64().map(Value::F64))
                .ok_or_else(|| ValueError::FailedToParseNumber.into()),
            Literal::Boolean(v) => Ok(Value::Bool(*v)),
            Literal::Text(v) => Ok(Value::Str(v.as_ref().to_owned())),
            Literal::Bytea(v) => Ok(Value::Bytea(v.to_vec())),
            Literal::Null => Ok(Value::Null),
        }
    }
}

impl TryFrom<Literal<'_>> for Value {
    type Error = Error;

    fn try_from(literal: Literal<'_>) -> Result<Self> {
        match literal {
            Literal::Text(v) => Ok(Value::Str(v.into_owned())),
            _ => Value::try_from(&literal),
        }
    }
}

impl Value {
    pub fn evaluate_eq_with_literal(&self, other: &Literal<'_>) -> bool {
        match (self, other) {
            (Value::Bool(l), Literal::Boolean(r)) => l == r,
            (Value::I8(l), Literal::Number(r)) => r.to_i8().map(|r| *l == r).unwrap_or(false),
            (Value::I16(l), Literal::Number(r)) => r.to_i16().map(|r| *l == r).unwrap_or(false),
            (Value::I32(l), Literal::Number(r)) => r.to_i32().map(|r| *l == r).unwrap_or(false),
            (Value::I64(l), Literal::Number(r)) => r.to_i64().map(|r| *l == r).unwrap_or(false),
            (Value::I128(l), Literal::Number(r)) => r.to_i128().map(|r| *l == r).unwrap_or(false),
            (Value::U8(l), Literal::Number(r)) => r.to_u8().map(|r| *l == r).unwrap_or(false),
            (Value::U16(l), Literal::Number(r)) => r.to_u16().map(|r| *l == r).unwrap_or(false),
            (Value::U32(l), Literal::Number(r)) => r.to_u32().map(|r| *l == r).unwrap_or(false),
            (Value::U64(l), Literal::Number(r)) => r.to_u64().map(|r| *l == r).unwrap_or(false),
            (Value::U128(l), Literal::Number(r)) => r.to_u128().map(|r| *l == r).unwrap_or(false),
            (Value::F32(l), Literal::Number(r)) => r.to_f32().map(|r| *l == r).unwrap_or(false),
            (Value::F64(l), Literal::Number(r)) => r.to_f64().map(|r| *l == r).unwrap_or(false),
            (Value::Str(l), Literal::Text(r)) => l == r.as_ref(),
            (Value::Bytea(l), Literal::Bytea(r)) => l == r,
            (Value::Date(l), Literal::Text(r)) => match r.parse::<NaiveDate>() {
                Ok(r) => l == &r,
                Err(_) => false,
            },
            (Value::Timestamp(l), Literal::Text(r)) => match parse_timestamp(r) {
                Some(r) => l == &r,
                None => false,
            },
            (Value::Time(l), Literal::Text(r)) => match parse_time(r) {
                Some(r) => l == &r,
                None => false,
            },
            (Value::Uuid(l), Literal::Text(r)) => parse_uuid(r).map(|r| l == &r).unwrap_or(false),
            (Value::Inet(l), Literal::Text(r)) => match IpAddr::from_str(r) {
                Ok(x) => l == &x,
                Err(_) => false,
            },
            (Value::Inet(l), Literal::Number(r)) => {
                if let Some(x) = r.to_u32() {
                    l == &Ipv4Addr::from(x)
                } else if let Some(x) = r.to_u128() {
                    l == &Ipv6Addr::from(x)
                } else {
                    false
                }
            }
            (Value::Null, Literal::Null) => false,
            _ => false,
        }
    }

    pub fn evaluate_cmp_with_literal(&self, other: &Literal<'_>) -> Option<Ordering> {
        match (self, other) {
            (Value::I8(l), Literal::Number(r)) => l.partial_cmp(&r.to_i8()?),
            (Value::I16(l), Literal::Number(r)) => l.partial_cmp(&r.to_i16()?),
            (Value::I32(l), Literal::Number(r)) => l.partial_cmp(&r.to_i32()?),
            (Value::I64(l), Literal::Number(r)) => l.partial_cmp(&r.to_i64()?),
            (Value::I128(l), Literal::Number(r)) => l.partial_cmp(&r.to_i128()?),
            (Value::U8(l), Literal::Number(r)) => l.partial_cmp(&r.to_u8()?),
            (Value::U16(l), Literal::Number(r)) => l.partial_cmp(&r.to_u16()?),
            (Value::U32(l), Literal::Number(r)) => l.partial_cmp(&r.to_u32()?),
            (Value::U64(l), Literal::Number(r)) => l.partial_cmp(&r.to_u64()?),
            (Value::U128(l), Literal::Number(r)) => l.partial_cmp(&r.to_u128()?),
            (Value::F32(l), Literal::Number(r)) => l.partial_cmp(&r.to_f32()?),
            (Value::F64(l), Literal::Number(r)) => l.partial_cmp(&r.to_f64()?),
            (Value::Decimal(l), Literal::Number(r)) => {
                BigDecimal::new(l.mantissa().into(), l.scale() as i64).partial_cmp(r)
            }
<<<<<<< HEAD
            (Value::I16(l), Literal::Number(r)) => {
                r.to_i16().map(|r| l.partial_cmp(&r)).unwrap_or(None)
            }
            (Value::I32(l), Literal::Number(r)) => {
                r.to_i32().map(|r| l.partial_cmp(&r)).unwrap_or(None)
            }
            (Value::I64(l), Literal::Number(r)) => {
                r.to_i64().map(|r| l.partial_cmp(&r)).unwrap_or(None)
            }
            (Value::I128(l), Literal::Number(r)) => {
                r.to_i128().map(|r| l.partial_cmp(&r)).unwrap_or(None)
            }
            (Value::U8(l), Literal::Number(r)) => {
                r.to_u8().map(|r| l.partial_cmp(&r)).unwrap_or(None)
            }
            (Value::U16(l), Literal::Number(r)) => {
                r.to_u16().map(|r| l.partial_cmp(&r)).unwrap_or(None)
            }
            (Value::U32(l), Literal::Number(r)) => {
                r.to_u32().map(|r| l.partial_cmp(&r)).unwrap_or(None)
            }
            (Value::U64(l), Literal::Number(r)) => {
                r.to_u64().map(|r| l.partial_cmp(&r)).unwrap_or(None)
            }
            (Value::U128(l), Literal::Number(r)) => {
                r.to_u128().map(|r| l.partial_cmp(&r)).unwrap_or(None)
            }

            (Value::F32(l), Literal::Number(r)) => {
                r.to_f32().map(|r| l.partial_cmp(&r)).unwrap_or(None)
            }
            (Value::F64(l), Literal::Number(r)) => {
                r.to_f64().map(|r| l.partial_cmp(&r)).unwrap_or(None)
            }
            (Value::Decimal(l), Literal::Number(r)) => {
                BigDecimal::new(l.mantissa().into(), l.scale() as i64).partial_cmp(r)
            }
            (Value::Str(l), Literal::Text(r)) => {
                let l: &str = l.as_ref();
                Some(l.cmp(r))
            }
            (Value::Date(l), Literal::Text(r)) => match r.parse::<NaiveDate>() {
                Ok(r) => l.partial_cmp(&r),
                Err(_) => None,
            },
            (Value::Timestamp(l), Literal::Text(r)) => match parse_timestamp(r) {
                Some(r) => l.partial_cmp(&r),
                None => None,
            },
            (Value::Time(l), Literal::Text(r)) => match parse_time(r) {
                Some(r) => l.partial_cmp(&r),
                None => None,
            },
            (Value::Uuid(l), Literal::Text(r)) => {
                parse_uuid(r).map(|r| l.partial_cmp(&r)).unwrap_or(None)
            }
            (Value::Inet(l), Literal::Text(r)) => match IpAddr::from_str(r) {
                Ok(x) => l.partial_cmp(&x),
                Err(_) => None,
            },
=======
            (Value::Str(l), Literal::Text(r)) => Some(l.as_str().cmp(r)),
            (Value::Date(l), Literal::Text(r)) => l.partial_cmp(&r.parse::<NaiveDate>().ok()?),
            (Value::Timestamp(l), Literal::Text(r)) => l.partial_cmp(&parse_timestamp(r)?),
            (Value::Time(l), Literal::Text(r)) => l.partial_cmp(&parse_time(r)?),
            (Value::Uuid(l), Literal::Text(r)) => l.partial_cmp(&parse_uuid(r).ok()?),
            (Value::Inet(l), Literal::Text(r)) => l.partial_cmp(&IpAddr::from_str(r).ok()?),
>>>>>>> d316ceb8
            (Value::Inet(l), Literal::Number(r)) => {
                if let Some(x) = r.to_u32() {
                    l.partial_cmp(&Ipv4Addr::from(x))
                } else if let Some(x) = r.to_u128() {
                    l.partial_cmp(&Ipv6Addr::from(x))
                } else {
                    None
                }
            }
            _ => None,
        }
    }

    pub fn try_from_literal(data_type: &DataType, literal: &Literal<'_>) -> Result<Value> {
        match (data_type, literal) {
            (DataType::Boolean, Literal::Boolean(v)) => Ok(Value::Bool(*v)),
            (DataType::Int8, Literal::Number(v)) => v
                .to_i8()
                .map(Value::I8)
                .ok_or_else(|| ValueError::FailedToParseNumber.into()),
            (DataType::Int16, Literal::Number(v)) => v
                .to_i16()
                .map(Value::I16)
                .ok_or_else(|| ValueError::FailedToParseNumber.into()),
            (DataType::Int32, Literal::Number(v)) => v
                .to_i32()
                .map(Value::I32)
                .ok_or_else(|| ValueError::FailedToParseNumber.into()),
            (DataType::Int, Literal::Number(v)) => v
                .to_i64()
                .map(Value::I64)
                .ok_or_else(|| ValueError::FailedToParseNumber.into()),
            (DataType::Int128, Literal::Number(v)) => v
                .to_i128()
                .map(Value::I128)
                .ok_or_else(|| ValueError::FailedToParseNumber.into()),
            (DataType::Uint8, Literal::Number(v)) => v
                .to_u8()
                .map(Value::U8)
                .ok_or_else(|| ValueError::FailedToParseNumber.into()),
            (DataType::Uint16, Literal::Number(v)) => v
                .to_u16()
                .map(Value::U16)
                .ok_or_else(|| ValueError::FailedToParseNumber.into()),
            (DataType::Uint32, Literal::Number(v)) => v
                .to_u32()
                .map(Value::U32)
                .ok_or_else(|| ValueError::FailedToParseNumber.into()),
            (DataType::Uint64, Literal::Number(v)) => v
                .to_u64()
                .map(Value::U64)
                .ok_or_else(|| ValueError::FailedToParseNumber.into()),
            (DataType::Uint128, Literal::Number(v)) => v
                .to_u128()
                .map(Value::U128)
                .ok_or_else(|| ValueError::FailedToParseNumber.into()),
            (DataType::Float32, Literal::Number(v)) => v
                .to_f32()
                .map(Value::F32)
                .ok_or_else(|| ValueError::UnreachableNumberParsing.into()),
            (DataType::Float, Literal::Number(v)) => v
                .to_f64()
                .map(Value::F64)
                .ok_or_else(|| ValueError::UnreachableNumberParsing.into()),
            (DataType::Text, Literal::Text(v)) => Ok(Value::Str(v.to_string())),
            (DataType::Bytea, Literal::Bytea(v)) => Ok(Value::Bytea(v.to_vec())),
            (DataType::Bytea, Literal::Text(v)) => hex::decode(v.as_ref())
                .map(Value::Bytea)
                .map_err(|_| ValueError::FailedToParseHexString(v.to_string()).into()),
            (DataType::Inet, Literal::Text(v)) => IpAddr::from_str(v.as_ref())
                .map(Value::Inet)
                .map_err(|_| ValueError::FailedToParseInetString(v.to_string()).into()),
            (DataType::Inet, Literal::Number(v)) => {
                if let Some(x) = v.to_u32() {
                    Ok(Value::Inet(IpAddr::V4(Ipv4Addr::from(x))))
                } else {
                    Ok(Value::Inet(IpAddr::V6(Ipv6Addr::from(
                        v.to_u128().unwrap(),
                    ))))
                }
            }
            (DataType::Date, Literal::Text(v)) => v
                .parse::<NaiveDate>()
                .map(Value::Date)
                .map_err(|_| ValueError::FailedToParseDate(v.to_string()).into()),
            (DataType::Timestamp, Literal::Text(v)) => parse_timestamp(v)
                .map(Value::Timestamp)
                .ok_or_else(|| ValueError::FailedToParseTimestamp(v.to_string()).into()),
            (DataType::Time, Literal::Text(v)) => parse_time(v)
                .map(Value::Time)
                .ok_or_else(|| ValueError::FailedToParseTime(v.to_string()).into()),
            (DataType::Uuid, Literal::Text(v)) => parse_uuid(v).map(Value::Uuid),
            (DataType::Uuid, Literal::Bytea(v)) => parse_uuid(&hex::encode(v)).map(Value::Uuid),
            (DataType::Map, Literal::Text(v)) => Value::parse_json_map(v),
            (DataType::List, Literal::Text(v)) => Value::parse_json_list(v),
            (DataType::Decimal, Literal::Number(v)) => v
                .to_string()
                .parse::<Decimal>()
                .map(Value::Decimal)
                .map_err(|_| ValueError::FailedToParseDecimal(v.to_string()).into()),
            (_, Literal::Null) => Ok(Value::Null),
            _ => Err(ValueError::IncompatibleLiteralForDataType {
                data_type: data_type.clone(),
                literal: format!("{:?}", literal),
            }
            .into()),
        }
    }

    pub fn try_cast_from_literal(data_type: &DataType, literal: &Literal<'_>) -> Result<Value> {
        match (data_type, literal) {
            (DataType::Boolean, Literal::Boolean(v)) => Ok(Value::Bool(*v)),
            (DataType::Boolean, Literal::Text(v)) => match v.to_uppercase().as_str() {
                "TRUE" | "1" => Ok(Value::Bool(true)),
                "FALSE" | "0" => Ok(Value::Bool(false)),
                _ => Err(ValueError::LiteralCastToBooleanFailed(v.to_string()).into()),
            },
            (DataType::Boolean, Literal::Number(v)) => match v.to_i64() {
                Some(0) => Ok(Value::Bool(false)),
                Some(1) => Ok(Value::Bool(true)),
                _ => Err(ValueError::LiteralCastToBooleanFailed(v.to_string()).into()),
            },
            (DataType::Int8, Literal::Text(v)) => v
                .parse::<i8>()
                .map(Value::I8)
                .map_err(|_| ValueError::LiteralCastFromTextToIntegerFailed(v.to_string()).into()),
            (DataType::Int8, Literal::Number(v)) => match v.to_i8() {
                Some(x) => Ok(Value::I8(x)),
                None => Err(ValueError::LiteralCastToInt8Failed(v.to_string()).into()),
            },
            (DataType::Int8, Literal::Boolean(v)) => {
                let v = i8::from(*v);

                Ok(Value::I8(v))
            }
            (DataType::Int16, Literal::Text(v)) => v
                .parse::<i16>()
                .map(Value::I16)
                .map_err(|_| ValueError::LiteralCastFromTextToIntegerFailed(v.to_string()).into()),
            (DataType::Int16, Literal::Number(v)) => match v.to_i16() {
                Some(x) => Ok(Value::I16(x)),
                None => Err(ValueError::LiteralCastToInt8Failed(v.to_string()).into()),
            },
            (DataType::Int16, Literal::Boolean(v)) => {
                let v = i16::from(*v);

                Ok(Value::I16(v))
            }
            (DataType::Int32, Literal::Text(v)) => v
                .parse::<i32>()
                .map(Value::I32)
                .map_err(|_| ValueError::LiteralCastFromTextToIntegerFailed(v.to_string()).into()),
            (DataType::Int32, Literal::Number(v)) => match v.to_i32() {
                Some(x) => Ok(Value::I32(x)),
                None => Err(ValueError::LiteralCastToDataTypeFailed(
                    DataType::Int32,
                    v.to_string(),
                )
                .into()),
            },
            (DataType::Int32, Literal::Boolean(v)) => {
                let v = i32::from(*v);

                Ok(Value::I32(v))
            }
            (DataType::Int, Literal::Text(v)) => v
                .parse::<i64>()
                .map(Value::I64)
                .map_err(|_| ValueError::LiteralCastFromTextToIntegerFailed(v.to_string()).into()),
            (DataType::Int, Literal::Number(v)) => match v.to_i64() {
                Some(x) => Ok(Value::I64(x)),
                None => Err(
                    ValueError::LiteralCastToDataTypeFailed(DataType::Int, v.to_string()).into(),
                ),
            },
            (DataType::Int, Literal::Boolean(v)) => {
                let v = i64::from(*v);

                Ok(Value::I64(v))
            }
            (DataType::Int128, Literal::Text(v)) => v
                .parse::<i128>()
                .map(Value::I128)
                .map_err(|_| ValueError::LiteralCastFromTextToIntegerFailed(v.to_string()).into()),
            (DataType::Int128, Literal::Number(v)) => match v.to_i128() {
                Some(x) => Ok(Value::I128(x)),
                None => Err(ValueError::LiteralCastToDataTypeFailed(
                    DataType::Int128,
                    v.to_string(),
                )
                .into()),
            },
            (DataType::Int128, Literal::Boolean(v)) => {
                let v = i128::from(*v);

                Ok(Value::I128(v))
            }
            (DataType::Uint8, Literal::Text(v)) => v.parse::<u8>().map(Value::U8).map_err(|_| {
                ValueError::LiteralCastFromTextToUnsignedInt8Failed(v.to_string()).into()
            }),
            (DataType::Uint8, Literal::Number(v)) => match v.to_u8() {
                Some(x) => Ok(Value::U8(x)),
                None => Err(ValueError::LiteralCastToUnsignedInt8Failed(v.to_string()).into()),
            },
            (DataType::Uint8, Literal::Boolean(v)) => {
                let v = u8::from(*v);

                Ok(Value::U8(v))
            }
            (DataType::Uint16, Literal::Text(v)) => v
                .parse::<u16>()
                .map(Value::U16)
                .map_err(|_| ValueError::LiteralCastFromTextToUint16Failed(v.to_string()).into()),
            (DataType::Uint16, Literal::Number(v)) => match v.to_u16() {
                Some(x) => Ok(Value::U16(x)),
                None => Err(ValueError::LiteralCastToUint16Failed(v.to_string()).into()),
            },
            (DataType::Uint16, Literal::Boolean(v)) => {
                let v = u16::from(*v);

                Ok(Value::U16(v))
            }
            (DataType::Uint32, Literal::Text(v)) => v
                .parse::<u32>()
                .map(Value::U32)
                .map_err(|_| ValueError::LiteralCastFromTextToUint32Failed(v.to_string()).into()),
            (DataType::Uint32, Literal::Number(v)) => match v.to_u32() {
                Some(x) => Ok(Value::U32(x)),
                None => Err(ValueError::LiteralCastToUint32Failed(v.to_string()).into()),
            },
            (DataType::Uint32, Literal::Boolean(v)) => {
                let v = u32::from(*v);

                Ok(Value::U32(v))
            }

            (DataType::Uint64, Literal::Text(v)) => v
                .parse::<u64>()
                .map(Value::U64)
                .map_err(|_| ValueError::LiteralCastFromTextToUint64Failed(v.to_string()).into()),
            (DataType::Uint64, Literal::Number(v)) => match v.to_u64() {
                Some(x) => Ok(Value::U64(x)),
                None => Err(ValueError::LiteralCastToUint64Failed(v.to_string()).into()),
            },
            (DataType::Uint64, Literal::Boolean(v)) => {
                let v = u64::from(*v);

                Ok(Value::U64(v))
            }

            (DataType::Uint128, Literal::Text(v)) => v
                .parse::<u128>()
                .map(Value::U128)
                .map_err(|_| ValueError::LiteralCastFromTextToUint128Failed(v.to_string()).into()),
            (DataType::Uint128, Literal::Number(v)) => match v.to_u128() {
                Some(x) => Ok(Value::U128(x)),
                None => Err(ValueError::LiteralCastToUint128Failed(v.to_string()).into()),
            },
            (DataType::Uint128, Literal::Boolean(v)) => {
                let v = u128::from(*v);

                Ok(Value::U128(v))
            }

            (DataType::Float32, Literal::Text(v)) => v
                .parse::<f32>()
                .map(Value::F32)
                .map_err(|_| ValueError::LiteralCastFromTextToFloatFailed(v.to_string()).into()),
            (DataType::Float32, Literal::Number(v)) => {
                v.to_f32().map(Value::F32).ok_or_else(|| {
                    ValueError::UnreachableLiteralCastFromNumberToFloat(v.to_string()).into()
                })
            }
            (DataType::Float32, Literal::Boolean(v)) => {
                let v = if *v { 1.0 } else { 0.0 };

                Ok(Value::F32(v))
            }
            (DataType::Float, Literal::Text(v)) => v
                .parse::<f64>()
                .map(Value::F64)
                .map_err(|_| ValueError::LiteralCastFromTextToFloatFailed(v.to_string()).into()),
            (DataType::Float, Literal::Number(v)) => v.to_f64().map(Value::F64).ok_or_else(|| {
                ValueError::UnreachableLiteralCastFromNumberToFloat(v.to_string()).into()
            }),
            (DataType::Float, Literal::Boolean(v)) => {
                let v = if *v { 1.0 } else { 0.0 };

                Ok(Value::F64(v))
            }
            (DataType::Decimal, Literal::Text(v)) => v
                .parse::<Decimal>()
                .map(Value::Decimal)
                .map_err(|_| ValueError::LiteralCastFromTextToDecimalFailed(v.to_string()).into()),
            (DataType::Decimal, Literal::Number(v)) => v
                .to_string()
                .parse::<Decimal>()
                .map(Value::Decimal)
                .map_err(|_| ValueError::LiteralCastFromTextToDecimalFailed(v.to_string()).into()),
            (DataType::Decimal, Literal::Boolean(v)) => {
                let v = if *v { Decimal::ONE } else { Decimal::ZERO };

                Ok(Value::Decimal(v))
            }

            (DataType::Text, Literal::Number(v)) => Ok(Value::Str(v.to_string())),
            (DataType::Text, Literal::Text(v)) => Ok(Value::Str(v.to_string())),
            (DataType::Text, Literal::Boolean(v)) => {
                let v = if *v { "TRUE" } else { "FALSE" };

                Ok(Value::Str(v.to_owned()))
            }
            (DataType::Interval, Literal::Text(v)) => {
                Interval::parse(v.as_ref()).map(Value::Interval)
            }
            (DataType::Uuid, Literal::Text(v)) => parse_uuid(v).map(Value::Uuid),
            (DataType::Boolean, Literal::Null)
            | (DataType::Int8, Literal::Null)
            | (DataType::Int16, Literal::Null)
            | (DataType::Int32, Literal::Null)
            | (DataType::Int, Literal::Null)
            | (DataType::Int128, Literal::Null)
            | (DataType::Uint8, Literal::Null)
            | (DataType::Uint16, Literal::Null)
            | (DataType::Uint32, Literal::Null)
            | (DataType::Uint64, Literal::Null)
            | (DataType::Uint128, Literal::Null)
            | (DataType::Float32, Literal::Null)
            | (DataType::Float, Literal::Null)
            | (DataType::Decimal, Literal::Null)
            | (DataType::Text, Literal::Null) => Ok(Value::Null),
            (DataType::Date, Literal::Text(v)) => parse_date(v)
                .map(Value::Date)
                .ok_or_else(|| ValueError::LiteralCastToDateFailed(v.to_string()).into()),
            (DataType::Time, Literal::Text(v)) => parse_time(v)
                .map(Value::Time)
                .ok_or_else(|| ValueError::LiteralCastToTimeFailed(v.to_string()).into()),
            (DataType::Timestamp, Literal::Text(v)) => parse_timestamp(v)
                .map(Value::Timestamp)
                .ok_or_else(|| ValueError::LiteralCastToTimestampFailed(v.to_string()).into()),
            (DataType::Inet, Literal::Number(v)) => {
                if let Some(x) = v.to_u32() {
                    Ok(Value::Inet(IpAddr::V4(Ipv4Addr::from(x))))
                } else if let Some(x) = v.to_u128() {
                    Ok(Value::Inet(IpAddr::V6(Ipv6Addr::from(x))))
                } else {
                    Err(ValueError::FailedToParseInetString(v.to_string()).into())
                }
            }
            (DataType::Inet, Literal::Text(v)) => IpAddr::from_str(v)
                .map(Value::Inet)
                .map_err(|_| ValueError::FailedToParseInetString(v.to_string()).into()),
            (DataType::Point, Literal::Text(v)) => Point::from_wkt(v)
                .map(Value::Point)
                .map_err(|_| ValueError::FailedToParsePoint(v.to_string()).into()),
            (DataType::Map, Literal::Text(v)) => Value::parse_json_map(v),
            (DataType::List, Literal::Text(v)) => Value::parse_json_list(v),
            _ => Err(ValueError::UnimplementedLiteralCast {
                data_type: data_type.clone(),
                literal: format!("{:?}", literal),
            }
            .into()),
        }
    }
}

#[cfg(test)]
mod tests {
    use {
        super::parse_uuid,
        crate::data::{Literal, Value},
        bigdecimal::BigDecimal,
        chrono::{NaiveDate, NaiveDateTime, NaiveTime},
        rust_decimal::Decimal,
        std::{
            borrow::Cow,
            cmp::Ordering,
            net::{IpAddr, Ipv4Addr, Ipv6Addr},
            str::FromStr,
        },
    };

    fn date(year: i32, month: u32, day: u32) -> NaiveDate {
        chrono::NaiveDate::from_ymd_opt(year, month, day).unwrap()
    }

    fn date_time(y: i32, m: u32, d: u32, hh: u32, mm: u32, ss: u32, ms: u32) -> NaiveDateTime {
        chrono::NaiveDate::from_ymd_opt(y, m, d)
            .unwrap()
            .and_hms_milli_opt(hh, mm, ss, ms)
            .unwrap()
    }

    fn time(hour: u32, min: u32, sec: u32, milli: u32) -> NaiveTime {
        chrono::NaiveTime::from_hms_milli_opt(hour, min, sec, milli).unwrap()
    }

    #[test]
    fn evaluate_eq_with_literal() {
        macro_rules! num {
            ($num: expr) => {
                &Literal::Number(Cow::Owned(BigDecimal::from_str($num).unwrap()))
            };
        }

        macro_rules! text {
            ($text: expr) => {
                &Literal::Text(Cow::Owned($text.to_owned()))
            };
        }

        let uuid_text = "936DA01F9ABD4d9d80C702AF85C822A8";
        let uuid = parse_uuid(uuid_text).unwrap();

        let bytea = || hex::decode("123456").unwrap();
        let inet = |v: &str| Value::Inet(IpAddr::from_str(v).unwrap());

        assert!(Value::Bool(true).evaluate_eq_with_literal(&Literal::Boolean(true)));
        assert!(Value::I8(8).evaluate_eq_with_literal(num!("8")));
        assert!(Value::I32(32).evaluate_eq_with_literal(num!("32")));
        assert!(Value::I16(16).evaluate_eq_with_literal(num!("16")));
        assert!(Value::I32(32).evaluate_eq_with_literal(num!("32")));
        assert!(Value::I64(64).evaluate_eq_with_literal(num!("64")));
        assert!(Value::I128(128).evaluate_eq_with_literal(num!("128")));
        assert!(Value::U8(7).evaluate_eq_with_literal(num!("7")));
        assert!(Value::U16(64).evaluate_eq_with_literal(num!("64")));
        assert!(Value::U32(64).evaluate_eq_with_literal(num!("64")));
        assert!(Value::U64(64).evaluate_eq_with_literal(num!("64")));
        assert!(Value::U128(64).evaluate_eq_with_literal(num!("64")));
        assert!(Value::F32(7.123).evaluate_eq_with_literal(num!("7.123")));
        assert!(Value::F64(7.123).evaluate_eq_with_literal(num!("7.123")));
        assert!(Value::Str("Hello".to_owned()).evaluate_eq_with_literal(text!("Hello")));
        assert!(Value::Bytea(bytea()).evaluate_eq_with_literal(&Literal::Bytea(bytea())));
        assert!(inet("127.0.0.1").evaluate_eq_with_literal(text!("127.0.0.1")));
        assert!(inet("::1").evaluate_eq_with_literal(text!("::1")));
        assert!(inet("0.0.0.0").evaluate_eq_with_literal(num!("0")));
        assert!(!inet("::1").evaluate_eq_with_literal(num!("0")));
        assert!(inet("::2:4cb0:16ea").evaluate_eq_with_literal(num!("9876543210")));
        assert!(!inet("::1").evaluate_eq_with_literal(text!("-1")));
        assert!(!inet("::1").evaluate_eq_with_literal(num!("-1")));
        assert!(Value::Date(date(2021, 11, 20)).evaluate_eq_with_literal(text!("2021-11-20")));
        assert!(!Value::Date(date(2021, 11, 20)).evaluate_eq_with_literal(text!("202=abcdef")));
        assert!(Value::Timestamp(date_time(2021, 11, 20, 10, 0, 0, 0))
            .evaluate_eq_with_literal(text!("2021-11-20T10:00:00Z")));
        assert!(!Value::Timestamp(date_time(2021, 11, 20, 10, 0, 0, 0))
            .evaluate_eq_with_literal(text!("2021-11-Hello")));
        assert!(Value::Time(time(10, 0, 0, 0)).evaluate_eq_with_literal(text!("10:00:00")));
        assert!(!Value::Time(time(10, 0, 0, 0)).evaluate_eq_with_literal(text!("FALSE")));
        assert!(Value::Uuid(uuid).evaluate_eq_with_literal(text!(uuid_text)));
    }

    #[test]
    fn evaluate_cmp_with_literal() {
        let num = |n| Literal::Number(Cow::Owned(BigDecimal::try_from(n).unwrap()));
        let text = |v: &str| Literal::Text(Cow::Owned(v.to_owned()));

        let test = |value: Value, literal, expected| {
            assert_eq!(value.evaluate_cmp_with_literal(&literal), expected);
        };

        test(Value::I8(1), num(1), Some(Ordering::Equal));
        test(Value::I16(1), num(2), Some(Ordering::Less));
        test(Value::I32(10), num(3), Some(Ordering::Greater));
        test(Value::I64(10), num(10), Some(Ordering::Equal));
        test(Value::I128(10), num(10), Some(Ordering::Equal));
        test(Value::U8(1), num(1), Some(Ordering::Equal));
        test(Value::U16(1), num(2), Some(Ordering::Less));
        test(Value::U32(10), num(3), Some(Ordering::Greater));
        test(Value::U64(10), num(10), Some(Ordering::Equal));
        test(Value::U128(10), num(10), Some(Ordering::Equal));
        test(Value::F32(10.0), num(10), Some(Ordering::Equal));
        test(Value::F64(10.0), num(10), Some(Ordering::Equal));
        test(
            Value::Decimal(Decimal::new(215, 2)),
            num(3),
            Some(Ordering::Less),
        );
        test(
            Value::Str("Hello".to_owned()),
            text("Hello"),
            Some(Ordering::Equal),
        );
        test(
            Value::Date(date(2021, 11, 21)),
            text("2021-11-21"),
            Some(Ordering::Equal),
        );
        test(
            Value::Timestamp(date_time(2021, 11, 21, 10, 0, 0, 0)),
            text("2021-11-21T10:00:00Z"),
            Some(Ordering::Equal),
        );
        test(
            Value::Time(time(10, 0, 0, 0)),
            text("10:00:00"),
            Some(Ordering::Equal),
        );
        test(
            Value::Uuid(parse_uuid("936DA01F9ABD4d9d80C702AF85C822A8").unwrap()),
            text("936DA01F9ABD4d9d80C702AF85C822A8"),
            Some(Ordering::Equal),
        );
        test(
            Value::Inet(IpAddr::V4(Ipv4Addr::new(127, 0, 0, 1))),
            text("215.87.1.1"),
            Some(Ordering::Less),
        );
        test(
            Value::Inet(IpAddr::V4(Ipv4Addr::new(127, 0, 0, 1))),
            text("215.87.1.1"),
            Some(Ordering::Less),
        );
        test(
            Value::Inet(IpAddr::V4(Ipv4Addr::new(255, 255, 255, 255))),
            Literal::Number(Cow::Owned(BigDecimal::new(4294967295u32.into(), 0))),
            Some(Ordering::Equal),
        );
        test(
            Value::Inet(IpAddr::from_str("::2:4cb0:16ea").unwrap()),
            Literal::Number(Cow::Owned(BigDecimal::new(9876543210u128.into(), 0))),
            Some(Ordering::Equal),
        );
        test(Value::Null, num(1), None);
    }

    #[test]
    fn timestamp_literal() {
        macro_rules! test (
            ($timestamp: literal, $result: expr) => {
                assert_eq!(super::parse_timestamp($timestamp), Some($result));
            }
        );

        test!("2022-12-20T10:00:00Z", date_time(2022, 12, 20, 10, 0, 0, 0));
        test!(
            "2022-12-20T10:00:00.132Z",
            date_time(2022, 12, 20, 10, 0, 0, 132)
        );
        test!(
            "2022-12-20T10:00:00.132+09:00",
            date_time(2022, 12, 20, 1, 0, 0, 132)
        );
        test!("2022-11-21", date_time(2022, 11, 21, 0, 0, 0, 0));
        test!("2022-12-20T10:00:00", date_time(2022, 12, 20, 10, 0, 0, 0));
        test!("2022-12-20 10:00:00Z", date_time(2022, 12, 20, 10, 0, 0, 0));
        test!("2022-12-20 10:00:00", date_time(2022, 12, 20, 10, 0, 0, 0));
        test!(
            "2022-12-20 10:00:00.987",
            date_time(2022, 12, 20, 10, 0, 0, 987)
        );
    }

    #[test]
    fn time_literal() {
        macro_rules! test (
            ($time: literal, $result: expr) => {
                assert_eq!(super::parse_time($time), Some($result));
            }
        );

        test!("12:00:35", time(12, 0, 35, 0));
        test!("12:00:35.917", time(12, 0, 35, 917));
        test!("AM 08:00", time(8, 0, 0, 0));
        test!("PM 8:00", time(20, 0, 0, 0));
        test!("AM 09:30:37", time(9, 30, 37, 0));
        test!("PM 3:30:37", time(15, 30, 37, 0));
        test!("PM 03:30:37.123", time(15, 30, 37, 123));
        test!("AM 9:30:37.917", time(9, 30, 37, 917));
        test!("08:00 AM", time(8, 0, 0, 0));
        test!("8:00 PM", time(20, 0, 0, 0));
        test!("09:30:37 AM", time(9, 30, 37, 0));
        test!("3:30:37 PM", time(15, 30, 37, 0));
        test!("03:30:37.123 PM", time(15, 30, 37, 123));
        test!("9:30:37.917 AM", time(9, 30, 37, 917));
    }

    #[test]
    fn try_from_literal() {
        use {
            crate::{ast::DataType, data::ValueError},
            chrono::NaiveDate,
            rust_decimal::Decimal,
            std::{borrow::Cow, str::FromStr},
        };

        macro_rules! num {
            ($num: expr) => {
                Literal::Number(Cow::Owned(BigDecimal::from_str($num).unwrap()))
            };
        }

        macro_rules! text {
            ($text: expr) => {
                Literal::Text(Cow::Owned($text.to_owned()))
            };
        }

        macro_rules! test {
            ($to: expr, $from: expr, $expected: expr) => {
                assert_eq!(Value::try_from_literal(&$to, &$from), Ok($expected));
            };
        }

        let bytea = |v| hex::decode(v).unwrap();
        let inet = |v| IpAddr::from_str(v).unwrap();

        test!(DataType::Boolean, Literal::Boolean(true), Value::Bool(true));
        test!(DataType::Int, num!("123456789"), Value::I64(123456789));
        test!(DataType::Int8, num!("64"), Value::I8(64));
        test!(DataType::Int16, num!("64"), Value::I16(64));
        test!(DataType::Int32, num!("64"), Value::I32(64));
        test!(DataType::Int, num!("64"), Value::I64(64));
        test!(DataType::Int128, num!("64"), Value::I128(64));
        test!(DataType::Uint8, num!("8"), Value::U8(8));
        test!(DataType::Uint16, num!("64"), Value::U16(64));
        test!(DataType::Uint32, num!("64"), Value::U32(64));
        test!(DataType::Uint64, num!("64"), Value::U64(64));
        test!(DataType::Uint128, num!("64"), Value::U128(64));
        test!(
            DataType::Float32,
            num!("123456789"),
            Value::F32(123456789.0_f32)
        );
        test!(DataType::Float, num!("123456789"), Value::F64(123456789.0));
        test!(
            DataType::Text,
            text!("Good!"),
            Value::Str("Good!".to_owned())
        );
        test!(
            DataType::Bytea,
            Literal::Bytea(bytea("1234")),
            Value::Bytea(bytea("1234"))
        );
        test!(DataType::Bytea, text!("1234"), Value::Bytea(bytea("1234")));
        assert_eq!(
            Value::try_from_literal(&DataType::Bytea, &text!("123")),
            Err(ValueError::FailedToParseHexString("123".to_owned()).into())
        );
        test!(DataType::Inet, text!("::1"), Value::Inet(inet("::1")));
        test!(
            DataType::Inet,
            num!("4294967295"),
            Value::Inet(inet("255.255.255.255"))
        );
        test!(
            DataType::Inet,
            num!("9876543210"),
            Value::Inet(inet("::2:4cb0:16ea"))
        );
        test!(
            DataType::Inet,
            num!("9876543210"),
            Value::Inet(inet("::2:4cb0:16ea"))
        );
        assert_eq!(
            Value::try_from_literal(&DataType::Inet, &text!("123")),
            Err(ValueError::FailedToParseInetString("123".to_owned()).into())
        );
        test!(
            DataType::Date,
            text!("2015-09-05"),
            Value::Date(NaiveDate::from_ymd_opt(2015, 9, 5).unwrap())
        );
        test!(
            DataType::Timestamp,
            text!("2022-12-20 10:00:00.987"),
            Value::Timestamp(date_time(2022, 12, 20, 10, 0, 0, 987))
        );
        test!(
            DataType::Time,
            text!("12:00:35"),
            Value::Time(chrono::NaiveTime::from_hms_milli_opt(12, 0, 35, 0).unwrap())
        );
        test!(
            DataType::Uuid,
            text!("936DA01F9ABD4d9d80C702AF85C822A8"),
            Value::Uuid(195965723427462096757863453463987888808)
        );
        test!(
            DataType::Uuid,
            Literal::Bytea(bytea("936DA01F9ABD4d9d80C702AF85C822A8")),
            Value::Uuid(195965723427462096757863453463987888808)
        );

        assert_eq!(
            Value::try_from_literal(
                &DataType::Map,
                &text!(
                    r#"{
            "name": "John Doe",
            "age": 43
        }"#
                )
            ),
            Value::parse_json_map(
                r#"{
            "name": "John Doe",
            "age": 43
        }"#
            )
        );
        assert_eq!(
            Value::try_from_literal(
                &DataType::List,
                &text!(
                    r#"[
            "+44 1234567",
            "+44 2345678"
        ]"#
                )
            ),
            Value::parse_json_list(
                r#"[
            "+44 1234567",
            "+44 2345678"
        ]"#
            )
        );
        test!(
            DataType::Decimal,
            num!("200"),
            Value::Decimal(Decimal::new(200, 0))
        );
    }

    #[test]
    fn try_from() {
        use std::{borrow::Cow, str::FromStr};

        macro_rules! text {
            ($text: expr) => {
                Literal::Text(Cow::Owned($text.to_owned()))
            };
        }

        macro_rules! num {
            ($num: expr) => {
                &Literal::Number(Cow::Owned(BigDecimal::from_str($num).unwrap()))
            };
        }

        let bytea = |v| hex::decode(v).unwrap();

        macro_rules! test {
            ($from: expr, $expected: expr) => {
                assert!(Value::try_from($from).unwrap().evaluate_eq(&$expected));
            };
        }

        test!(text!("hello"), Value::Str("hello".to_owned()));
        test!(&text!("hallo"), Value::Str("hallo".to_owned()));
        test!(Literal::Bytea(bytea("1234")), Value::Bytea(bytea("1234")));
        test!(&Literal::Bytea(bytea("1234")), Value::Bytea(bytea("1234")));
        test!(num!("1234567890"), Value::I64(1234567890));
        test!(num!("1.0"), Value::F32(1.0_f32));
        test!(num!("1.0"), Value::F64(1.0));
        test!(&Literal::Boolean(false), Value::Bool(false));
        assert!(matches!(Value::try_from(&Literal::Null), Ok(Value::Null)))
    }

    #[test]
    fn try_cast_from_literal() {
        use {
            crate::{ast::DataType, data::Interval as I},
            chrono::NaiveDate,
            std::{borrow::Cow, str::FromStr},
        };

        macro_rules! text {
            ($text: expr) => {
                Literal::Text(Cow::Owned($text.to_owned()))
            };
        }

        macro_rules! num {
            ($num: expr) => {
                &Literal::Number(Cow::Owned(BigDecimal::from_str($num).unwrap()))
            };
        }

        macro_rules! test {
            ($to: expr, $from: expr, $expected: expr) => {
                let actual = Value::try_cast_from_literal(&$to, &$from);

                assert_eq!(actual, Ok($expected))
            };
        }

        macro_rules! test_null {
            ($to: expr, $from: expr) => {
                assert!(matches!(
                    Value::try_cast_from_literal(&$to, &$from),
                    Ok(Value::Null)
                ))
            };
        }

        let timestamp = |y, m, d, hh, mm, ss, ms| {
            chrono::NaiveDate::from_ymd_opt(y, m, d)
                .unwrap()
                .and_hms_milli_opt(hh, mm, ss, ms)
                .unwrap()
        };

        test!(
            DataType::Boolean,
            Literal::Boolean(false),
            Value::Bool(false)
        );
        test!(DataType::Boolean, text!("false"), Value::Bool(false));
        test!(DataType::Boolean, text!("true"), Value::Bool(true));
        test!(DataType::Boolean, num!("0"), Value::Bool(false));
        test!(DataType::Boolean, num!("1"), Value::Bool(true));

        test!(DataType::Int8, text!("127"), Value::I8(127));
        test!(DataType::Int8, num!("125"), Value::I8(125));
        test!(DataType::Int8, Literal::Boolean(true), Value::I8(1));
        test!(DataType::Int8, Literal::Boolean(false), Value::I8(0));

        test!(DataType::Int16, text!("127"), Value::I16(127));
        test!(DataType::Int16, num!("125"), Value::I16(125));
        test!(DataType::Int16, Literal::Boolean(true), Value::I16(1));
        test!(DataType::Int16, Literal::Boolean(false), Value::I16(0));

        test!(DataType::Int32, text!("127"), Value::I32(127));
        test!(DataType::Int32, num!("125"), Value::I32(125));
        test!(DataType::Int32, Literal::Boolean(true), Value::I32(1));
        test!(DataType::Int32, Literal::Boolean(false), Value::I32(0));

        test!(DataType::Int, text!("1234567890"), Value::I64(1234567890));
        test!(DataType::Int, num!("1234567890"), Value::I64(1234567890));
        test!(DataType::Int, Literal::Boolean(true), Value::I64(1));
        test!(DataType::Int, Literal::Boolean(false), Value::I64(0));
        test!(DataType::Int128, text!("127"), Value::I128(127));
        test!(DataType::Int128, num!("125"), Value::I128(125));
        test!(DataType::Int128, Literal::Boolean(true), Value::I128(1));
        test!(DataType::Int128, Literal::Boolean(false), Value::I128(0));

        test!(DataType::Uint8, text!("127"), Value::U8(127));
        test!(DataType::Uint8, num!("125"), Value::U8(125));
        test!(DataType::Uint8, Literal::Boolean(true), Value::U8(1));
        test!(DataType::Uint8, Literal::Boolean(false), Value::U8(0));

        test!(DataType::Uint16, text!("127"), Value::U16(127));
        test!(DataType::Uint16, num!("125"), Value::U16(125));
        test!(DataType::Uint16, Literal::Boolean(true), Value::U16(1));
        test!(DataType::Uint16, Literal::Boolean(false), Value::U16(0));

        test!(DataType::Uint32, text!("127"), Value::U32(127));
        test!(DataType::Uint32, num!("125"), Value::U32(125));
        test!(DataType::Uint32, Literal::Boolean(true), Value::U32(1));
        test!(DataType::Uint32, Literal::Boolean(false), Value::U32(0));

        test!(DataType::Uint64, text!("127"), Value::U64(127));
        test!(DataType::Uint64, num!("125"), Value::U64(125));
        test!(DataType::Uint64, Literal::Boolean(true), Value::U64(1));
        test!(DataType::Uint64, Literal::Boolean(false), Value::U64(0));

        test!(DataType::Uint128, text!("127"), Value::U128(127));
        test!(DataType::Uint128, num!("125"), Value::U128(125));
        test!(DataType::Uint128, Literal::Boolean(true), Value::U128(1));
        test!(DataType::Uint128, Literal::Boolean(false), Value::U128(0));

        test!(
            DataType::Float32,
            text!("12345.67"),
            Value::F32(12345.67_f32)
        );
        test!(
            DataType::Float32,
            num!("123456.78"),
            Value::F32(123456.78_f32)
        );
        test!(
            DataType::Float32,
            Literal::Boolean(true),
            Value::F32(1.0_f32)
        );
        test!(
            DataType::Float32,
            Literal::Boolean(false),
            Value::F32(0.0_f32)
        );

        test!(DataType::Float, text!("12345.6789"), Value::F64(12345.6789));
        test!(DataType::Float, num!("123456.789"), Value::F64(123456.789));
        test!(DataType::Float, Literal::Boolean(true), Value::F64(1.0));
        test!(DataType::Float, Literal::Boolean(false), Value::F64(0.0));
        test!(
            DataType::Text,
            num!("1234567890"),
            Value::Str("1234567890".to_owned())
        );
        test!(DataType::Text, text!("Cow"), Value::Str("Cow".to_owned()));
        test!(
            DataType::Text,
            Literal::Boolean(true),
            Value::Str("TRUE".to_owned())
        );
        test!(
            DataType::Text,
            Literal::Boolean(false),
            Value::Str("FALSE".to_owned())
        );
        test!(
            DataType::Interval,
            text!("'+22-10' YEAR TO MONTH"),
            Value::Interval(I::Month(274))
        );
        test!(
            DataType::Uuid,
            text!("936DA01F9ABD4d9d80C702AF85C822A8"),
            Value::Uuid(195965723427462096757863453463987888808)
        );
        test_null!(DataType::Boolean, Literal::Null);
        test_null!(DataType::Int, Literal::Null);
        test_null!(DataType::Int8, Literal::Null);
        test_null!(DataType::Uint8, Literal::Null);
        test_null!(DataType::Uint16, Literal::Null);
        test_null!(DataType::Uint32, Literal::Null);
        test_null!(DataType::Uint64, Literal::Null);
        test_null!(DataType::Uint128, Literal::Null);
        test_null!(DataType::Float32, Literal::Null);
        test_null!(DataType::Float, Literal::Null);
        test_null!(DataType::Text, Literal::Null);
        test!(
            DataType::Date,
            text!("2015-09-05"),
            Value::Date(NaiveDate::from_ymd_opt(2015, 9, 5).unwrap())
        );
        test!(
            DataType::Time,
            text!("12:00:35"),
            Value::Time(chrono::NaiveTime::from_hms_milli_opt(12, 0, 35, 0).unwrap())
        );
        test!(
            DataType::Timestamp,
            text!("2022-12-20 10:00:00.987"),
            Value::Timestamp(timestamp(2022, 12, 20, 10, 0, 0, 987))
        );
        test!(
            DataType::Inet,
            num!("1234567890"),
            Value::Inet(IpAddr::from(Ipv4Addr::from(1234567890)))
        );
        test!(
            DataType::Inet,
            num!("91234567890"),
            Value::Inet(IpAddr::from(Ipv6Addr::from(91234567890)))
        );
        test!(
            DataType::Inet,
            text!("::1"),
            Value::Inet(IpAddr::from_str("::1").unwrap())
        );
        test!(
            DataType::Map,
            text!(r#"{ "a": 1 }"#),
            Value::parse_json_map(r#"{ "a": 1 }"#).unwrap()
        );
        test!(
            DataType::List,
            text!(r#"[ 1, 2, 3 ]"#),
            Value::parse_json_list(r#"[ 1, 2, 3 ]"#).unwrap()
        );
    }
}<|MERGE_RESOLUTION|>--- conflicted
+++ resolved
@@ -114,75 +114,12 @@
             (Value::Decimal(l), Literal::Number(r)) => {
                 BigDecimal::new(l.mantissa().into(), l.scale() as i64).partial_cmp(r)
             }
-<<<<<<< HEAD
-            (Value::I16(l), Literal::Number(r)) => {
-                r.to_i16().map(|r| l.partial_cmp(&r)).unwrap_or(None)
-            }
-            (Value::I32(l), Literal::Number(r)) => {
-                r.to_i32().map(|r| l.partial_cmp(&r)).unwrap_or(None)
-            }
-            (Value::I64(l), Literal::Number(r)) => {
-                r.to_i64().map(|r| l.partial_cmp(&r)).unwrap_or(None)
-            }
-            (Value::I128(l), Literal::Number(r)) => {
-                r.to_i128().map(|r| l.partial_cmp(&r)).unwrap_or(None)
-            }
-            (Value::U8(l), Literal::Number(r)) => {
-                r.to_u8().map(|r| l.partial_cmp(&r)).unwrap_or(None)
-            }
-            (Value::U16(l), Literal::Number(r)) => {
-                r.to_u16().map(|r| l.partial_cmp(&r)).unwrap_or(None)
-            }
-            (Value::U32(l), Literal::Number(r)) => {
-                r.to_u32().map(|r| l.partial_cmp(&r)).unwrap_or(None)
-            }
-            (Value::U64(l), Literal::Number(r)) => {
-                r.to_u64().map(|r| l.partial_cmp(&r)).unwrap_or(None)
-            }
-            (Value::U128(l), Literal::Number(r)) => {
-                r.to_u128().map(|r| l.partial_cmp(&r)).unwrap_or(None)
-            }
-
-            (Value::F32(l), Literal::Number(r)) => {
-                r.to_f32().map(|r| l.partial_cmp(&r)).unwrap_or(None)
-            }
-            (Value::F64(l), Literal::Number(r)) => {
-                r.to_f64().map(|r| l.partial_cmp(&r)).unwrap_or(None)
-            }
-            (Value::Decimal(l), Literal::Number(r)) => {
-                BigDecimal::new(l.mantissa().into(), l.scale() as i64).partial_cmp(r)
-            }
-            (Value::Str(l), Literal::Text(r)) => {
-                let l: &str = l.as_ref();
-                Some(l.cmp(r))
-            }
-            (Value::Date(l), Literal::Text(r)) => match r.parse::<NaiveDate>() {
-                Ok(r) => l.partial_cmp(&r),
-                Err(_) => None,
-            },
-            (Value::Timestamp(l), Literal::Text(r)) => match parse_timestamp(r) {
-                Some(r) => l.partial_cmp(&r),
-                None => None,
-            },
-            (Value::Time(l), Literal::Text(r)) => match parse_time(r) {
-                Some(r) => l.partial_cmp(&r),
-                None => None,
-            },
-            (Value::Uuid(l), Literal::Text(r)) => {
-                parse_uuid(r).map(|r| l.partial_cmp(&r)).unwrap_or(None)
-            }
-            (Value::Inet(l), Literal::Text(r)) => match IpAddr::from_str(r) {
-                Ok(x) => l.partial_cmp(&x),
-                Err(_) => None,
-            },
-=======
             (Value::Str(l), Literal::Text(r)) => Some(l.as_str().cmp(r)),
             (Value::Date(l), Literal::Text(r)) => l.partial_cmp(&r.parse::<NaiveDate>().ok()?),
             (Value::Timestamp(l), Literal::Text(r)) => l.partial_cmp(&parse_timestamp(r)?),
             (Value::Time(l), Literal::Text(r)) => l.partial_cmp(&parse_time(r)?),
             (Value::Uuid(l), Literal::Text(r)) => l.partial_cmp(&parse_uuid(r).ok()?),
             (Value::Inet(l), Literal::Text(r)) => l.partial_cmp(&IpAddr::from_str(r).ok()?),
->>>>>>> d316ceb8
             (Value::Inet(l), Literal::Number(r)) => {
                 if let Some(x) = r.to_u32() {
                     l.partial_cmp(&Ipv4Addr::from(x))
