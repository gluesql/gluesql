--- conflicted
+++ resolved
@@ -41,13 +41,11 @@
     #[error("failed to parse Decimal: {0}")]
     FailedToParseDecimal(String),
 
-<<<<<<< HEAD
     #[error("decimal with no precision is not supported")]
     NoPrecisionDecimalNotSupported,
-=======
+    
     #[error("failed to parse hex string: {0}")]
     FailedToParseHexString(String),
->>>>>>> 2a2480c9
 
     #[error("non-numeric values {lhs:?} {operator} {rhs:?}")]
     NonNumericMathOperation {
