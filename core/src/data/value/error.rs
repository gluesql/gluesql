--- conflicted
+++ resolved
@@ -72,7 +72,6 @@
     #[error("unreachable failure on parsing number")]
     UnreachableNumberParsing,
 
-<<<<<<< HEAD
     #[error("failure to convert {a:#?} to {b:#?} for value:{value:#?}")]
     ConversionErrorFromDataTypeAToDataTypeB {
         a: DataType,
@@ -83,8 +82,6 @@
     #[error("conflict - unique constraint cannot be used for {0} type")]
     ConflictDataTypeOnUniqueConstraint(String),
 
-=======
->>>>>>> e52c7ce6
     // Cast errors from value to value
     #[error("impossible cast")]
     ImpossibleCast,
