--- conflicted
+++ resolved
@@ -457,10 +457,6 @@
         super::ValueError,
         super::{Interval, Value::*},
         crate::data::value::uuid::parse_uuid,
-<<<<<<< HEAD
-=======
-        crate::data::ValueError,
->>>>>>> 5f735f2a
         rust_decimal::Decimal,
     };
 
@@ -553,13 +549,10 @@
         assert_eq!(I64(0).partial_cmp(&I8(-1)), Some(Ordering::Greater));
         assert_eq!(I64(0).partial_cmp(&I8(0)), Some(Ordering::Equal));
         assert_eq!(I64(0).partial_cmp(&I8(1)), Some(Ordering::Less));
-<<<<<<< HEAD
 
         assert_eq!(I128(0).partial_cmp(&I8(-1)), Some(Ordering::Greater));
         assert_eq!(I128(0).partial_cmp(&I8(0)), Some(Ordering::Equal));
         assert_eq!(I128(0).partial_cmp(&I8(1)), Some(Ordering::Less));
-=======
->>>>>>> 5f735f2a
     }
 
     #[test]
@@ -567,10 +560,7 @@
         for i in -1..2 {
             assert_eq!(I8(i).is_zero(), i == 0);
             assert_eq!(I64(i.into()).is_zero(), i == 0);
-<<<<<<< HEAD
             assert_eq!(I128(i.into()).is_zero(), i == 0);
-=======
->>>>>>> 5f735f2a
             assert_eq!(F64(i.into()).is_zero(), i == 0);
             assert_eq!(Decimal(i.into()).is_zero(), i == 0);
         }
@@ -597,7 +587,6 @@
         let decimal = |n: i32| Decimal(n.into());
 
         test!(add I8(1),    I8(2)    => I8(3));
-<<<<<<< HEAD
         test!(add I8(1),    I64(2)    => I64(3));
         test!(add I8(1),    I128(2)   => I128(3));
 
@@ -608,12 +597,6 @@
         test!(add I128(1),    I8(2)    => I128(3));
         test!(add I128(1),    I64(2)    => I128(3));
         test!(add I128(1),    I128(2)   => I128(3));
-=======
-        test!(add I8(1),    I64(2)   => I64(3));
-
-        test!(add I64(1),    I8(2)    => I64(3));
-        test!(add I64(1),    I64(2)   => I64(3));
->>>>>>> 5f735f2a
 
         test!(add I8(1),    F64(2.0) => F64(3.0));
 
@@ -660,7 +643,6 @@
         test!(add mon!(1),    mon!(2)    => mon!(3));
 
         test!(subtract I8(3),    I8(2)    => I8(1));
-<<<<<<< HEAD
         test!(subtract I8(3),    I64(2)    => I64(1));
         test!(subtract I8(3),    I128(2)   => I128(1));
 
@@ -670,12 +652,6 @@
 
         test!(subtract I128(3),    I64(2)    => I64(1));
         test!(subtract I128(3),    I128(2)   => I128(1));
-=======
-        test!(subtract I8(3),    I64(2)   => I64(1));
-
-        test!(subtract I64(3),    I8(2)    => I64(1));
-        test!(subtract I64(3),    I64(2)    => I64(1));
->>>>>>> 5f735f2a
 
         test!(subtract I8(3),    F64(2.0) => F64(1.0));
 
@@ -729,7 +705,6 @@
 
         test!(multiply I8(3),    I8(2)    => I8(6));
         test!(multiply I8(3),    I64(2)   => I64(6));
-<<<<<<< HEAD
         test!(multiply I8(3),    I128(2)    => I128(6));
 
         test!(multiply I64(3),    I8(2)    => I64(6));
@@ -739,11 +714,6 @@
         test!(multiply I128(3),    I8(2)    => I128(6));
         test!(multiply I128(3),    I64(2)   => I128(6));
         test!(multiply I128(3),    I128(2)    => I128(6));
-=======
-
-        test!(multiply I64(3),    I8(2)    => I64(6));
-        test!(multiply I64(3),    I64(2)   => I64(6));
->>>>>>> 5f735f2a
 
         test!(multiply I8(3),    F64(2.0) => F64(6.0));
 
@@ -772,7 +742,6 @@
 
         test!(divide I8(6),    I8(2)    => I8(3));
         test!(divide I8(6),    I64(2)   => I64(3));
-<<<<<<< HEAD
         test!(divide I8(6),    I128(2)  => I128(3));
 
         test!(divide I64(6),    I8(2)    => I64(3));
@@ -786,11 +755,6 @@
         test!(divide I128(6),    I8(2)    => I128(3));
         test!(divide I128(6),    I64(2)   => I128(3));
         test!(divide I128(6),    I128(2)  => I128(3));
-=======
-
-        test!(divide I64(6),    I8(2)    => I64(3));
-        test!(divide I64(6),    I64(2)   => I64(3));
->>>>>>> 5f735f2a
 
         test!(divide I8(6),    F64(2.0) => F64(3.0));
 
@@ -808,7 +772,6 @@
 
         test!(modulo I8(6),    I8(4)    => I8(2));
         test!(modulo I8(6),    I64(4)   => I64(2));
-<<<<<<< HEAD
         test!(modulo I8(6),    I128(4)  => I128(2));
 
         test!(modulo I64(6),    I8(4)    => I64(2));
@@ -818,11 +781,6 @@
         test!(modulo I128(6),    I8(4)    => I128(2));
         test!(modulo I128(6),    I64(4)   => I128(2));
         test!(modulo I128(6),    I128(4)  => I128(2));
-=======
-
-        test!(modulo I64(6),    I8(4)    => I64(2));
-        test!(modulo I64(6),    I64(4)   => I64(2));
->>>>>>> 5f735f2a
 
         test!(modulo I64(6),   I64(2)   => I64(0));
         test!(modulo I64(6),   F64(2.0) => F64(0.0));
@@ -1080,16 +1038,9 @@
     }
 
     #[test]
-<<<<<<< HEAD
-    fn test_unary_minus() {
-        assert_eq!(I8(1).unary_minus(), Ok(I8(-1)));
-        assert_eq!(I64(1).unary_minus(), Ok(I64(-1)));
-        assert_eq!(I128(1).unary_minus(), Ok(I128(-1)));
-=======
     fn unary_minus() {
         assert_eq!(I8(1).unary_minus(), Ok(I8(-1)));
         assert_eq!(I64(1).unary_minus(), Ok(I64(-1)));
->>>>>>> 5f735f2a
 
         assert_eq!(F64(1.0).unary_minus(), Ok(F64(-1.0)));
         assert_eq!(
@@ -1104,15 +1055,8 @@
     }
 
     #[test]
-<<<<<<< HEAD
-    fn test_factorial() {
-        assert_eq!(I8(5).unary_factorial(), Ok(I128(120)));
-        assert_eq!(I64(5).unary_factorial(), Ok(I128(120)));
-        assert_eq!(I128(5).unary_factorial(), Ok(I128(120)));
-=======
     fn factorial() {
         assert_eq!(I8(5).unary_factorial(), Ok(I64(120)));
         assert_eq!(I64(5).unary_factorial(), Ok(I64(120)));
->>>>>>> 5f735f2a
     }
 }