use {
    super::{Interval, Key, StringExt},
    crate::{ast::DataType, ast::DateTimeField, result::Result},
    binary_op::TryBinaryOperator,
    chrono::{Datelike, NaiveDate, NaiveDateTime, NaiveTime, Timelike},
    core::ops::Sub,
    rust_decimal::Decimal,
    serde::{Deserialize, Serialize},
    std::{cmp::Ordering, collections::HashMap, fmt::Debug},
};

mod binary_op;
mod convert;
mod date;
mod error;
mod json;
mod literal;
mod selector;
mod uuid;

pub use error::NumericBinaryOperator;
pub use error::ValueError;

#[derive(Debug, Clone, Serialize, Deserialize)]
pub enum Value {
    Bool(bool),
    I8(i8),
    I16(i16),
    I32(i32),
    I64(i64),
    I128(i128),
    F64(f64),
    Decimal(Decimal),
    Str(String),
    Bytea(Vec<u8>),
    Date(NaiveDate),
    Timestamp(NaiveDateTime),
    Time(NaiveTime),
    Interval(Interval),
    Uuid(u128),
    Map(HashMap<String, Value>),
    List(Vec<Value>),
    Null,
}

impl PartialEq<Value> for Value {
    fn eq(&self, other: &Value) -> bool {
        match (self, other) {
            (Value::I8(l), _) => l == other,
            (Value::I16(l), _) => l == other,
            (Value::I32(l), _) => l == other,
            (Value::I64(l), _) => l == other,
            (Value::I128(l), _) => l == other,
            (Value::F64(l), _) => l == other,
            (Value::Decimal(l), Value::Decimal(r)) => l == r,
            (Value::Bool(l), Value::Bool(r)) => l == r,
            (Value::Str(l), Value::Str(r)) => l == r,
            (Value::Bytea(l), Value::Bytea(r)) => l == r,
            (Value::Date(l), Value::Date(r)) => l == r,
            (Value::Date(l), Value::Timestamp(r)) => &l.and_hms(0, 0, 0) == r,
            (Value::Timestamp(l), Value::Date(r)) => l == &r.and_hms(0, 0, 0),
            (Value::Timestamp(l), Value::Timestamp(r)) => l == r,
            (Value::Time(l), Value::Time(r)) => l == r,
            (Value::Interval(l), Value::Interval(r)) => l == r,
            (Value::Uuid(l), Value::Uuid(r)) => l == r,
            (Value::Map(l), Value::Map(r)) => l == r,
            (Value::List(l), Value::List(r)) => l == r,
            _ => false,
        }
    }
}

impl PartialOrd<Value> for Value {
    fn partial_cmp(&self, other: &Value) -> Option<Ordering> {
        match (self, other) {
            (Value::I8(l), _) => l.partial_cmp(other),
            (Value::I16(l), _) => l.partial_cmp(other),
            (Value::I32(l), _) => l.partial_cmp(other),
            (Value::I64(l), _) => l.partial_cmp(other),
            (Value::I128(l), _) => l.partial_cmp(other),
            (Value::F64(l), _) => l.partial_cmp(other),
            (Value::Decimal(l), Value::Decimal(r)) => Some(l.cmp(r)),
            (Value::Bool(l), Value::Bool(r)) => Some(l.cmp(r)),
            (Value::Str(l), Value::Str(r)) => Some(l.cmp(r)),
            (Value::Bytea(l), Value::Bytea(r)) => Some(l.cmp(r)),
            (Value::Date(l), Value::Date(r)) => Some(l.cmp(r)),
            (Value::Date(l), Value::Timestamp(r)) => Some(l.and_hms(0, 0, 0).cmp(r)),
            (Value::Timestamp(l), Value::Date(r)) => Some(l.cmp(&r.and_hms(0, 0, 0))),
            (Value::Timestamp(l), Value::Timestamp(r)) => Some(l.cmp(r)),
            (Value::Time(l), Value::Time(r)) => Some(l.cmp(r)),
            (Value::Interval(l), Value::Interval(r)) => l.partial_cmp(r),
            (Value::Uuid(l), Value::Uuid(r)) => Some(l.cmp(r)),
            _ => None,
        }
    }
}

impl Value {
    pub fn is_zero(&self) -> bool {
        match self {
            Value::I8(v) => *v == 0,
            Value::I16(v) => *v == 0,
            Value::I32(v) => *v == 0,
            Value::I64(v) => *v == 0,
            Value::I128(v) => *v == 0,
            Value::F64(v) => *v == 0.0,
            Value::Decimal(v) => *v == Decimal::ZERO,
            _ => false,
        }
    }

    pub fn get_type(&self) -> Option<DataType> {
        match self {
            Value::I8(_) => Some(DataType::Int8),
            Value::I16(_) => Some(DataType::Int16),
            Value::I32(_) => Some(DataType::Int32),
            Value::I64(_) => Some(DataType::Int),
            Value::I128(_) => Some(DataType::Int128),
            Value::F64(_) => Some(DataType::Float),
            Value::Decimal(_) => Some(DataType::Decimal),
            Value::Bool(_) => Some(DataType::Boolean),
            Value::Str(_) => Some(DataType::Text),
            Value::Bytea(_) => Some(DataType::Bytea),
            Value::Date(_) => Some(DataType::Date),
            Value::Timestamp(_) => Some(DataType::Timestamp),
            Value::Time(_) => Some(DataType::Time),
            Value::Interval(_) => Some(DataType::Interval),
            Value::Uuid(_) => Some(DataType::Uuid),
            Value::Map(_) => Some(DataType::Map),
            Value::List(_) => Some(DataType::List),
            Value::Null => None,
        }
    }

    pub fn validate_type(&self, data_type: &DataType) -> Result<()> {
        let valid = match self {
            Value::I8(_) => matches!(data_type, DataType::Int8),
            Value::I16(_) => matches!(data_type, DataType::Int16),
            Value::I32(_) => matches!(data_type, DataType::Int32),
            Value::I64(_) => matches!(data_type, DataType::Int),
            Value::I128(_) => matches!(data_type, DataType::Int128),
            Value::F64(_) => matches!(data_type, DataType::Float),
            Value::Decimal(_) => matches!(data_type, DataType::Decimal),
            Value::Bool(_) => matches!(data_type, DataType::Boolean),
            Value::Str(_) => matches!(data_type, DataType::Text),
            Value::Bytea(_) => matches!(data_type, DataType::Bytea),
            Value::Date(_) => matches!(data_type, DataType::Date),
            Value::Timestamp(_) => matches!(data_type, DataType::Timestamp),
            Value::Time(_) => matches!(data_type, DataType::Time),
            Value::Interval(_) => matches!(data_type, DataType::Interval),
            Value::Uuid(_) => matches!(data_type, DataType::Uuid),
            Value::Map(_) => matches!(data_type, DataType::Map),
            Value::List(_) => matches!(data_type, DataType::List),
            Value::Null => true,
        };

        if !valid {
            return Err(ValueError::IncompatibleDataType {
                data_type: data_type.clone(),
                value: self.clone(),
            }
            .into());
        }

        Ok(())
    }

    pub fn validate_null(&self, nullable: bool) -> Result<()> {
        if !nullable && matches!(self, Value::Null) {
            return Err(ValueError::NullValueOnNotNullField.into());
        }

        Ok(())
    }

    pub fn cast(&self, data_type: &DataType) -> Result<Self> {
        match (data_type, self) {
            (DataType::Int8, Value::I8(_))
            | (DataType::Int16, Value::I16(_))
            | (DataType::Int32, Value::I32(_))
            | (DataType::Int, Value::I64(_))
            | (DataType::Int128, Value::I128(_))
            | (DataType::Float, Value::F64(_))
            | (DataType::Decimal, Value::Decimal(_))
            | (DataType::Boolean, Value::Bool(_))
            | (DataType::Text, Value::Str(_))
            | (DataType::Bytea, Value::Bytea(_))
            | (DataType::Date, Value::Date(_))
            | (DataType::Timestamp, Value::Timestamp(_))
            | (DataType::Time, Value::Time(_))
            | (DataType::Interval, Value::Interval(_))
            | (DataType::Uuid, Value::Uuid(_)) => Ok(self.clone()),
            (_, Value::Null) => Ok(Value::Null),

            (DataType::Boolean, value) => value.try_into().map(Value::Bool),
            (DataType::Int8, value) => value.try_into().map(Value::I8),
            (DataType::Int16, value) => value.try_into().map(Value::I16),
            (DataType::Int32, value) => value.try_into().map(Value::I32),
            (DataType::Int, value) => value.try_into().map(Value::I64),
            (DataType::Int128, value) => value.try_into().map(Value::I128),
            (DataType::Float, value) => value.try_into().map(Value::F64),
            (DataType::Decimal, value) => value.try_into().map(Value::Decimal),
            (DataType::Text, value) => Ok(Value::Str(value.into())),
            (DataType::Date, value) => value.try_into().map(Value::Date),
            (DataType::Time, value) => value.try_into().map(Value::Time),
            (DataType::Timestamp, value) => value.try_into().map(Value::Timestamp),
            (DataType::Interval, value) => value.try_into().map(Value::Interval),
            (DataType::Uuid, value) => value.try_into().map(Value::Uuid),

            _ => Err(ValueError::UnimplementedCast.into()),
        }
    }

    pub fn concat(&self, other: &Value) -> Value {
        match (self, other) {
            (Value::Null, _) | (_, Value::Null) => Value::Null,
            _ => Value::Str(String::from(self) + &String::from(other)),
        }
    }

    pub fn add(&self, other: &Value) -> Result<Value> {
        use Value::*;

        match (self, other) {
            (I8(a), b) => a.try_add(b),
            (I16(a), b) => a.try_add(b),
            (I32(a), b) => a.try_add(b),
            (I64(a), b) => a.try_add(b),
            (I128(a), b) => a.try_add(b),
            (F64(a), b) => a.try_add(b),
            (Decimal(a), b) => a.try_add(b),
            (Date(a), Time(b)) => Ok(Timestamp(NaiveDateTime::new(*a, *b))),
            (Date(a), Interval(b)) => b.add_date(a).map(Timestamp),
            (Timestamp(a), Interval(b)) => b.add_timestamp(a).map(Timestamp),
            (Time(a), Interval(b)) => b.add_time(a).map(Time),
            (Interval(a), Interval(b)) => a.add(b).map(Interval),
            (Null, I8(_))
            | (Null, I16(_))
            | (Null, I32(_))
            | (Null, I64(_))
            | (Null, I128(_))
            | (Null, F64(_))
            | (Null, Decimal(_))
            | (Null, Date(_))
            | (Null, Timestamp(_))
            | (Null, Interval(_))
            | (Date(_), Null)
            | (Timestamp(_), Null)
            | (Time(_), Null)
            | (Interval(_), Null)
            | (Null, Null) => Ok(Null),
            _ => Err(ValueError::NonNumericMathOperation {
                lhs: self.clone(),
                operator: NumericBinaryOperator::Add,
                rhs: other.clone(),
            }
            .into()),
        }
    }

    pub fn subtract(&self, other: &Value) -> Result<Value> {
        use super::Interval as I;
        use Value::*;

        match (self, other) {
            (I8(a), _) => a.try_subtract(other),
            (I16(a), _) => a.try_subtract(other),
            (I32(a), _) => a.try_subtract(other),
            (I64(a), _) => a.try_subtract(other),
            (I128(a), _) => a.try_subtract(other),
            (F64(a), _) => a.try_subtract(other),
            (Decimal(a), _) => a.try_subtract(other),
            (Date(a), Date(b)) => Ok(Interval(I::days((*a - *b).num_days() as i32))),
            (Date(a), Interval(b)) => b.subtract_from_date(a).map(Timestamp),
            (Timestamp(a), Interval(b)) => b.subtract_from_timestamp(a).map(Timestamp),
            (Timestamp(a), Timestamp(b)) => a
                .sub(*b)
                .num_microseconds()
                .ok_or_else(|| {
                    ValueError::UnreachableIntegerOverflow(format!("{:?} - {:?}", a, b)).into()
                })
                .map(|v| Interval(I::microseconds(v))),
            (Time(a), Time(b)) => a
                .sub(*b)
                .num_microseconds()
                .ok_or_else(|| {
                    ValueError::UnreachableIntegerOverflow(format!("{:?} - {:?}", a, b)).into()
                })
                .map(|v| Interval(I::microseconds(v))),
            (Time(a), Interval(b)) => b.subtract_from_time(a).map(Time),
            (Interval(a), Interval(b)) => a.subtract(b).map(Interval),
            (Null, I8(_))
            | (Null, I16(_))
            | (Null, I32(_))
            | (Null, I64(_))
            | (Null, I128(_))
            | (Null, F64(_))
            | (Null, Decimal(_))
            | (Null, Date(_))
            | (Null, Timestamp(_))
            | (Null, Time(_))
            | (Null, Interval(_))
            | (Date(_), Null)
            | (Timestamp(_), Null)
            | (Time(_), Null)
            | (Interval(_), Null)
            | (Null, Null) => Ok(Null),
            _ => Err(ValueError::NonNumericMathOperation {
                lhs: self.clone(),
                operator: NumericBinaryOperator::Subtract,
                rhs: other.clone(),
            }
            .into()),
        }
    }

    pub fn multiply(&self, other: &Value) -> Result<Value> {
        use Value::*;

        match (self, other) {
            (I8(a), _) => a.try_multiply(other),
            (I16(a), _) => a.try_multiply(other),
            (I32(a), _) => a.try_multiply(other),
            (I64(a), _) => a.try_multiply(other),
            (I128(a), _) => a.try_multiply(other),
            (F64(a), _) => a.try_multiply(other),
            (Decimal(a), _) => a.try_multiply(other),
            (Interval(a), I8(b)) => Ok(Interval(*a * *b)),
            (Interval(a), I16(b)) => Ok(Interval(*a * *b)),
            (Interval(a), I32(b)) => Ok(Interval(*a * *b)),
            (Interval(a), I64(b)) => Ok(Interval(*a * *b)),
            (Interval(a), I128(b)) => Ok(Interval(*a * *b)),
            (Interval(a), F64(b)) => Ok(Interval(*a * *b)),
            (Null, I8(_))
            | (Null, I16(_))
            | (Null, I32(_))
            | (Null, I64(_))
            | (Null, I128(_))
            | (Null, F64(_))
            | (Null, Decimal(_))
            | (Null, Interval(_))
            | (Interval(_), Null)
            | (Null, Null) => Ok(Null),
            _ => Err(ValueError::NonNumericMathOperation {
                lhs: self.clone(),
                operator: NumericBinaryOperator::Multiply,
                rhs: other.clone(),
            }
            .into()),
        }
    }

    pub fn divide(&self, other: &Value) -> Result<Value> {
        use Value::*;

        if other.is_zero() {
            return Err(ValueError::DivisorShouldNotBeZero.into());
        }

        match (self, other) {
            (I8(a), _) => a.try_divide(other),
            (I16(a), _) => a.try_divide(other),
            (I32(a), _) => a.try_divide(other),
            (I64(a), _) => a.try_divide(other),
            (I128(a), _) => a.try_divide(other),
            (F64(a), _) => a.try_divide(other),
            (Decimal(a), _) => a.try_divide(other),
            (Interval(a), I8(b)) => Ok(Interval(*a / *b)),
            (Interval(a), I16(b)) => Ok(Interval(*a / *b)),
            (Interval(a), I32(b)) => Ok(Interval(*a / *b)),
            (Interval(a), I64(b)) => Ok(Interval(*a / *b)),
            (Interval(a), I128(b)) => Ok(Interval(*a / *b)),
            (Interval(a), F64(b)) => Ok(Interval(*a / *b)),
            (Null, I8(_))
            | (Null, I16(_))
            | (Null, I32(_))
            | (Null, I64(_))
            | (Null, I128(_))
            | (Null, F64(_))
            | (Null, Decimal(_))
            | (Interval(_), Null)
            | (Null, Null) => Ok(Null),
            _ => Err(ValueError::NonNumericMathOperation {
                lhs: self.clone(),
                operator: NumericBinaryOperator::Divide,
                rhs: other.clone(),
            }
            .into()),
        }
    }

    pub fn modulo(&self, other: &Value) -> Result<Value> {
        use Value::*;

        if other.is_zero() {
            return Err(ValueError::DivisorShouldNotBeZero.into());
        }

        match (self, other) {
            (I8(a), _) => a.try_modulo(other),
            (I16(a), _) => a.try_modulo(other),
            (I32(a), _) => a.try_modulo(other),
            (I64(a), _) => a.try_modulo(other),
            (I128(a), _) => a.try_modulo(other),
            (F64(a), _) => a.try_modulo(other),
            (Decimal(a), _) => a.try_modulo(other),
            (Null, I8(_))
            | (Null, I16(_))
            | (Null, I32(_))
            | (Null, I64(_))
            | (Null, I128(_))
            | (Null, F64(_))
            | (Null, Decimal(_))
            | (Null, Null) => Ok(Null),
            _ => Err(ValueError::NonNumericMathOperation {
                lhs: self.clone(),
                operator: NumericBinaryOperator::Modulo,
                rhs: other.clone(),
            }
            .into()),
        }
    }

    pub fn is_null(&self) -> bool {
        matches!(self, Value::Null)
    }

    pub fn unary_plus(&self) -> Result<Value> {
        use Value::*;

        match self {
            I8(_) | I16(_) | I32(_) | I64(_) | I128(_) | F64(_) | Interval(_) | Decimal(_) => {
                Ok(self.clone())
            }
            Null => Ok(Null),
            _ => Err(ValueError::UnaryPlusOnNonNumeric.into()),
        }
    }

    pub fn unary_minus(&self) -> Result<Value> {
        use Value::*;

        match self {
            I8(a) => Ok(I8(-a)),
            I16(a) => Ok(I16(-a)),
            I32(a) => Ok(I32(-a)),
            I64(a) => Ok(I64(-a)),
            I128(a) => Ok(I128(-a)),
            F64(a) => Ok(F64(-a)),
            Decimal(a) => Ok(Decimal(-a)),
            Interval(a) => Ok(Interval(a.unary_minus())),
            Null => Ok(Null),
            _ => Err(ValueError::UnaryMinusOnNonNumeric.into()),
        }
    }

    pub fn unary_factorial(&self) -> Result<Value> {
        use Value::*;

        let factorial_function = |a: i128| -> Result<i128> {
            if a.is_negative() {
                return Err(ValueError::FactorialOnNegativeNumeric.into());
            }
            (1_i128..(a + 1_i128))
                .into_iter()
                .try_fold(1i128, |mul, x| mul.checked_mul(x))
                .ok_or_else(|| ValueError::FactorialOverflow.into())
        };

        match self {
            I8(a) => factorial_function(*a as i128).map(I128),
            I16(a) => factorial_function(*a as i128).map(I128),
            I32(a) => factorial_function(*a as i128).map(I128),
            I64(a) => factorial_function(*a as i128).map(I128),
            I128(a) => factorial_function(*a).map(I128),
            F64(_) => Err(ValueError::FactorialOnNonInteger.into()),
            Null => Ok(Null),
            _ => Err(ValueError::FactorialOnNonNumeric.into()),
        }
    }

    pub fn like(&self, other: &Value, case_sensitive: bool) -> Result<Value> {
        use Value::*;

        match (self, other) {
            (Str(a), Str(b)) => a.like(b, case_sensitive).map(Bool),
            _ => match case_sensitive {
                true => Err(ValueError::LikeOnNonString(self.clone(), other.clone()).into()),
                false => Err(ValueError::ILikeOnNonString(self.clone(), other.clone()).into()),
            },
        }
    }

    pub fn extract(&self, date_type: &DateTimeField) -> Result<Value> {
        let value = match (self, date_type) {
            (Value::Date(v), DateTimeField::Year) => v.year().into(),
            (Value::Date(v), DateTimeField::Month) => v.month().into(),
            (Value::Date(v), DateTimeField::Day) => v.day().into(),
            (Value::Time(v), DateTimeField::Hour) => v.hour().into(),
            (Value::Time(v), DateTimeField::Minute) => v.minute().into(),
            (Value::Time(v), DateTimeField::Second) => v.second().into(),
            (Value::Timestamp(v), DateTimeField::Year) => v.year().into(),
            (Value::Timestamp(v), DateTimeField::Month) => v.month().into(),
            (Value::Timestamp(v), DateTimeField::Day) => v.day().into(),
            (Value::Timestamp(v), DateTimeField::Hour) => v.hour().into(),
            (Value::Timestamp(v), DateTimeField::Minute) => v.minute().into(),
            (Value::Timestamp(v), DateTimeField::Second) => v.second().into(),
            (Value::Interval(v), _) => {
                return v.extract(date_type);
            }
            _ => {
                return Err(ValueError::ExtractFormatNotMatched {
                    value: self.clone(),
                    field: date_type.clone(),
                }
                .into())
            }
        };

        Ok(Value::I64(value))
    }

    pub fn sqrt(&self) -> Result<Value> {
        use Value::*;
        match self {
            I8(_) | I16(_) | I64(_) | I128(_) | F64(_) => {
                let a: f64 = self.try_into()?;
                Ok(Value::F64(a.sqrt()))
            }
            Null => Ok(Value::Null),
            _ => Err(ValueError::SqrtOnNonNumeric(self.clone()).into()),
        }
    }

    /// Value to Big-Endian for comparison purpose
    pub fn to_cmp_be_bytes(&self) -> Result<Vec<u8>> {
        self.try_into().map(|key: Key| key.to_cmp_be_bytes())
    }
}

#[cfg(test)]
mod tests {
    use {
        super::{Interval, Value::*},
        crate::data::value::uuid::parse_uuid,
        crate::data::ValueError,
        rust_decimal::Decimal,
    };

    #[allow(clippy::eq_op)]
    #[test]
    fn eq() {
        use super::Interval;
        use chrono::{NaiveDateTime, NaiveTime};
        let decimal = |n: i32| Decimal(n.into());
        let bytea = |v: &str| Bytea(hex::decode(v).unwrap());

        assert_ne!(Null, Null);
        assert_eq!(Bool(true), Bool(true));
        assert_eq!(I8(1), I8(1));
        assert_eq!(I16(1), I16(1));
        assert_eq!(I32(1), I32(1));
        assert_eq!(I64(1), I64(1));
        assert_eq!(I128(1), I128(1));
        assert_eq!(I64(1), F64(1.0));
        assert_eq!(F64(1.0), I64(1));
        assert_eq!(F64(6.11), F64(6.11));
        assert_eq!(Str("Glue".to_owned()), Str("Glue".to_owned()));
        assert_eq!(bytea("1004"), bytea("1004"));
        assert_eq!(Interval::Month(1), Interval::Month(1));
        assert_eq!(
            Time(NaiveTime::from_hms(12, 30, 11)),
            Time(NaiveTime::from_hms(12, 30, 11))
        );
        assert_eq!(decimal(1), decimal(1));

        let date = Date("2020-05-01".parse().unwrap());
        let timestamp = Timestamp("2020-05-01T00:00:00".parse::<NaiveDateTime>().unwrap());

        assert_eq!(date, timestamp);
        assert_eq!(timestamp, date);

        assert_eq!(
            Uuid(parse_uuid("936DA01F9ABD4d9d80C702AF85C822A8").unwrap()),
            Uuid(parse_uuid("936DA01F9ABD4d9d80C702AF85C822A8").unwrap())
        );
    }

    #[test]
    fn cmp() {
        use chrono::{NaiveDate, NaiveTime};
        use std::cmp::Ordering;

        assert_eq!(
            Bool(true).partial_cmp(&Bool(false)),
            Some(Ordering::Greater)
        );
        assert_eq!(Bool(true).partial_cmp(&Bool(true)), Some(Ordering::Equal));
        assert_eq!(Bool(false).partial_cmp(&Bool(false)), Some(Ordering::Equal));
        assert_eq!(Bool(false).partial_cmp(&Bool(true)), Some(Ordering::Less));

        let date = Date(NaiveDate::from_ymd(2020, 5, 1));
        let timestamp = Timestamp(NaiveDate::from_ymd(2020, 3, 1).and_hms(0, 0, 0));

        let one = rust_decimal::Decimal::ONE;
        let two = rust_decimal::Decimal::TWO;

        assert_eq!(date.partial_cmp(&timestamp), Some(Ordering::Greater));
        assert_eq!(timestamp.partial_cmp(&date), Some(Ordering::Less));

        assert_eq!(
            Time(NaiveTime::from_hms(23, 0, 1)).partial_cmp(&Time(NaiveTime::from_hms(10, 59, 59))),
            Some(Ordering::Greater)
        );
        assert_eq!(
            Interval::Month(1).partial_cmp(&Interval::Month(2)),
            Some(Ordering::Less)
        );
        assert_eq!(
            Interval::Microsecond(1).partial_cmp(&Interval::Month(2)),
            None
        );

        assert_eq!(one.partial_cmp(&two), Some(Ordering::Less));
        assert_eq!(two.partial_cmp(&one), Some(Ordering::Greater));
        assert_eq!(
            Decimal(one).partial_cmp(&Decimal(two)),
            Some(Ordering::Less)
        );

        let bytea = |v: &str| Bytea(hex::decode(v).unwrap());
        assert_eq!(bytea("12").partial_cmp(&bytea("20")), Some(Ordering::Less));
        assert_eq!(
            bytea("9123").partial_cmp(&bytea("9122")),
            Some(Ordering::Greater)
        );
        assert_eq!(bytea("10").partial_cmp(&bytea("10")), Some(Ordering::Equal));
    }

    #[test]
    fn cmp_ints() {
        use std::cmp::Ordering;

        assert_eq!(I8(0).partial_cmp(&I8(-1)), Some(Ordering::Greater));
        assert_eq!(I8(0).partial_cmp(&I8(0)), Some(Ordering::Equal));
        assert_eq!(I8(0).partial_cmp(&I8(1)), Some(Ordering::Less));

        assert_eq!(I16(0).partial_cmp(&I8(-1)), Some(Ordering::Greater));
        assert_eq!(I16(0).partial_cmp(&I8(0)), Some(Ordering::Equal));
        assert_eq!(I16(0).partial_cmp(&I8(1)), Some(Ordering::Less));

        assert_eq!(I32(0).partial_cmp(&I8(-1)), Some(Ordering::Greater));
        assert_eq!(I32(0).partial_cmp(&I8(0)), Some(Ordering::Equal));
        assert_eq!(I32(0).partial_cmp(&I8(1)), Some(Ordering::Less));

        assert_eq!(I64(0).partial_cmp(&I8(-1)), Some(Ordering::Greater));
        assert_eq!(I64(0).partial_cmp(&I8(0)), Some(Ordering::Equal));
        assert_eq!(I64(0).partial_cmp(&I8(1)), Some(Ordering::Less));

        assert_eq!(I128(0).partial_cmp(&I8(-1)), Some(Ordering::Greater));
        assert_eq!(I128(0).partial_cmp(&I8(0)), Some(Ordering::Equal));
        assert_eq!(I128(0).partial_cmp(&I8(1)), Some(Ordering::Less));
    }

    #[test]
    fn is_zero() {
        for i in -1..2 {
            assert_eq!(I8(i).is_zero(), i == 0);
            assert_eq!(I16(i.into()).is_zero(), i == 0);
            assert_eq!(I32(i.into()).is_zero(), i == 0);
            assert_eq!(I64(i.into()).is_zero(), i == 0);
            assert_eq!(I128(i.into()).is_zero(), i == 0);
            assert_eq!(F64(i.into()).is_zero(), i == 0);
            assert_eq!(Decimal(i.into()).is_zero(), i == 0);
        }
    }

    #[test]
    fn arithmetic() {
        use chrono::{NaiveDate, NaiveTime};

        macro_rules! test {
            ($op: ident $a: expr, $b: expr => $c: expr) => {
                assert_eq!($a.$op(&$b), Ok($c));
            };
        }

        macro_rules! mon {
            ($n: expr) => {
                Interval(Interval::Month($n))
            };
        }

        let time = NaiveTime::from_hms;
        let date = NaiveDate::from_ymd;
        let decimal = |n: i32| Decimal(n.into());

        test!(add I8(1),    I8(2)    => I8(3));
        test!(add I8(1),    I16(2)    => I16(3));
        test!(add I8(1),    I32(2)   => I32(3));
        test!(add I8(1),    I64(2)   => I64(3));
        test!(add I8(1),    I128(2)  => I128(3));

        test!(add I16(1),    I8(2)    => I16(3));
        test!(add I16(1),    I16(2)    => I16(3));
        test!(add I16(1),    I32(2)   => I32(3));
        test!(add I16(1),    I64(2)   => I64(3));
        test!(add I16(1),    I128(2)  => I128(3));

        test!(add I32(1),    I8(2)      => I32(3));
        test!(add I32(1),    I16(2)      => I32(3));
        test!(add I32(1),    I32(2)     => I32(3));
        test!(add I32(1),    I64(2)     => I64(3));
        test!(add I32(1),    I128(2)    => I128(3));

        test!(add I64(1),    I8(2)      => I64(3));
        test!(add I64(1),    I16(2)      => I64(3));
        test!(add I64(1),    I32(2)     => I64(3));
        test!(add I64(1),    I64(2)     => I64(3));
        test!(add I64(1),    I128(2)    => I128(3));

        test!(add I128(1),    I8(2)    => I128(3));
        test!(add I128(1),    I16(2)    => I128(3));
        test!(add I128(1),    I32(2)    => I128(3));
        test!(add I128(1),    I64(2)   => I128(3));
        test!(add I128(1),    I128(2)  => I128(3));

        test!(add I8(1),    F64(2.0) => F64(3.0));

        test!(add I32(1),   I8(2)    => I32(3));
        test!(add I32(1),   I16(2)    => I32(3));
        test!(add I32(1),   I32(2)   => I32(3));
        test!(add I32(1),   I64(2)   => I64(3));
        test!(add I32(1),   F64(2.0) => F64(3.0));

        test!(add I64(1),   I8(2)    => I64(3));
        test!(add I64(1),   I16(2)    => I64(3));
        test!(add I64(1),   I32(2)   => I64(3));
        test!(add I64(1),   I64(2)   => I64(3));
        test!(add I64(1),   F64(2.0) => F64(3.0));

        test!(add I128(1),   I8(2)    => I128(3));
        test!(add I128(1),   I16(2)    => I128(3));
        test!(add I128(1),   I32(2)   => I128(3));
        test!(add I128(1),   I64(2)   => I128(3));
        test!(add I128(1),   F64(2.0) => F64(3.0));

        test!(add F64(1.0), F64(2.0) => F64(3.0));
        test!(add F64(1.0), I8(2)    => F64(3.0));
        test!(add F64(1.0), I32(2)   => F64(3.0));
        test!(add F64(1.0), I64(2)   => F64(3.0));

        test!(add decimal(1), decimal(2) => decimal(3));

        test!(add
            Date(date(2021, 11, 11)),
            mon!(14)
            =>
            Timestamp(date(2023, 1, 11).and_hms(0, 0, 0))
        );
        test!(add
            Date(date(2021, 5, 7)),
            Time(time(12, 0, 0))
            =>
            Timestamp(date(2021, 5, 7).and_hms(12, 0, 0))
        );
        test!(add
            Timestamp(date(2021, 11, 11).and_hms(0, 0, 0)),
            mon!(14)
            =>
            Timestamp(date(2023, 1, 11).and_hms(0, 0, 0))
        );
        test!(add
            Time(time(1, 4, 6)),
            Interval(Interval::hours(20))
            =>
            Time(time(21, 4, 6))
        );
        test!(add
            Time(time(23, 10, 0)),
            Interval(Interval::hours(5))
            =>
            Time(time(4, 10, 0))
        );
        test!(add mon!(1),    mon!(2)    => mon!(3));

        test!(subtract I8(3),    I8(2)    => I8(1));
        test!(subtract I8(3),    I16(2)    => I8(1));
        test!(subtract I8(3),    I32(2)   => I32(1));
        test!(subtract I8(3),    I64(2)   => I64(1));
        test!(subtract I8(3),    I128(2)  => I128(1));

        test!(subtract I32(3),    I8(2)    => I32(1));
        test!(subtract I32(3),    I16(2)    => I32(1));
        test!(subtract I32(3),    I32(2)   => I32(1));
        test!(subtract I32(3),    I64(2)   => I64(1));
        test!(subtract I32(3),    I128(2)  => I128(1));

        test!(subtract I64(3),    I8(2)    => I64(1));
        test!(subtract I64(3),    I16(2)    => I64(1));
        test!(subtract I64(3),    I32(2)   => I64(1));
        test!(subtract I64(3),    I64(2)   => I64(1));
        test!(subtract I64(3),    I128(2)  => I128(1));

        test!(subtract I128(3),    I8(2)   => I128(1));
        test!(subtract I128(3),    I16(2)   => I128(1));
        test!(subtract I128(3),    I32(2)  => I128(1));
        test!(subtract I128(3),    I64(2)  => I128(1));
        test!(subtract I128(3),    I128(2) => I128(1));

        test!(subtract I8(3),    F64(2.0) => F64(1.0));
        test!(subtract I32(3),   F64(2.0) => F64(1.0));
        test!(subtract I64(3),   F64(2.0) => F64(1.0));
        test!(subtract I128(3),  F64(2.0) => F64(1.0));

        test!(subtract I32(3),   I8(2)    => I64(1));
        test!(subtract I32(3),   I16(2)    => I64(1));
        test!(subtract I32(3),   I32(2)   => I32(1));
        test!(subtract I32(3),   I64(2)   => I64(1));
        test!(subtract I32(3),   I128(2)  => I128(1));

        test!(subtract I32(3),   F64(2.0) => F64(1.0));

        test!(subtract I64(3),   I8(2)    => I64(1));
        test!(subtract I64(3),   I16(2)    => I64(1));
        test!(subtract I64(3),   I32(2)   => I64(1));
        test!(subtract I64(3),   I64(2)   => I64(1));
        test!(subtract I64(3),   I128(2)   => I64(1));
        test!(subtract I64(3),   F64(2.0) => F64(1.0));

        test!(subtract F64(3.0), F64(2.0) => F64(1.0));
        test!(subtract F64(3.0), I8(2)    => F64(1.0));
        test!(subtract F64(3.0), I64(2)   => F64(1.0));

        test!(subtract decimal(3), decimal(2) => decimal(1));

        test!(subtract
            Date(NaiveDate::from_ymd(2021, 11, 11)),
            Date(NaiveDate::from_ymd(2021, 6, 11))
            =>
            Interval(Interval::days(153))
        );
        test!(subtract
            Date(NaiveDate::from_ymd(2021, 1, 1)),
            Interval(Interval::days(365))
            =>
            Timestamp(NaiveDate::from_ymd(2020, 1, 2).and_hms(0, 0, 0))
        );
        test!(subtract
            Timestamp(NaiveDate::from_ymd(2021, 1, 1).and_hms(15, 0, 0)),
            Timestamp(NaiveDate::from_ymd(2021, 1, 1).and_hms(12, 0, 0))
            =>
            Interval(Interval::hours(3))
        );
        test!(subtract
            Timestamp(NaiveDate::from_ymd(2021, 1, 1).and_hms(0, 3, 0)),
            Interval(Interval::days(365))
            =>
            Timestamp(NaiveDate::from_ymd(2020, 1, 2).and_hms(0, 3, 0))
        );
        test!(subtract
            Time(time(1, 4, 6)),
            Interval(Interval::hours(20))
            =>
            Time(time(5, 4, 6))
        );
        test!(subtract
            Time(time(23, 10, 0)),
            Interval(Interval::hours(5))
            =>
            Time(time(18, 10, 0))
        );
        test!(subtract mon!(1),  mon!(2)  => mon!(-1));

        test!(multiply I8(3),    I8(2)    => I8(6));
        test!(multiply I8(3),    I16(2)    => I8(6));
        test!(multiply I8(3),    I32(2)    => I32(6));
        test!(multiply I8(3),    I64(2)   => I64(6));
        test!(multiply I8(3),    I128(2)  => I128(6));

        test!(multiply I64(3),    I8(2)    => I64(6));
        test!(multiply I64(3),    I16(2)    => I64(6));
        test!(multiply I64(3),    I32(2)   => I64(6));
        test!(multiply I64(3),    I64(2)   => I64(6));
        test!(multiply I64(3),    I128(2)  => I128(6));

        test!(multiply I128(3),    I8(2)    => I128(6));
        test!(multiply I128(3),    I16(2)    => I128(6));
        test!(multiply I128(3),    I32(2)    => I128(6));
        test!(multiply I128(3),    I64(2)   => I128(6));
        test!(multiply I128(3),    I128(2)  => I128(6));

        test!(multiply I8(3),    F64(2.0) => F64(6.0));
        test!(multiply I16(3),    F64(2.0) => F64(6.0));
        test!(multiply I32(3),    F64(2.0) => F64(6.0));
        test!(multiply I64(3),   F64(2.0) => F64(6.0));
        test!(multiply I128(3),    F64(2.0) => F64(6.0));

        test!(multiply F64(3.0), F64(2.0) => F64(6.0));
        test!(multiply F64(3.0), I8(2)    => F64(6.0));
        test!(multiply F64(3.0), I32(2)   => F64(6.0));
        test!(multiply F64(3.0), I64(2)   => F64(6.0));
        test!(multiply F64(3.0), I128(2)  => F64(6.0));

        test!(multiply decimal(3), decimal(2) => decimal(6));

        test!(multiply I8(3),    mon!(3)  => mon!(9));
        test!(multiply I16(3),    mon!(3)  => mon!(9));
        test!(multiply I32(3),   mon!(3)  => mon!(9));
        test!(multiply I64(3),   mon!(3)  => mon!(9));
        test!(multiply I128(3),   mon!(3)  => mon!(9));
        test!(multiply F64(3.0), mon!(3)  => mon!(9));
        test!(multiply mon!(3),  I8(2)    => mon!(6));
        test!(multiply mon!(3),  I32(2)    => mon!(6));
        test!(multiply mon!(3),  I64(2)   => mon!(6));
        test!(multiply mon!(3),  I128(2)    => mon!(6));
        test!(multiply mon!(3),  F64(2.0) => mon!(6));

        test!(divide I8(0),     I8(5)   => I8(0));
        test!(divide I8(0),     I16(5)   => I8(0));
        test!(divide I8(0),     I32(5)  => I32(0));
        test!(divide I8(0),     I64(5)  => I64(0));
        test!(divide I8(0),     I128(5) => I128(0));
        assert_eq!(
            I8(5).divide(&I8(0)),
            Err(ValueError::DivisorShouldNotBeZero.into())
        );

        test!(divide I8(6),    I8(2)    => I8(3));
        test!(divide I8(6),    I16(2)    => I8(3));
        test!(divide I8(6),    I32(2)    => I8(3));
        test!(divide I8(6),    I64(2)   => I64(3));
        test!(divide I8(6),    I128(2)  => I128(3));

        test!(divide I64(6),    I8(2)    => I64(3));
        test!(divide I64(6),    I16(2)    => I64(3));
        test!(divide I64(6),    I32(2)    => I64(3));
        test!(divide I64(6),    I64(2)   => I64(3));
        test!(divide I64(6),    I128(2)  => I128(3));

        test!(divide I128(6),    I8(2)    => I128(3));
        test!(divide I128(6),    I16(2)    => I128(3));
        test!(divide I128(6),    I32(2)    => I128(3));
        test!(divide I128(6),    I64(2)   => I128(3));
        test!(divide I128(6),    I128(2)  => I128(3));

        test!(divide I128(6),    I8(2)    => I128(3));
        test!(divide I128(6),    I16(2)    => I128(3));
        test!(divide I128(6),    I32(2)    => I128(3));
        test!(divide I128(6),    I64(2)   => I128(3));
        test!(divide I128(6),    I128(2)  => I128(3));

        test!(divide I8(6),    F64(2.0) => F64(3.0));
        test!(divide I32(6),    F64(2.0) => F64(3.0));
        test!(divide I64(6),   F64(2.0) => F64(3.0));
        test!(divide I128(6),    F64(2.0) => F64(3.0));

        test!(divide F64(6.0), I8(2)    => F64(3.0));
        test!(divide F64(6.0), I16(2)    => F64(3.0));
        test!(divide F64(6.0), I32(2)    => F64(3.0));
        test!(divide F64(6.0), I64(2)   => F64(3.0));
        test!(divide F64(6.0), I128(2)    => F64(3.0));
        test!(divide F64(6.0), F64(2.0) => F64(3.0));

        test!(divide mon!(6),  I8(2)    => mon!(3));
        test!(divide mon!(6),  I16(2)    => mon!(3));
        test!(divide mon!(6),  I32(2)    => mon!(3));
        test!(divide mon!(6),  I64(2)   => mon!(3));
        test!(divide mon!(6),  I128(2)    => mon!(3));
        test!(divide mon!(6),  F64(2.0) => mon!(3));

        test!(modulo I8(6),    I8(4)    => I8(2));
        test!(modulo I8(6),    I16(4)    => I8(2));
        test!(modulo I8(6),    I32(4)    => I8(2));
        test!(modulo I8(6),    I64(4)   => I64(2));
        test!(modulo I8(6),    I128(4)  => I128(2));

        assert_eq!(
            I8(5).modulo(&I8(0)),
            Err(ValueError::DivisorShouldNotBeZero.into())
        );

        test!(modulo I64(6),    I8(4)    => I64(2));
        test!(modulo I64(6),    I16(4)    => I64(2));
        test!(modulo I64(6),    I32(4)   => I64(2));
        test!(modulo I64(6),    I64(4)   => I64(2));
        test!(modulo I64(6),    I128(4)  => I128(2));

        test!(modulo I128(6),    I8(4)    => I128(2));
        test!(modulo I128(6),    I16(4)    => I128(2));
        test!(modulo I128(6),    I32(4)    => I128(2));
        test!(modulo I128(6),    I64(4)   => I128(2));
        test!(modulo I128(6),    I128(4)  => I128(2));

        test!(modulo I8(6),   I8(2)   => I8(0));
        test!(modulo I8(6),   F64(2.0) => F64(0.0));
        test!(modulo I32(6),   I32(2)   => I32(0));
        test!(modulo I32(6),   F64(2.0) => F64(0.0));
        test!(modulo I64(6),   I32(2)   => I32(0));
        test!(modulo I64(6),   F64(2.0) => F64(0.0));
        test!(modulo F64(6.0), I64(2)   => F64(0.0));
        test!(modulo F64(6.0), F64(2.0) => F64(0.0));
        test!(modulo I128(6),   I8(2)   => I128(0));
        test!(modulo I128(6),   I16(2)   => I128(0));
        test!(modulo I128(6),   I32(2)   => I128(0));
        test!(modulo I128(6),   I64(2)   => I128(0));
        test!(modulo I128(6),   I128(2)   => I128(0));
        test!(modulo I128(6),   F64(2.0) => F64(0.0));

        macro_rules! null_test {
            ($op: ident $a: expr, $b: expr) => {
                assert!($a.$op(&$b).unwrap().is_null());
            };
        }

        let date = || Date(NaiveDate::from_ymd(1989, 3, 1));
        let time = || Time(NaiveTime::from_hms(6, 1, 1));
        let ts = || Timestamp(NaiveDate::from_ymd(1989, 1, 1).and_hms(0, 0, 0));

        null_test!(add      I8(1),    Null);
        null_test!(add      I16(1),    Null);
        null_test!(add      I32(1),   Null);
        null_test!(add      I64(1),   Null);
        null_test!(add      I128(1),   Null);
        null_test!(add      F64(1.0), Null);
        null_test!(add      decimal(1), Null);
        null_test!(add      date(),   Null);
        null_test!(add      ts(),     Null);
        null_test!(add      time(),   Null);
        null_test!(add      mon!(1),  Null);
        null_test!(subtract I8(1),    Null);
        null_test!(subtract I16(1),    Null);
        null_test!(subtract I32(1),    Null);
        null_test!(subtract I64(1),   Null);
        null_test!(subtract I128(1),   Null);
        null_test!(subtract F64(1.0), Null);
        null_test!(subtract decimal(1), Null);
        null_test!(subtract date(),   Null);
        null_test!(subtract ts(),     Null);
        null_test!(subtract time(),   Null);
        null_test!(subtract mon!(1),  Null);
        null_test!(multiply I8(1),    Null);
        null_test!(multiply I16(1),    Null);
        null_test!(multiply I32(1),   Null);
        null_test!(multiply I64(1),   Null);
        null_test!(multiply I128(1),   Null);
        null_test!(multiply F64(1.0), Null);
        null_test!(multiply decimal(1), Null);
        null_test!(multiply mon!(1),  Null);
        null_test!(divide   I8(1),    Null);
        null_test!(divide   I16(1),    Null);
        null_test!(divide   I32(1),    Null);
        null_test!(divide   I64(1),   Null);
        null_test!(divide   I128(1),   Null);
        null_test!(divide   F64(1.0), Null);
        null_test!(divide   decimal(1), Null);
        null_test!(divide   mon!(1),  Null);
        null_test!(modulo   I8(1),    Null);
        null_test!(modulo   I16(1),    Null);
        null_test!(modulo   I32(1),    Null);
        null_test!(modulo   I64(1),   Null);
        null_test!(modulo   I128(1),   Null);
        null_test!(modulo   F64(1.0), Null);
        null_test!(modulo   decimal(1), Null);

        null_test!(add      Null, I8(1));
        null_test!(add      Null, I16(1));
        null_test!(add      Null, I32(1));
        null_test!(add      Null, I64(1));
        null_test!(add      Null, I128(1));
        null_test!(add      Null, F64(1.0));
        null_test!(add      Null, decimal(1));
        null_test!(add      Null, mon!(1));
        null_test!(add      Null, date());
        null_test!(add      Null, ts());
        null_test!(subtract Null, I8(1));
        null_test!(subtract Null, I16(1));
        null_test!(subtract Null, I32(1));
        null_test!(subtract Null, I64(1));
        null_test!(subtract Null, I128(1));
        null_test!(subtract Null, F64(1.0));
        null_test!(subtract Null, decimal(1));
        null_test!(subtract Null, date());
        null_test!(subtract Null, ts());
        null_test!(subtract Null, time());
        null_test!(subtract Null, mon!(1));
        null_test!(multiply Null, I8(1));
        null_test!(multiply Null, I16(1));
        null_test!(multiply Null, I32(1));
        null_test!(multiply Null, I64(1));
        null_test!(multiply Null, I128(1));
        null_test!(multiply Null, F64(1.0));
        null_test!(multiply Null, decimal(1));
        null_test!(divide   Null, I8(1));
        null_test!(divide   Null, I16(1));
        null_test!(divide   Null, I32(1));
        null_test!(divide   Null, I64(1));
        null_test!(divide   Null, I128(1));
        null_test!(divide   Null, F64(1.0));
        null_test!(divide   Null, decimal(1));
        null_test!(modulo   Null, I8(1));
        null_test!(modulo   Null, I32(1));
        null_test!(modulo   Null, I64(1));
        null_test!(modulo   Null, I128(1));
        null_test!(modulo   Null, F64(1.0));
        null_test!(modulo   Null, decimal(1));

        null_test!(add      Null, Null);
        null_test!(subtract Null, Null);
        null_test!(multiply Null, Null);
        null_test!(divide   Null, Null);
        null_test!(modulo   Null, Null);
    }

    #[test]
    fn cast() {
        use {
            crate::{ast::DataType::*, prelude::Value},
            chrono::{NaiveDate, NaiveTime},
        };

        macro_rules! cast {
            ($input: expr => $data_type: expr, $expected: expr) => {
                let found = $input.cast(&$data_type).unwrap();

                match ($expected, found) {
                    (Null, Null) => {}
                    (expected, found) => {
                        assert_eq!(expected, found);
                    }
                }
            };
        }

        let bytea = Value::Bytea(hex::decode("0abc").unwrap());

        // Same as
        cast!(Bool(true)            => Boolean      , Bool(true));
        cast!(Str("a".to_owned())   => Text         , Str("a".to_owned()));
        cast!(bytea                 => Bytea        , bytea);
        cast!(I8(1)                 => Int8         , I8(1));
        cast!(I16(1)                 => Int16         , I16(1));
        cast!(I32(1)                => Int32        , I32(1));
        cast!(I64(1)                => Int          , I64(1));
        cast!(I128(1)               => Int128       , I128(1));
        cast!(F64(1.0)              => Float        , F64(1.0));
        cast!(Value::Uuid(123)      => Uuid         , Value::Uuid(123));

        // Boolean
        cast!(Str("TRUE".to_owned())    => Boolean, Bool(true));
        cast!(Str("FALSE".to_owned())   => Boolean, Bool(false));
        cast!(I8(1)                     => Boolean, Bool(true));
        cast!(I8(0)                     => Boolean, Bool(false));
        cast!(I16(0)                     => Boolean, Bool(false));
        cast!(I32(1)                     => Boolean, Bool(true));
        cast!(I32(0)                     => Boolean, Bool(false));
        cast!(I64(1)                    => Boolean, Bool(true));
        cast!(I64(0)                    => Boolean, Bool(false));
        cast!(I128(1)                   => Boolean, Bool(true));
        cast!(I128(0)                   => Boolean, Bool(false));
        cast!(F64(1.0)                  => Boolean, Bool(true));
        cast!(F64(0.0)                  => Boolean, Bool(false));
        cast!(Null                      => Boolean, Null);

        // Integer
        cast!(Bool(true)            => Int8, I8(1));
        cast!(Bool(false)           => Int8, I8(0));
        cast!(F64(1.1)              => Int8, I8(1));
        cast!(Str("11".to_owned())  => Int8, I8(11));
        cast!(Null                  => Int8, Null);

        cast!(Bool(true)            => Int32, I32(1));
        cast!(Bool(false)           => Int32, I32(0));
        cast!(F64(1.1)              => Int32, I32(1));
        cast!(Str("11".to_owned())  => Int32, I32(11));
        cast!(Null                  => Int32, Null);

        cast!(Bool(true)            => Int, I64(1));
        cast!(Bool(false)           => Int, I64(0));
        cast!(F64(1.1)              => Int, I64(1));
        cast!(Str("11".to_owned())  => Int, I64(11));
        cast!(Null                  => Int, Null);

        cast!(Bool(true)            => Int128, I128(1));
        cast!(Bool(false)           => Int128, I128(0));
        cast!(F64(1.1)              => Int128, I128(1));
        cast!(Str("11".to_owned())  => Int128, I128(11));
        cast!(Null                  => Int128, Null);

        // Float
        cast!(Bool(true)            => Float, F64(1.0));
        cast!(Bool(false)           => Float, F64(0.0));
        cast!(I8(1)                 => Float, F64(1.0));
        cast!(I16(1)                 => Float, F64(1.0));
        cast!(I32(1)                => Float, F64(1.0));
        cast!(I64(1)                => Float, F64(1.0));
        cast!(I128(1)               => Float, F64(1.0));
        cast!(Str("11".to_owned())  => Float, F64(11.0));
        cast!(Null                  => Float, Null);

        // Text
        cast!(Bool(true)    => Text, Str("TRUE".to_owned()));
        cast!(Bool(false)   => Text, Str("FALSE".to_owned()));
        cast!(I8(11)        => Text, Str("11".to_owned()));
        cast!(I16(11)        => Text, Str("11".to_owned()));
        cast!(I32(11)        => Text, Str("11".to_owned()));
        cast!(I64(11)       => Text, Str("11".to_owned()));
        cast!(I128(11)        => Text, Str("11".to_owned()));
        cast!(F64(1.0)      => Text, Str("1".to_owned()));

        let date = Value::Date(NaiveDate::from_ymd(2021, 5, 1));
        cast!(date          => Text, Str("2021-05-01".to_owned()));

        let timestamp = Value::Timestamp(NaiveDate::from_ymd(2021, 5, 1).and_hms(12, 34, 50));
        cast!(timestamp     => Text, Str("2021-05-01 12:34:50".to_owned()));
        cast!(Null          => Text, Null);

        // Date
        let date = Value::Date(NaiveDate::from_ymd(2021, 5, 1));
        let timestamp = Value::Timestamp(NaiveDate::from_ymd(2021, 5, 1).and_hms(12, 34, 50));

        cast!(Str("2021-05-01".to_owned()) => Date, date.to_owned());
        cast!(timestamp                    => Date, date);
        cast!(Null                         => Date, Null);

        // Time
        cast!(Str("08:05:30".to_owned()) => Time, Value::Time(NaiveTime::from_hms(8, 5, 30)));
        cast!(Null                       => Time, Null);

        // Timestamp
        cast!(Value::Date(NaiveDate::from_ymd(2021, 5, 1)) => Timestamp, Value::Timestamp(NaiveDate::from_ymd(2021, 5, 1).and_hms(0, 0, 0)));
        cast!(Str("2021-05-01 08:05:30".to_owned())        => Timestamp, Value::Timestamp(NaiveDate::from_ymd(2021, 5, 1).and_hms(8, 5, 30)));
        cast!(Null                                         => Timestamp, Null);
    }

    #[test]
    fn concat() {
        let a = Str("A".to_owned());

        assert_eq!(a.concat(&Str("B".to_owned())), Str("AB".to_owned()));
        assert_eq!(a.concat(&Bool(true)), Str("ATRUE".to_owned()));
        assert_eq!(a.concat(&I8(1)), Str("A1".to_owned()));
        assert_eq!(a.concat(&I16(1)), Str("A1".to_owned()));
        assert_eq!(a.concat(&I32(1)), Str("A1".to_owned()));
        assert_eq!(a.concat(&I64(1)), Str("A1".to_owned()));
        assert_eq!(a.concat(&I128(1)), Str("A1".to_owned()));
        assert_eq!(a.concat(&F64(1.0)), Str("A1".to_owned()));
        assert_eq!(I64(2).concat(&I64(1)), Str("21".to_owned()));
        assert!(a.concat(&Null).is_null());
    }

    #[test]
    fn validate_type() {
        use {
            super::{Value, ValueError},
            crate::{ast::DataType as D, data::Interval as I},
            chrono::{NaiveDate, NaiveTime},
        };

        let date = Date(NaiveDate::from_ymd(2021, 5, 1));
        let timestamp = Timestamp(NaiveDate::from_ymd(2021, 5, 1).and_hms(12, 34, 50));
        let time = Time(NaiveTime::from_hms(12, 30, 11));
        let interval = Interval(I::hours(5));
        let uuid = Uuid(parse_uuid("936DA01F9ABD4d9d80C702AF85C822A8").unwrap());
        let map = Value::parse_json_map(r#"{ "a": 10 }"#).unwrap();
        let list = Value::parse_json_list(r#"[ true ]"#).unwrap();
        let bytea = Bytea(hex::decode("9001").unwrap());

        assert!(Bool(true).validate_type(&D::Boolean).is_ok());
        assert!(Bool(true).validate_type(&D::Int).is_err());
        assert!(I8(1).validate_type(&D::Int8).is_ok());
        assert!(I8(1).validate_type(&D::Text).is_err());
        assert!(I16(1).validate_type(&D::Text).is_err());
        assert!(I32(1).validate_type(&D::Int32).is_ok());
        assert!(I32(1).validate_type(&D::Text).is_err());
        assert!(I64(1).validate_type(&D::Int).is_ok());
        assert!(I64(1).validate_type(&D::Text).is_err());
        assert!(I128(1).validate_type(&D::Int128).is_ok());
        assert!(I128(1).validate_type(&D::Text).is_err());
        assert!(F64(1.0).validate_type(&D::Float).is_ok());
        assert!(F64(1.0).validate_type(&D::Int).is_err());
        assert!(Decimal(rust_decimal::Decimal::ONE)
            .validate_type(&D::Decimal)
            .is_ok());
        assert!(Decimal(rust_decimal::Decimal::ONE)
            .validate_type(&D::Int)
            .is_err());
        assert!(Str("a".to_owned()).validate_type(&D::Text).is_ok());
        assert!(Str("a".to_owned()).validate_type(&D::Int).is_err());
        assert!(bytea.validate_type(&D::Bytea).is_ok());
        assert!(bytea.validate_type(&D::Uuid).is_err());
        assert!(date.validate_type(&D::Date).is_ok());
        assert!(date.validate_type(&D::Text).is_err());
        assert!(timestamp.validate_type(&D::Timestamp).is_ok());
        assert!(timestamp.validate_type(&D::Boolean).is_err());
        assert!(time.validate_type(&D::Time).is_ok());
        assert!(time.validate_type(&D::Date).is_err());
        assert!(interval.validate_type(&D::Interval).is_ok());
        assert!(interval.validate_type(&D::Date).is_err());
        assert!(uuid.validate_type(&D::Uuid).is_ok());
        assert!(uuid.validate_type(&D::Boolean).is_err());
        assert!(map.validate_type(&D::Map).is_ok());
        assert!(map.validate_type(&D::Int).is_err());
        assert!(list.validate_type(&D::List).is_ok());
        assert!(list.validate_type(&D::Int).is_err());
        assert!(Null.validate_type(&D::Time).is_ok());
        assert!(Null.validate_type(&D::Boolean).is_ok());

        assert_eq!(
            Bool(true).validate_type(&D::Text),
            Err(ValueError::IncompatibleDataType {
                data_type: D::Text,
                value: Bool(true),
            }
            .into()),
        );
    }

    #[test]
    fn unary_minus() {
        assert_eq!(I8(1).unary_minus(), Ok(I8(-1)));
        assert_eq!(I16(1).unary_minus(), Ok(I16(-1)));
        assert_eq!(I32(1).unary_minus(), Ok(I32(-1)));
        assert_eq!(I64(1).unary_minus(), Ok(I64(-1)));
        assert_eq!(I128(1).unary_minus(), Ok(I128(-1)));

        assert_eq!(F64(1.0).unary_minus(), Ok(F64(-1.0)));
        assert_eq!(
            Decimal(Decimal::ONE).unary_minus(),
            Ok(Decimal(-Decimal::ONE))
        );

        assert_eq!(
            Str("abc".to_string()).unary_minus(),
            Err(ValueError::UnaryMinusOnNonNumeric.into())
        );
    }

    #[test]
    fn factorial() {
        assert_eq!(I8(5).unary_factorial(), Ok(I128(120)));
        assert_eq!(I16(5).unary_factorial(), Ok(I128(120)));
        assert_eq!(I32(5).unary_factorial(), Ok(I128(120)));
        assert_eq!(I64(5).unary_factorial(), Ok(I128(120)));
        assert_eq!(I128(5).unary_factorial(), Ok(I128(120)));
        assert_eq!(
            F64(5.0).unary_factorial(),
            Err(ValueError::FactorialOnNonInteger.into())
        );
        assert!(Null.unary_factorial().unwrap().is_null());
        assert_eq!(
            Str("5".to_string()).unary_factorial(),
            Err(ValueError::FactorialOnNonNumeric.into())
        );
    }

    #[test]
<<<<<<< HEAD
    fn values() {
        use {
            super::Value,
            crate::{ast::DataType as D, data::Interval as I},
            chrono::{NaiveDate, NaiveTime},
        };
        let decimal = Decimal(rust_decimal::Decimal::ONE);
        let date = Date(NaiveDate::from_ymd(2021, 5, 1));
        let timestamp = Timestamp(NaiveDate::from_ymd(2021, 5, 1).and_hms(12, 34, 50));
        let time = Time(NaiveTime::from_hms(12, 30, 11));
        let interval = Interval(I::hours(5));
        let uuid = Uuid(parse_uuid("936DA01F9ABD4d9d80C702AF85C822A8").unwrap());
        let map = Value::parse_json_map(r#"{ "a": 10 }"#).unwrap();
        let list = Value::parse_json_list(r#"[ true ]"#).unwrap();
        let bytea = Bytea(hex::decode("9001").unwrap());

        assert_eq!(I8(1).get_type(), Some(D::Int8));
        assert_eq!(I16(1).get_type(), Some(D::Int16));
        assert_eq!(I32(1).get_type(), Some(D::Int32));
        assert_eq!(I64(1).get_type(), Some(D::Int));
        assert_eq!(I128(1).get_type(), Some(D::Int128));
        assert_eq!(F64(1.1).get_type(), Some(D::Float));
        assert_eq!(decimal.get_type(), Some(D::Decimal));
        assert_eq!(Bool(true).get_type(), Some(D::Boolean));
        assert_eq!(Str('1'.into()).get_type(), Some(D::Text));
        assert_eq!(bytea.get_type(), Some(D::Bytea));
        assert_eq!(date.get_type(), Some(D::Date));
        assert_eq!(timestamp.get_type(), Some(D::Timestamp));
        assert_eq!(time.get_type(), Some(D::Time));
        assert_eq!(interval.get_type(), Some(D::Interval));
        assert_eq!(uuid.get_type(), Some(D::Uuid));
        assert_eq!(map.get_type(), Some(D::Map));
        assert_eq!(list.get_type(), Some(D::List));
        assert_eq!(Null.get_type(), None);
=======
    fn sqrt() {
        assert_eq!(I8(9).sqrt(), Ok(F64(3.0)));
        assert_eq!(I16(9).sqrt(), Ok(F64(3.0)));
        assert_eq!(I64(9).sqrt(), Ok(F64(3.0)));
        assert_eq!(I128(9).sqrt(), Ok(F64(3.0)));
        assert_eq!(F64(9.0).sqrt(), Ok(F64(3.0)));
        assert!(Null.sqrt().unwrap().is_null());
        assert_eq!(
            Str("9".to_string()).sqrt(),
            Err(ValueError::SqrtOnNonNumeric(Str("9".to_string())).into())
        );
>>>>>>> de819be4
    }
}<|MERGE_RESOLUTION|>--- conflicted
+++ resolved
@@ -1355,13 +1355,27 @@
     }
 
     #[test]
-<<<<<<< HEAD
+    fn sqrt() {
+        assert_eq!(I8(9).sqrt(), Ok(F64(3.0)));
+        assert_eq!(I16(9).sqrt(), Ok(F64(3.0)));
+        assert_eq!(I64(9).sqrt(), Ok(F64(3.0)));
+        assert_eq!(I128(9).sqrt(), Ok(F64(3.0)));
+        assert_eq!(F64(9.0).sqrt(), Ok(F64(3.0)));
+        assert!(Null.sqrt().unwrap().is_null());
+        assert_eq!(
+            Str("9".to_string()).sqrt(),
+            Err(ValueError::SqrtOnNonNumeric(Str("9".to_string())).into())
+        );
+    }
+
+    #[test]
     fn values() {
         use {
             super::Value,
             crate::{ast::DataType as D, data::Interval as I},
             chrono::{NaiveDate, NaiveTime},
         };
+
         let decimal = Decimal(rust_decimal::Decimal::ONE);
         let date = Date(NaiveDate::from_ymd(2021, 5, 1));
         let timestamp = Timestamp(NaiveDate::from_ymd(2021, 5, 1).and_hms(12, 34, 50));
@@ -1390,18 +1404,5 @@
         assert_eq!(map.get_type(), Some(D::Map));
         assert_eq!(list.get_type(), Some(D::List));
         assert_eq!(Null.get_type(), None);
-=======
-    fn sqrt() {
-        assert_eq!(I8(9).sqrt(), Ok(F64(3.0)));
-        assert_eq!(I16(9).sqrt(), Ok(F64(3.0)));
-        assert_eq!(I64(9).sqrt(), Ok(F64(3.0)));
-        assert_eq!(I128(9).sqrt(), Ok(F64(3.0)));
-        assert_eq!(F64(9.0).sqrt(), Ok(F64(3.0)));
-        assert!(Null.sqrt().unwrap().is_null());
-        assert_eq!(
-            Str("9".to_string()).sqrt(),
-            Err(ValueError::SqrtOnNonNumeric(Str("9".to_string())).into())
-        );
->>>>>>> de819be4
     }
 }