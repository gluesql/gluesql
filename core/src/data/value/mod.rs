use {
    super::{Interval, StringExt},
    crate::{ast::DataType, ast::DateTimeField, result::Result},
    binary_op::TryBinaryOperator,
    chrono::{Datelike, NaiveDate, NaiveDateTime, NaiveTime, Timelike},
    core::ops::Sub,
    rust_decimal::Decimal,
    serde::{Deserialize, Serialize},
    std::{cmp::Ordering, collections::HashMap, fmt::Debug},
};

mod big_endian;
mod binary_op;
mod date;
mod error;
mod into;
mod json;
mod literal;
mod selector;
mod uuid;

pub use error::NumericBinaryOperator;
pub use error::ValueError;

#[derive(Debug, Clone, Serialize, Deserialize)]
pub enum Value {
    Bool(bool),
    I8(i8),
    I64(i64),
    F64(f64),
    Decimal(Decimal),
    Str(String),
    Date(NaiveDate),
    Timestamp(NaiveDateTime),
    Time(NaiveTime),
    Interval(Interval),
    Uuid(u128),
    Map(HashMap<String, Value>),
    List(Vec<Value>),
    Null,
}

impl PartialEq<Value> for Value {
    fn eq(&self, other: &Value) -> bool {
        match (self, other) {
            (Value::I8(l), _) => l == other,
            (Value::I64(l), _) => l == other,
            (Value::F64(l), _) => l == other,
            (Value::Decimal(l), Value::Decimal(r)) => l == r,
            (Value::Bool(l), Value::Bool(r)) => l == r,
            (Value::Str(l), Value::Str(r)) => l == r,
            (Value::Date(l), Value::Date(r)) => l == r,
            (Value::Date(l), Value::Timestamp(r)) => &l.and_hms(0, 0, 0) == r,
            (Value::Timestamp(l), Value::Date(r)) => l == &r.and_hms(0, 0, 0),
            (Value::Timestamp(l), Value::Timestamp(r)) => l == r,
            (Value::Time(l), Value::Time(r)) => l == r,
            (Value::Interval(l), Value::Interval(r)) => l == r,
            (Value::Uuid(l), Value::Uuid(r)) => l == r,
            (Value::Map(l), Value::Map(r)) => l == r,
            (Value::List(l), Value::List(r)) => l == r,
            _ => false,
        }
    }
}

impl PartialOrd<Value> for Value {
    fn partial_cmp(&self, other: &Value) -> Option<Ordering> {
        match (self, other) {
            (Value::I8(l), _) => l.partial_cmp(other),
            (Value::I64(l), _) => l.partial_cmp(other),
            (Value::F64(l), _) => l.partial_cmp(other),
            (Value::Decimal(l), Value::Decimal(r)) => Some(l.cmp(r)),
            (Value::Bool(l), Value::Bool(r)) => Some(l.cmp(r)),
            (Value::Str(l), Value::Str(r)) => Some(l.cmp(r)),
            (Value::Date(l), Value::Date(r)) => Some(l.cmp(r)),
            (Value::Date(l), Value::Timestamp(r)) => Some(l.and_hms(0, 0, 0).cmp(r)),
            (Value::Timestamp(l), Value::Date(r)) => Some(l.cmp(&r.and_hms(0, 0, 0))),
            (Value::Timestamp(l), Value::Timestamp(r)) => Some(l.cmp(r)),
            (Value::Time(l), Value::Time(r)) => Some(l.cmp(r)),
            (Value::Interval(l), Value::Interval(r)) => l.partial_cmp(r),
            (Value::Uuid(l), Value::Uuid(r)) => Some(l.cmp(r)),
            _ => None,
        }
    }
}

impl Value {
    pub fn is_zero(&self) -> bool {
        match self {
            Value::I8(v) => *v == 0,
            Value::I64(v) => *v == 0,
            Value::F64(v) => *v == 0.0,
            Value::Decimal(v) => *v == Decimal::ZERO,
            _ => false,
        }
    }

    pub fn validate_type(&self, data_type: &DataType) -> Result<()> {
        let valid = match self {
            Value::I8(_) => matches!(data_type, DataType::Int8),
            Value::I64(_) => matches!(data_type, DataType::Int),
            Value::F64(_) => matches!(data_type, DataType::Float),
            Value::Decimal(_) => matches!(data_type, DataType::Decimal),
            Value::Bool(_) => matches!(data_type, DataType::Boolean),
            Value::Str(_) => matches!(data_type, DataType::Text),
            Value::Date(_) => matches!(data_type, DataType::Date),
            Value::Timestamp(_) => matches!(data_type, DataType::Timestamp),
            Value::Time(_) => matches!(data_type, DataType::Time),
            Value::Interval(_) => matches!(data_type, DataType::Interval),
            Value::Uuid(_) => matches!(data_type, DataType::Uuid),
            Value::Map(_) => matches!(data_type, DataType::Map),
            Value::List(_) => matches!(data_type, DataType::List),
            Value::Null => true,
        };

        if !valid {
            return Err(ValueError::IncompatibleDataType {
                data_type: data_type.clone(),
                value: self.clone(),
            }
            .into());
        }

        Ok(())
    }

    pub fn validate_null(&self, nullable: bool) -> Result<()> {
        if !nullable && matches!(self, Value::Null) {
            return Err(ValueError::NullValueOnNotNullField.into());
        }

        Ok(())
    }

    pub fn cast(&self, data_type: &DataType) -> Result<Self> {
        match (data_type, self) {
            (DataType::Int8, Value::I8(_))
            | (DataType::Int, Value::I64(_))
            | (DataType::Float, Value::F64(_))
            | (DataType::Decimal, Value::Decimal(_))
            | (DataType::Boolean, Value::Bool(_))
            | (DataType::Text, Value::Str(_))
            | (DataType::Date, Value::Date(_))
            | (DataType::Timestamp, Value::Timestamp(_))
            | (DataType::Time, Value::Time(_))
            | (DataType::Interval, Value::Interval(_))
            | (DataType::Uuid, Value::Uuid(_)) => Ok(self.clone()),
            (_, Value::Null) => Ok(Value::Null),

            (DataType::Boolean, value) => value.try_into().map(Value::Bool),
            (DataType::Int8, value) => value.try_into().map(Value::I8),
            (DataType::Int, value) => value.try_into().map(Value::I64),
            (DataType::Float, value) => value.try_into().map(Value::F64),
            (DataType::Decimal, value) => value.try_into().map(Value::Decimal),
            (DataType::Text, value) => Ok(Value::Str(value.into())),
            (DataType::Date, value) => value.try_into().map(Value::Date),
            (DataType::Time, value) => value.try_into().map(Value::Time),
            (DataType::Timestamp, value) => value.try_into().map(Value::Timestamp),
            (DataType::Interval, value) => value.try_into().map(Value::Interval),
            (DataType::Uuid, value) => value.try_into().map(Value::Uuid),

            _ => Err(ValueError::UnimplementedCast.into()),
        }
    }

    pub fn concat(&self, other: &Value) -> Value {
        match (self, other) {
            (Value::Null, _) | (_, Value::Null) => Value::Null,
            _ => Value::Str(String::from(self) + &String::from(other)),
        }
    }

    pub fn add(&self, other: &Value) -> Result<Value> {
        use Value::*;

        match (self, other) {
            (I8(a), b) => a.try_add(b),
            (I64(a), b) => a.try_add(b),
            (F64(a), b) => a.try_add(b),
            (Decimal(a), b) => a.try_add(b),
            (Date(a), Time(b)) => Ok(Timestamp(NaiveDateTime::new(*a, *b))),
            (Date(a), Interval(b)) => b.add_date(a).map(Timestamp),
            (Timestamp(a), Interval(b)) => b.add_timestamp(a).map(Timestamp),
            (Time(a), Interval(b)) => b.add_time(a).map(Time),
            (Interval(a), Interval(b)) => a.add(b).map(Interval),
            (Null, I8(_))
            | (Null, I64(_))
            | (Null, F64(_))
            | (Null, Decimal(_))
            | (Null, Date(_))
            | (Null, Timestamp(_))
            | (Null, Interval(_))
            | (Date(_), Null)
            | (Timestamp(_), Null)
            | (Time(_), Null)
            | (Interval(_), Null)
            | (Null, Null) => Ok(Null),
            _ => Err(ValueError::NonNumericMathOperation {
                lhs: self.clone(),
                operator: NumericBinaryOperator::Add,
                rhs: other.clone(),
            }
            .into()),
        }
    }

    pub fn subtract(&self, other: &Value) -> Result<Value> {
        use super::Interval as I;
        use Value::*;

        match (self, other) {
            (I8(a), _) => a.try_subtract(other),
            (I64(a), _) => a.try_subtract(other),
            (F64(a), _) => a.try_subtract(other),
            (Decimal(a), _) => a.try_subtract(other),
            (Date(a), Date(b)) => Ok(Interval(I::days((*a - *b).num_days() as i32))),
            (Date(a), Interval(b)) => b.subtract_from_date(a).map(Timestamp),
            (Timestamp(a), Interval(b)) => b.subtract_from_timestamp(a).map(Timestamp),
            (Timestamp(a), Timestamp(b)) => a
                .sub(*b)
                .num_microseconds()
                .ok_or_else(|| {
                    ValueError::UnreachableIntegerOverflow(format!("{:?} - {:?}", a, b)).into()
                })
                .map(|v| Interval(I::microseconds(v))),
            (Time(a), Time(b)) => a
                .sub(*b)
                .num_microseconds()
                .ok_or_else(|| {
                    ValueError::UnreachableIntegerOverflow(format!("{:?} - {:?}", a, b)).into()
                })
                .map(|v| Interval(I::microseconds(v))),
            (Time(a), Interval(b)) => b.subtract_from_time(a).map(Time),
            (Interval(a), Interval(b)) => a.subtract(b).map(Interval),
            (Null, I8(_))
            | (Null, I64(_))
            | (Null, F64(_))
            | (Null, Decimal(_))
            | (Null, Date(_))
            | (Null, Timestamp(_))
            | (Null, Time(_))
            | (Null, Interval(_))
            | (Date(_), Null)
            | (Timestamp(_), Null)
            | (Time(_), Null)
            | (Interval(_), Null)
            | (Null, Null) => Ok(Null),
            _ => Err(ValueError::NonNumericMathOperation {
                lhs: self.clone(),
                operator: NumericBinaryOperator::Subtract,
                rhs: other.clone(),
            }
            .into()),
        }
    }

    pub fn multiply(&self, other: &Value) -> Result<Value> {
        use Value::*;

        match (self, other) {
            (I8(a), _) => a.try_multiply(other),
            (I64(a), _) => a.try_multiply(other),
            (F64(a), _) => a.try_multiply(other),
            (Decimal(a), _) => a.try_multiply(other),
            (Interval(a), I8(b)) => Ok(Interval(*a * *b)),
            (Interval(a), I64(b)) => Ok(Interval(*a * *b)),
            (Interval(a), F64(b)) => Ok(Interval(*a * *b)),
            (Null, I8(_))
            | (Null, I64(_))
            | (Null, F64(_))
            | (Null, Decimal(_))
            | (Null, Interval(_))
            | (Interval(_), Null)
            | (Null, Null) => Ok(Null),
            _ => Err(ValueError::NonNumericMathOperation {
                lhs: self.clone(),
                operator: NumericBinaryOperator::Multiply,
                rhs: other.clone(),
            }
            .into()),
        }
    }

    pub fn divide(&self, other: &Value) -> Result<Value> {
        use Value::*;

        if other.is_zero() {
            return Err(ValueError::DivisorShouldNotBeZero.into());
        }

        match (self, other) {
            (I8(a), _) => a.try_divide(other),
            (I64(a), _) => a.try_divide(other),
            (F64(a), _) => a.try_divide(other),
            (Decimal(a), _) => a.try_divide(other),
            (Interval(a), I8(b)) => Ok(Interval(*a / *b)),
            (Interval(a), I64(b)) => Ok(Interval(*a / *b)),
            (Interval(a), F64(b)) => Ok(Interval(*a / *b)),
            (Null, I8(_))
            | (Null, I64(_))
            | (Null, F64(_))
            | (Null, Decimal(_))
            | (Interval(_), Null)
            | (Null, Null) => Ok(Null),
            _ => Err(ValueError::NonNumericMathOperation {
                lhs: self.clone(),
                operator: NumericBinaryOperator::Divide,
                rhs: other.clone(),
            }
            .into()),
        }
    }

    pub fn modulo(&self, other: &Value) -> Result<Value> {
        use Value::*;

        if other.is_zero() {
            return Err(ValueError::DivisorShouldNotBeZero.into());
        }

        match (self, other) {
            (I8(a), _) => a.try_modulo(other),
            (I64(a), _) => a.try_modulo(other),
            (F64(a), _) => a.try_modulo(other),
            (Decimal(a), _) => a.try_modulo(other),
            (Null, I8(_)) | (Null, I64(_)) | (Null, F64(_)) | (Null, Decimal(_)) | (Null, Null) => {
                Ok(Null)
            }
            _ => Err(ValueError::NonNumericMathOperation {
                lhs: self.clone(),
                operator: NumericBinaryOperator::Modulo,
                rhs: other.clone(),
            }
            .into()),
        }
    }

    pub fn is_null(&self) -> bool {
        matches!(self, Value::Null)
    }

    pub fn unary_plus(&self) -> Result<Value> {
        use Value::*;

        match self {
            I8(_) | I64(_) | F64(_) | Interval(_) | Decimal(_) => Ok(self.clone()),
            Null => Ok(Null),
            _ => Err(ValueError::UnaryPlusOnNonNumeric.into()),
        }
    }

    pub fn unary_minus(&self) -> Result<Value> {
        use Value::*;

        match self {
            I8(a) => Ok(I8(-a)),
            I64(a) => Ok(I64(-a)),
            F64(a) => Ok(F64(-a)),
            Decimal(a) => Ok(Decimal(-a)),
            Interval(a) => Ok(Interval(a.unary_minus())),
            Null => Ok(Null),
            _ => Err(ValueError::UnaryMinusOnNonNumeric.into()),
        }
    }

    pub fn unary_factorial(&self) -> Result<Value> {
        use Value::*;

        let factorial_function = |a: i64| -> Result<i64> {
            if a.is_negative() {
                return Err(ValueError::FactorialOnNegativeNumeric.into());
            }
            (1..(a + 1))
                .into_iter()
                .try_fold(1i64, |mul, x| mul.checked_mul(x))
                .ok_or_else(|| ValueError::FactorialOverflow.into())
        };

        match self {
            I8(a) => factorial_function(*a as i64).map(I64),
            I64(a) => factorial_function(*a).map(I64),
            F64(_) => Err(ValueError::FactorialOnNonInteger.into()),
            Null => Ok(Null),
            _ => Err(ValueError::FactorialOnNonNumeric.into()),
        }
    }

    pub fn like(&self, other: &Value, case_sensitive: bool) -> Result<Value> {
        use Value::*;

        match (self, other) {
            (Str(a), Str(b)) => a.like(b, case_sensitive).map(Bool),
            _ => match case_sensitive {
                true => Err(ValueError::LikeOnNonString(self.clone(), other.clone()).into()),
                false => Err(ValueError::ILikeOnNonString(self.clone(), other.clone()).into()),
            },
        }
    }

    pub fn extract(&self, date_type: &DateTimeField) -> Result<Value> {
        let value = match (self, date_type) {
            (Value::Date(v), DateTimeField::Year) => v.year().into(),
            (Value::Date(v), DateTimeField::Month) => v.month().into(),
            (Value::Date(v), DateTimeField::Day) => v.day().into(),
            (Value::Time(v), DateTimeField::Hour) => v.hour().into(),
            (Value::Time(v), DateTimeField::Minute) => v.minute().into(),
            (Value::Time(v), DateTimeField::Second) => v.second().into(),
            (Value::Timestamp(v), DateTimeField::Year) => v.year().into(),
            (Value::Timestamp(v), DateTimeField::Month) => v.month().into(),
            (Value::Timestamp(v), DateTimeField::Day) => v.day().into(),
            (Value::Timestamp(v), DateTimeField::Hour) => v.hour().into(),
            (Value::Timestamp(v), DateTimeField::Minute) => v.minute().into(),
            (Value::Timestamp(v), DateTimeField::Second) => v.second().into(),
            (Value::Interval(v), _) => {
                return v.extract(date_type);
            }
            _ => {
                return Err(ValueError::ExtractFormatNotMatched {
                    value: self.clone(),
                    field: date_type.clone(),
                }
                .into())
            }
        };

        Ok(Value::I64(value))
    }
}

#[cfg(test)]
mod tests {
    use {
        super::{Interval, Value::*},
        crate::data::value::uuid::parse_uuid,
        crate::data::ValueError,
        rust_decimal::Decimal,
    };

    #[allow(clippy::eq_op)]
    #[test]
    fn eq() {
        use super::Interval;
        use chrono::{NaiveDateTime, NaiveTime};
        let decimal = |n: i32| Decimal(n.into());

        assert_ne!(Null, Null);
        assert_eq!(Bool(true), Bool(true));
        assert_eq!(I8(1), I8(1));
        assert_eq!(I64(1), I64(1));
        assert_eq!(I64(1), F64(1.0));
        assert_eq!(F64(1.0), I64(1));
        assert_eq!(F64(6.11), F64(6.11));
        assert_eq!(Str("Glue".to_owned()), Str("Glue".to_owned()));
        assert_eq!(Interval::Month(1), Interval::Month(1));
        assert_eq!(
            Time(NaiveTime::from_hms(12, 30, 11)),
            Time(NaiveTime::from_hms(12, 30, 11))
        );
        assert_eq!(decimal(1), decimal(1));

        let date = Date("2020-05-01".parse().unwrap());
        let timestamp = Timestamp("2020-05-01T00:00:00".parse::<NaiveDateTime>().unwrap());

        assert_eq!(date, timestamp);
        assert_eq!(timestamp, date);

        assert_eq!(
            Uuid(parse_uuid("936DA01F9ABD4d9d80C702AF85C822A8").unwrap()),
            Uuid(parse_uuid("936DA01F9ABD4d9d80C702AF85C822A8").unwrap())
        );
    }

    #[test]
    fn cmp() {
        use chrono::{NaiveDate, NaiveTime};
        use std::cmp::Ordering;

        assert_eq!(
            Bool(true).partial_cmp(&Bool(false)),
            Some(Ordering::Greater)
        );
        assert_eq!(Bool(true).partial_cmp(&Bool(true)), Some(Ordering::Equal));
        assert_eq!(Bool(false).partial_cmp(&Bool(false)), Some(Ordering::Equal));
        assert_eq!(Bool(false).partial_cmp(&Bool(true)), Some(Ordering::Less));

        let date = Date(NaiveDate::from_ymd(2020, 5, 1));
        let timestamp = Timestamp(NaiveDate::from_ymd(2020, 3, 1).and_hms(0, 0, 0));

        let one = rust_decimal::Decimal::ONE;
        let two = rust_decimal::Decimal::TWO;

        assert_eq!(date.partial_cmp(&timestamp), Some(Ordering::Greater));
        assert_eq!(timestamp.partial_cmp(&date), Some(Ordering::Less));

        assert_eq!(
            Time(NaiveTime::from_hms(23, 0, 1)).partial_cmp(&Time(NaiveTime::from_hms(10, 59, 59))),
            Some(Ordering::Greater)
        );
        assert_eq!(
            Interval::Month(1).partial_cmp(&Interval::Month(2)),
            Some(Ordering::Less)
        );
        assert_eq!(
            Interval::Microsecond(1).partial_cmp(&Interval::Month(2)),
            None
        );

        assert_eq!(one.partial_cmp(&two), Some(Ordering::Less));
        assert_eq!(two.partial_cmp(&one), Some(Ordering::Greater));
        assert_eq!(
            Decimal(one).partial_cmp(&Decimal(two)),
            Some(Ordering::Less)
        );
    }

    #[test]
    fn cmp_ints() {
        use std::cmp::Ordering;

        assert_eq!(I8(0).partial_cmp(&I8(-1)), Some(Ordering::Greater));
        assert_eq!(I8(0).partial_cmp(&I8(0)), Some(Ordering::Equal));
        assert_eq!(I8(0).partial_cmp(&I8(1)), Some(Ordering::Less));

        assert_eq!(I64(0).partial_cmp(&I8(-1)), Some(Ordering::Greater));
        assert_eq!(I64(0).partial_cmp(&I8(0)), Some(Ordering::Equal));
        assert_eq!(I64(0).partial_cmp(&I8(1)), Some(Ordering::Less));
    }

    #[test]
    fn is_zero() {
        for i in -1..2 {
            assert_eq!(I8(i).is_zero(), i == 0);
            assert_eq!(I64(i.into()).is_zero(), i == 0);
            assert_eq!(F64(i.into()).is_zero(), i == 0);
            assert_eq!(Decimal(i.into()).is_zero(), i == 0);
        }
    }

    #[test]
    fn arithmetic() {
        use chrono::{NaiveDate, NaiveTime};

        macro_rules! test {
            ($op: ident $a: expr, $b: expr => $c: expr) => {
                assert_eq!($a.$op(&$b), Ok($c));
            };
        }

        macro_rules! mon {
            ($n: expr) => {
                Interval(Interval::Month($n))
            };
        }

        let time = NaiveTime::from_hms;
        let date = NaiveDate::from_ymd;
        let decimal = |n: i32| Decimal(n.into());

        test!(add I8(1),    I8(2)    => I8(3));
        test!(add I8(1),    I64(2)   => I64(3));

        test!(add I64(1),    I8(2)    => I64(3));
        test!(add I64(1),    I64(2)   => I64(3));

        test!(add I8(1),    F64(2.0) => F64(3.0));

        test!(add I64(1),   I64(2)   => I64(3));
        test!(add I64(1),   I8(2)    => I64(3));
        test!(add I64(1),   F64(2.0) => F64(3.0));

        test!(add F64(1.0), F64(2.0) => F64(3.0));
        test!(add F64(1.0), I8(2)    => F64(3.0));
        test!(add F64(1.0), I64(2)   => F64(3.0));

        test!(add decimal(1), decimal(2) => decimal(3));

        test!(add
            Date(date(2021, 11, 11)),
            mon!(14)
            =>
            Timestamp(date(2023, 1, 11).and_hms(0, 0, 0))
        );
        test!(add
            Date(date(2021, 5, 7)),
            Time(time(12, 0, 0))
            =>
            Timestamp(date(2021, 5, 7).and_hms(12, 0, 0))
        );
        test!(add
            Timestamp(date(2021, 11, 11).and_hms(0, 0, 0)),
            mon!(14)
            =>
            Timestamp(date(2023, 1, 11).and_hms(0, 0, 0))
        );
        test!(add
            Time(time(1, 4, 6)),
            Interval(Interval::hours(20))
            =>
            Time(time(21, 4, 6))
        );
        test!(add
            Time(time(23, 10, 0)),
            Interval(Interval::hours(5))
            =>
            Time(time(4, 10, 0))
        );
        test!(add mon!(1),    mon!(2)    => mon!(3));

        test!(subtract I8(3),    I8(2)    => I8(1));
        test!(subtract I8(3),    I64(2)   => I64(1));

        test!(subtract I64(3),    I8(2)    => I64(1));
        test!(subtract I64(3),    I64(2)    => I64(1));

        test!(subtract I8(3),    F64(2.0) => F64(1.0));

        test!(subtract I64(3),   I64(2)   => I64(1));
        test!(subtract I64(3),   I8(2)    => I64(1));
        test!(subtract I64(3),   F64(2.0) => F64(1.0));

        test!(subtract F64(3.0), F64(2.0) => F64(1.0));
        test!(subtract F64(3.0), I8(2)    => F64(1.0));
        test!(subtract F64(3.0), I64(2)   => F64(1.0));

        test!(subtract decimal(3), decimal(2) => decimal(1));

        test!(subtract
            Date(NaiveDate::from_ymd(2021, 11, 11)),
            Date(NaiveDate::from_ymd(2021, 6, 11))
            =>
            Interval(Interval::days(153))
        );
        test!(subtract
            Date(NaiveDate::from_ymd(2021, 1, 1)),
            Interval(Interval::days(365))
            =>
            Timestamp(NaiveDate::from_ymd(2020, 1, 2).and_hms(0, 0, 0))
        );
        test!(subtract
            Timestamp(NaiveDate::from_ymd(2021, 1, 1).and_hms(15, 0, 0)),
            Timestamp(NaiveDate::from_ymd(2021, 1, 1).and_hms(12, 0, 0))
            =>
            Interval(Interval::hours(3))
        );
        test!(subtract
            Timestamp(NaiveDate::from_ymd(2021, 1, 1).and_hms(0, 3, 0)),
            Interval(Interval::days(365))
            =>
            Timestamp(NaiveDate::from_ymd(2020, 1, 2).and_hms(0, 3, 0))
        );
        test!(subtract
            Time(time(1, 4, 6)),
            Interval(Interval::hours(20))
            =>
            Time(time(5, 4, 6))
        );
        test!(subtract
            Time(time(23, 10, 0)),
            Interval(Interval::hours(5))
            =>
            Time(time(18, 10, 0))
        );
        test!(subtract mon!(1),  mon!(2)  => mon!(-1));

        test!(multiply I8(3),    I8(2)    => I8(6));
        test!(multiply I8(3),    I64(2)   => I64(6));

        test!(multiply I64(3),    I8(2)    => I64(6));
        test!(multiply I64(3),    I64(2)   => I64(6));

        test!(multiply I8(3),    F64(2.0) => F64(6.0));

        test!(multiply I64(3),   I64(2)   => I64(6));
        test!(multiply I64(3),   I8(2)    => I64(6));
        test!(multiply I64(3),   F64(2.0) => F64(6.0));

        test!(multiply F64(3.0), F64(2.0) => F64(6.0));
        test!(multiply F64(3.0), I8(2)    => F64(6.0));
        test!(multiply F64(3.0), I64(2)   => F64(6.0));

        test!(multiply decimal(3), decimal(2) => decimal(6));

        test!(multiply I8(3),    mon!(3)  => mon!(9));
        test!(multiply I64(3),   mon!(3)  => mon!(9));
        test!(multiply F64(3.0), mon!(3)  => mon!(9));
        test!(multiply mon!(3),  I8(2)   => mon!(6));
        test!(multiply mon!(3),  I64(2)   => mon!(6));
        test!(multiply mon!(3),  F64(2.0) => mon!(6));

        test!(divide I8(0),     I8(5)   => I8(0));
        assert_eq!(
            I8(5).divide(&I8(0)),
            Err(ValueError::DivisorShouldNotBeZero.into())
        );

        test!(divide I8(6),    I8(2)    => I8(3));
        test!(divide I8(6),    I64(2)   => I64(3));

        test!(divide I64(6),    I8(2)    => I64(3));
        test!(divide I64(6),    I64(2)   => I64(3));

        test!(divide I8(6),    F64(2.0) => F64(3.0));

        test!(divide I64(6),   I64(2)   => I64(3));
        test!(divide I64(6),   I8(2)    => I64(3));
        test!(divide I64(6),   F64(2.0) => F64(3.0));

        test!(divide F64(6.0), I8(2)    => F64(3.0));
        test!(divide F64(6.0), I64(2)   => F64(3.0));
        test!(divide F64(6.0), F64(2.0) => F64(3.0));

        test!(divide mon!(6),  I8(2)    => mon!(3));
        test!(divide mon!(6),  I64(2)   => mon!(3));
        test!(divide mon!(6),  F64(2.0) => mon!(3));

<<<<<<< HEAD
        assert_eq!(
            I8(5).modulo(&I8(0)),
            Err(ValueError::DivisorShouldNotBeZero.into())
        );
=======
        test!(modulo I8(6),    I8(4)    => I8(2));
        test!(modulo I8(6),    I64(4)   => I64(2));

        test!(modulo I64(6),    I8(4)    => I64(2));
        test!(modulo I64(6),    I64(4)   => I64(2));
>>>>>>> 5f735f2a

        test!(modulo I64(6),   I64(2)   => I64(0));
        test!(modulo I64(6),   F64(2.0) => F64(0.0));
        test!(modulo F64(6.0), I64(2)   => F64(0.0));
        test!(modulo F64(6.0), F64(2.0) => F64(0.0));

        macro_rules! null_test {
            ($op: ident $a: expr, $b: expr) => {
                assert!($a.$op(&$b).unwrap().is_null());
            };
        }

        let date = || Date(NaiveDate::from_ymd(1989, 3, 1));
        let time = || Time(NaiveTime::from_hms(6, 1, 1));
        let ts = || Timestamp(NaiveDate::from_ymd(1989, 1, 1).and_hms(0, 0, 0));

        null_test!(add      I8(1),    Null);
        null_test!(add      I64(1),   Null);
        null_test!(add      F64(1.0), Null);
        null_test!(add      decimal(1), Null);
        null_test!(add      date(),   Null);
        null_test!(add      ts(),     Null);
        null_test!(add      time(),   Null);
        null_test!(add      mon!(1),  Null);
        null_test!(subtract I8(1),    Null);
        null_test!(subtract I64(1),   Null);
        null_test!(subtract F64(1.0), Null);
        null_test!(subtract decimal(1), Null);
        null_test!(subtract date(),   Null);
        null_test!(subtract ts(),     Null);
        null_test!(subtract time(),   Null);
        null_test!(subtract mon!(1),  Null);
        null_test!(multiply I8(1),    Null);
        null_test!(multiply I64(1),   Null);
        null_test!(multiply F64(1.0), Null);
        null_test!(multiply decimal(1), Null);
        null_test!(multiply mon!(1),  Null);
        null_test!(divide   I8(1),    Null);
        null_test!(divide   I64(1),   Null);
        null_test!(divide   F64(1.0), Null);
        null_test!(divide   decimal(1), Null);
        null_test!(divide   mon!(1),  Null);
        null_test!(modulo   I8(1),    Null);
        null_test!(modulo   I64(1),   Null);
        null_test!(modulo   F64(1.0), Null);
        null_test!(modulo   decimal(1), Null);

        null_test!(add      Null, I8(1));
        null_test!(add      Null, I64(1));
        null_test!(add      Null, F64(1.0));
        null_test!(add      Null, decimal(1));
        null_test!(add      Null, mon!(1));
        null_test!(add      Null, date());
        null_test!(add      Null, ts());
        null_test!(subtract Null, I8(1));
        null_test!(subtract Null, I64(1));
        null_test!(subtract Null, F64(1.0));
        null_test!(subtract Null, decimal(1));
        null_test!(subtract Null, date());
        null_test!(subtract Null, ts());
        null_test!(subtract Null, time());
        null_test!(subtract Null, mon!(1));
        null_test!(multiply Null, I8(1));
        null_test!(multiply Null, I64(1));
        null_test!(multiply Null, F64(1.0));
        null_test!(multiply Null, decimal(1));
        null_test!(divide   Null, I8(1));
        null_test!(divide   Null, I64(1));
        null_test!(divide   Null, F64(1.0));
        null_test!(divide   Null, decimal(1));
        null_test!(modulo   Null, I8(1));
        null_test!(modulo   Null, I64(1));
        null_test!(modulo   Null, F64(1.0));
        null_test!(modulo   Null, decimal(1));

        null_test!(add      Null, Null);
        null_test!(subtract Null, Null);
        null_test!(multiply Null, Null);
        null_test!(divide   Null, Null);
        null_test!(modulo   Null, Null);
    }

    #[test]
    fn cast() {
        use {
            crate::{ast::DataType::*, prelude::Value},
            chrono::{NaiveDate, NaiveTime},
        };

        macro_rules! cast {
            ($input: expr => $data_type: expr, $expected: expr) => {
                let found = $input.cast(&$data_type).unwrap();

                match ($expected, found) {
                    (Null, Null) => {}
                    (expected, found) => {
                        assert_eq!(expected, found);
                    }
                }
            };
        }

        // Same as
        cast!(Bool(true)            => Boolean      , Bool(true));
        cast!(Str("a".to_owned())   => Text         , Str("a".to_owned()));
        cast!(I8(1)                 => Int8          , I8(1));
        cast!(I64(1)                => Int          , I64(1));
        cast!(F64(1.0)              => Float        , F64(1.0));
        cast!(Value::Uuid(123)      => Uuid         , Value::Uuid(123));

        // Boolean
        cast!(Str("TRUE".to_owned())    => Boolean, Bool(true));
        cast!(Str("FALSE".to_owned())   => Boolean, Bool(false));
        cast!(I8(1)                     => Boolean, Bool(true));
        cast!(I8(0)                     => Boolean, Bool(false));
        cast!(I64(1)                    => Boolean, Bool(true));
        cast!(I64(0)                    => Boolean, Bool(false));
        cast!(F64(1.0)                  => Boolean, Bool(true));
        cast!(F64(0.0)                  => Boolean, Bool(false));
        cast!(Null                      => Boolean, Null);

        // Integer
        cast!(Bool(true)            => Int8, I8(1));
        cast!(Bool(false)           => Int8, I8(0));
        cast!(F64(1.1)              => Int8, I8(1));
        cast!(Str("11".to_owned())  => Int8, I8(11));
        cast!(Null                  => Int8, Null);

        cast!(Bool(true)            => Int, I64(1));
        cast!(Bool(false)           => Int, I64(0));
        cast!(F64(1.1)              => Int, I64(1));
        cast!(Str("11".to_owned())  => Int, I64(11));
        cast!(Null                  => Int, Null);

        // Float
        cast!(Bool(true)            => Float, F64(1.0));
        cast!(Bool(false)           => Float, F64(0.0));
        cast!(I8(1)                 => Float, F64(1.0));
        cast!(I64(1)                => Float, F64(1.0));
        cast!(Str("11".to_owned())  => Float, F64(11.0));
        cast!(Null                  => Float, Null);

        // Text
        cast!(Bool(true)    => Text, Str("TRUE".to_owned()));
        cast!(Bool(false)   => Text, Str("FALSE".to_owned()));
        cast!(I8(11)        => Text, Str("11".to_owned()));
        cast!(I64(11)       => Text, Str("11".to_owned()));
        cast!(F64(1.0)      => Text, Str("1".to_owned()));

        let date = Value::Date(NaiveDate::from_ymd(2021, 5, 1));
        cast!(date          => Text, Str("2021-05-01".to_owned()));

        let timestamp = Value::Timestamp(NaiveDate::from_ymd(2021, 5, 1).and_hms(12, 34, 50));
        cast!(timestamp     => Text, Str("2021-05-01 12:34:50".to_owned()));
        cast!(Null          => Text, Null);

        // Date
        let date = Value::Date(NaiveDate::from_ymd(2021, 5, 1));
        let timestamp = Value::Timestamp(NaiveDate::from_ymd(2021, 5, 1).and_hms(12, 34, 50));

        cast!(Str("2021-05-01".to_owned()) => Date, date.to_owned());
        cast!(timestamp                    => Date, date);
        cast!(Null                         => Date, Null);

        // Time
        cast!(Str("08:05:30".to_owned()) => Time, Value::Time(NaiveTime::from_hms(8, 5, 30)));
        cast!(Null                       => Time, Null);

        // Timestamp
        cast!(Value::Date(NaiveDate::from_ymd(2021, 5, 1)) => Timestamp, Value::Timestamp(NaiveDate::from_ymd(2021, 5, 1).and_hms(0, 0, 0)));
        cast!(Str("2021-05-01 08:05:30".to_owned())        => Timestamp, Value::Timestamp(NaiveDate::from_ymd(2021, 5, 1).and_hms(8, 5, 30)));
        cast!(Null                                         => Timestamp, Null);
    }

    #[test]
    fn concat() {
        let a = Str("A".to_owned());

        assert_eq!(a.concat(&Str("B".to_owned())), Str("AB".to_owned()));
        assert_eq!(a.concat(&Bool(true)), Str("ATRUE".to_owned()));
        assert_eq!(a.concat(&I64(1)), Str("A1".to_owned()));
        assert_eq!(a.concat(&F64(1.0)), Str("A1".to_owned()));
        assert_eq!(I64(2).concat(&I64(1)), Str("21".to_owned()));
        assert!(a.concat(&Null).is_null());
    }

    #[test]
    fn validate_type() {
        use {
            super::{Value, ValueError},
            crate::{ast::DataType as D, data::Interval as I},
            chrono::{NaiveDate, NaiveTime},
        };

        let date = Date(NaiveDate::from_ymd(2021, 5, 1));
        let timestamp = Timestamp(NaiveDate::from_ymd(2021, 5, 1).and_hms(12, 34, 50));
        let time = Time(NaiveTime::from_hms(12, 30, 11));
        let interval = Interval(I::hours(5));
        let uuid = Uuid(parse_uuid("936DA01F9ABD4d9d80C702AF85C822A8").unwrap());
        let map = Value::parse_json_map(r#"{ "a": 10 }"#).unwrap();
        let list = Value::parse_json_list(r#"[ true ]"#).unwrap();

        assert!(Bool(true).validate_type(&D::Boolean).is_ok());
        assert!(Bool(true).validate_type(&D::Int).is_err());
        assert!(I8(1).validate_type(&D::Int8).is_ok());
        assert!(I8(1).validate_type(&D::Text).is_err());
        assert!(I64(1).validate_type(&D::Int).is_ok());
        assert!(I64(1).validate_type(&D::Text).is_err());
        assert!(F64(1.0).validate_type(&D::Float).is_ok());
        assert!(F64(1.0).validate_type(&D::Int).is_err());
        assert!(Decimal(rust_decimal::Decimal::ONE)
            .validate_type(&D::Decimal)
            .is_ok());
        assert!(Decimal(rust_decimal::Decimal::ONE)
            .validate_type(&D::Int)
            .is_err());
        assert!(Str("a".to_owned()).validate_type(&D::Text).is_ok());
        assert!(Str("a".to_owned()).validate_type(&D::Int).is_err());
        assert!(date.validate_type(&D::Date).is_ok());
        assert!(date.validate_type(&D::Text).is_err());
        assert!(timestamp.validate_type(&D::Timestamp).is_ok());
        assert!(timestamp.validate_type(&D::Boolean).is_err());
        assert!(time.validate_type(&D::Time).is_ok());
        assert!(time.validate_type(&D::Date).is_err());
        assert!(interval.validate_type(&D::Interval).is_ok());
        assert!(interval.validate_type(&D::Date).is_err());
        assert!(uuid.validate_type(&D::Uuid).is_ok());
        assert!(uuid.validate_type(&D::Boolean).is_err());
        assert!(map.validate_type(&D::Map).is_ok());
        assert!(map.validate_type(&D::Int).is_err());
        assert!(list.validate_type(&D::List).is_ok());
        assert!(list.validate_type(&D::Int).is_err());
        assert!(Null.validate_type(&D::Time).is_ok());
        assert!(Null.validate_type(&D::Boolean).is_ok());

        assert_eq!(
            Bool(true).validate_type(&D::Text),
            Err(ValueError::IncompatibleDataType {
                data_type: D::Text,
                value: Bool(true),
            }
            .into()),
        );
    }

    #[test]
    fn unary_minus() {
        assert_eq!(I8(1).unary_minus(), Ok(I8(-1)));
        assert_eq!(I64(1).unary_minus(), Ok(I64(-1)));

        assert_eq!(F64(1.0).unary_minus(), Ok(F64(-1.0)));
        assert_eq!(
            Decimal(Decimal::ONE).unary_minus(),
            Ok(Decimal(-Decimal::ONE))
        );

        assert_eq!(
            Str("abc".to_string()).unary_minus(),
            Err(ValueError::UnaryMinusOnNonNumeric.into())
        );
    }

    #[test]
    fn factorial() {
        assert_eq!(I8(5).unary_factorial(), Ok(I64(120)));
        assert_eq!(I64(5).unary_factorial(), Ok(I64(120)));
    }
}<|MERGE_RESOLUTION|>--- conflicted
+++ resolved
@@ -713,18 +713,13 @@
         test!(divide mon!(6),  I64(2)   => mon!(3));
         test!(divide mon!(6),  F64(2.0) => mon!(3));
 
-<<<<<<< HEAD
         assert_eq!(
             I8(5).modulo(&I8(0)),
             Err(ValueError::DivisorShouldNotBeZero.into())
         );
-=======
-        test!(modulo I8(6),    I8(4)    => I8(2));
-        test!(modulo I8(6),    I64(4)   => I64(2));
 
         test!(modulo I64(6),    I8(4)    => I64(2));
         test!(modulo I64(6),    I64(4)   => I64(2));
->>>>>>> 5f735f2a
 
         test!(modulo I64(6),   I64(2)   => I64(0));
         test!(modulo I64(6),   F64(2.0) => F64(0.0));
