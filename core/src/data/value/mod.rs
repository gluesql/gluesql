use {
    super::{Interval, Key, StringExt},
    crate::{
        ast::{DataType, DateTimeField},
        result::Result,
    },
    binary_op::TryBinaryOperator,
    chrono::{Datelike, NaiveDate, NaiveDateTime, NaiveTime, Timelike},
    core::ops::Sub,
    rust_decimal::Decimal,
    serde::{Deserialize, Serialize},
    std::{cmp::Ordering, collections::HashMap, fmt::Debug, net::IpAddr},
};

mod binary_op;
mod convert;
mod date;
mod error;
mod expr;
mod json;
mod literal;
mod selector;
mod string;
mod uuid;

pub use {
    error::{NumericBinaryOperator, ValueError},
    json::HashMapJsonExt,
};

#[derive(Debug, Clone, Serialize, Deserialize)]
pub enum Value {
    Bool(bool),
    I8(i8),
    I16(i16),
    I32(i32),
    I64(i64),
    I128(i128),
    U8(u8),
    U16(u16),
    U32(u32),
    U64(u64),
    U128(u128),
    F64(f64),
    Decimal(Decimal),
    Str(String),
    Bytea(Vec<u8>),
    Inet(IpAddr),
    Date(NaiveDate),
    Timestamp(NaiveDateTime),
    Time(NaiveTime),
    Interval(Interval),
    Uuid(u128),
    Map(HashMap<String, Value>),
    List(Vec<Value>),
    Null,
}

impl PartialEq<Value> for Value {
    fn eq(&self, other: &Value) -> bool {
        match (self, other) {
            (Value::I8(l), _) => l == other,
            (Value::I16(l), _) => l == other,
            (Value::I32(l), _) => l == other,
            (Value::I64(l), _) => l == other,
            (Value::I128(l), _) => l == other,
            (Value::U8(l), _) => l == other,
            (Value::U16(l), _) => l == other,
            (Value::U32(l), _) => l == other,
            (Value::U64(l), _) => l == other,
            (Value::U128(l), _) => l == other,
            (Value::F64(l), _) => l == other,
            (Value::Decimal(l), Value::Decimal(r)) => l == r,
            (Value::Bool(l), Value::Bool(r)) => l == r,
            (Value::Str(l), Value::Str(r)) => l == r,
            (Value::Bytea(l), Value::Bytea(r)) => l == r,
            (Value::Inet(l), Value::Inet(r)) => l == r,
            (Value::Date(l), Value::Date(r)) => l == r,
            (Value::Date(l), Value::Timestamp(r)) => l
                .and_hms_opt(0, 0, 0)
                .map(|date_time| &date_time == r)
                .unwrap_or(false),
            (Value::Timestamp(l), Value::Date(r)) => r
                .and_hms_opt(0, 0, 0)
                .map(|date_time| l == &date_time)
                .unwrap_or(false),
            (Value::Timestamp(l), Value::Timestamp(r)) => l == r,
            (Value::Time(l), Value::Time(r)) => l == r,
            (Value::Interval(l), Value::Interval(r)) => l == r,
            (Value::Uuid(l), Value::Uuid(r)) => l == r,
            (Value::Map(l), Value::Map(r)) => l == r,
            (Value::List(l), Value::List(r)) => l == r,
            _ => false,
        }
    }
}

impl PartialOrd<Value> for Value {
    fn partial_cmp(&self, other: &Value) -> Option<Ordering> {
        match (self, other) {
            (Value::I8(l), _) => l.partial_cmp(other),
            (Value::I16(l), _) => l.partial_cmp(other),
            (Value::I32(l), _) => l.partial_cmp(other),
            (Value::I64(l), _) => l.partial_cmp(other),
            (Value::I128(l), _) => l.partial_cmp(other),
            (Value::U8(l), _) => l.partial_cmp(other),
            (Value::U16(l), _) => l.partial_cmp(other),
            (Value::U32(l), _) => l.partial_cmp(other),
            (Value::U64(l), _) => l.partial_cmp(other),
            (Value::U128(l), _) => l.partial_cmp(other),
            (Value::F64(l), _) => l.partial_cmp(other),
            (Value::Decimal(l), Value::Decimal(r)) => Some(l.cmp(r)),
            (Value::Bool(l), Value::Bool(r)) => Some(l.cmp(r)),
            (Value::Str(l), Value::Str(r)) => Some(l.cmp(r)),
            (Value::Bytea(l), Value::Bytea(r)) => Some(l.cmp(r)),
            (Value::Inet(l), Value::Inet(r)) => Some(l.cmp(r)),
            (Value::Date(l), Value::Date(r)) => Some(l.cmp(r)),
            (Value::Date(l), Value::Timestamp(r)) => {
                l.and_hms_opt(0, 0, 0).map(|date_time| date_time.cmp(r))
            }
            (Value::Timestamp(l), Value::Date(r)) => {
                r.and_hms_opt(0, 0, 0).map(|date_time| l.cmp(&date_time))
            }
            (Value::Timestamp(l), Value::Timestamp(r)) => Some(l.cmp(r)),
            (Value::Time(l), Value::Time(r)) => Some(l.cmp(r)),
            (Value::Interval(l), Value::Interval(r)) => l.partial_cmp(r),
            (Value::Uuid(l), Value::Uuid(r)) => Some(l.cmp(r)),
            _ => None,
        }
    }
}

impl Value {
    pub fn is_zero(&self) -> bool {
        match self {
            Value::I8(v) => *v == 0,
            Value::I16(v) => *v == 0,
            Value::I32(v) => *v == 0,
            Value::I64(v) => *v == 0,
            Value::I128(v) => *v == 0,
            Value::U8(v) => *v == 0,
            Value::U16(v) => *v == 0,
            Value::U32(v) => *v == 0,
            Value::U64(v) => *v == 0,
            Value::U128(v) => *v == 0,
            Value::F64(v) => *v == 0.0,
            Value::Decimal(v) => *v == Decimal::ZERO,
            _ => false,
        }
    }

    pub fn get_type(&self) -> Option<DataType> {
        match self {
            Value::I8(_) => Some(DataType::Int8),
            Value::I16(_) => Some(DataType::Int16),
            Value::I32(_) => Some(DataType::Int32),
            Value::I64(_) => Some(DataType::Int),
            Value::I128(_) => Some(DataType::Int128),
            Value::U8(_) => Some(DataType::Uint8),
            Value::U16(_) => Some(DataType::Uint16),
            Value::U32(_) => Some(DataType::Uint32),
            Value::U64(_) => Some(DataType::Uint64),
            Value::U128(_) => Some(DataType::Uint128),
            Value::F64(_) => Some(DataType::Float),
            Value::Decimal(_) => Some(DataType::Decimal),
            Value::Bool(_) => Some(DataType::Boolean),
            Value::Str(_) => Some(DataType::Text),
            Value::Bytea(_) => Some(DataType::Bytea),
            Value::Inet(_) => Some(DataType::Inet),
            Value::Date(_) => Some(DataType::Date),
            Value::Timestamp(_) => Some(DataType::Timestamp),
            Value::Time(_) => Some(DataType::Time),
            Value::Interval(_) => Some(DataType::Interval),
            Value::Uuid(_) => Some(DataType::Uuid),
            Value::Map(_) => Some(DataType::Map),
            Value::List(_) => Some(DataType::List),
            Value::Null => None,
        }
    }

    pub fn validate_type(&self, data_type: &DataType) -> Result<()> {
        let valid = match self {
            Value::I8(_) => matches!(data_type, DataType::Int8),
            Value::I16(_) => matches!(data_type, DataType::Int16),
            Value::I32(_) => matches!(data_type, DataType::Int32),
            Value::I64(_) => matches!(data_type, DataType::Int),
            Value::I128(_) => matches!(data_type, DataType::Int128),
            Value::U8(_) => matches!(data_type, DataType::Uint8),
            Value::U16(_) => matches!(data_type, DataType::Uint16),
            Value::U32(_) => matches!(data_type, DataType::Uint32),
            Value::U64(_) => matches!(data_type, DataType::Uint64),
            Value::U128(_) => matches!(data_type, DataType::Uint128),
            Value::F64(_) => matches!(data_type, DataType::Float),
            Value::Decimal(_) => matches!(data_type, DataType::Decimal),
            Value::Bool(_) => matches!(data_type, DataType::Boolean),
            Value::Str(_) => matches!(data_type, DataType::Text),
            Value::Bytea(_) => matches!(data_type, DataType::Bytea),
            Value::Inet(_) => matches!(data_type, DataType::Inet),
            Value::Date(_) => matches!(data_type, DataType::Date),
            Value::Timestamp(_) => matches!(data_type, DataType::Timestamp),
            Value::Time(_) => matches!(data_type, DataType::Time),
            Value::Interval(_) => matches!(data_type, DataType::Interval),
            Value::Uuid(_) => matches!(data_type, DataType::Uuid),
            Value::Map(_) => matches!(data_type, DataType::Map),
            Value::List(_) => matches!(data_type, DataType::List),
            Value::Null => true,
        };

        if !valid {
            return Err(ValueError::IncompatibleDataType {
                data_type: data_type.clone(),
                value: self.clone(),
            }
            .into());
        }

        Ok(())
    }

    pub fn validate_null(&self, nullable: bool) -> Result<()> {
        if !nullable && matches!(self, Value::Null) {
            return Err(ValueError::NullValueOnNotNullField.into());
        }

        Ok(())
    }

    pub async fn cast(&self, data_type: &DataType) -> Result<Self> {
        match (data_type, self) {
            (DataType::Int8, Value::I8(_))
            | (DataType::Int16, Value::I16(_))
            | (DataType::Int32, Value::I32(_))
            | (DataType::Int, Value::I64(_))
            | (DataType::Int128, Value::I128(_))
            | (DataType::Uint8, Value::U8(_))
            | (DataType::Uint16, Value::U16(_))
            | (DataType::Uint32, Value::U32(_))
            | (DataType::Uint64, Value::U64(_))
            | (DataType::Uint128, Value::U128(_))
            | (DataType::Float, Value::F64(_))
            | (DataType::Decimal, Value::Decimal(_))
            | (DataType::Boolean, Value::Bool(_))
            | (DataType::Text, Value::Str(_))
            | (DataType::Bytea, Value::Bytea(_))
            | (DataType::Inet, Value::Inet(_))
            | (DataType::Date, Value::Date(_))
            | (DataType::Timestamp, Value::Timestamp(_))
            | (DataType::Time, Value::Time(_))
            | (DataType::Interval, Value::Interval(_))
            | (DataType::Uuid, Value::Uuid(_)) => Ok(self.clone()),
            (_, Value::Null) => Ok(Value::Null),

            (DataType::Boolean, value) => value.try_into().map(Value::Bool),
            (DataType::Int8, value) => value.try_into().map(Value::I8),
            (DataType::Int16, value) => value.try_into().map(Value::I16),
            (DataType::Int32, value) => value.try_into().map(Value::I32),
            (DataType::Int, value) => value.try_into().map(Value::I64),
            (DataType::Int128, value) => value.try_into().map(Value::I128),
            (DataType::Uint8, value) => value.try_into().map(Value::U8),
            (DataType::Uint16, value) => value.try_into().map(Value::U16),
            (DataType::Uint32, value) => value.try_into().map(Value::U32),
            (DataType::Uint64, value) => value.try_into().map(Value::U64),
            (DataType::Uint128, value) => value.try_into().map(Value::U128),
            (DataType::Float, value) => value.try_into().map(Value::F64),
            (DataType::Decimal, value) => value.try_into().map(Value::Decimal),
            (DataType::Text, value) => Ok(Value::Str(value.into())),
            (DataType::Date, value) => value.try_into().map(Value::Date),
            (DataType::Time, value) => value.try_into().map(Value::Time),
            (DataType::Timestamp, value) => value.try_into().map(Value::Timestamp),
<<<<<<< HEAD
            (DataType::Interval, value) => value.try_into_interval().await.map(Value::Interval),
=======
            (DataType::Interval, value) => value.try_into().map(Value::Interval),
            (DataType::Uuid, Value::Str(value)) => uuid::parse_uuid(value).map(Value::Uuid),
>>>>>>> e1361b4f
            (DataType::Uuid, value) => value.try_into().map(Value::Uuid),
            (DataType::Inet, value) => value.try_into().map(Value::Inet),
            (DataType::Bytea, Value::Str(value)) => hex::decode(value)
                .map_err(|_| ValueError::CastFromHexToByteaFailed(value.clone()).into())
                .map(Value::Bytea),

            _ => Err(ValueError::UnimplementedCast.into()),
        }
    }

    pub fn concat(self, other: Value) -> Value {
        match (self, other) {
            (Value::Null, _) | (_, Value::Null) => Value::Null,
            (Value::List(l), Value::List(r)) => Value::List([l, r].concat()),
            (l, r) => Value::Str(String::from(l) + &String::from(r)),
        }
    }

    pub fn add(&self, other: &Value) -> Result<Value> {
        use Value::*;

        match (self, other) {
            (I8(a), b) => a.try_add(b),
            (I16(a), b) => a.try_add(b),
            (I32(a), b) => a.try_add(b),
            (I64(a), b) => a.try_add(b),
            (I128(a), b) => a.try_add(b),
            (U8(a), b) => a.try_add(b),
            (U16(a), b) => a.try_add(b),
            (U32(a), b) => a.try_add(b),
            (U64(a), b) => a.try_add(b),
            (U128(a), b) => a.try_add(b),
            (F64(a), b) => a.try_add(b),
            (Decimal(a), b) => a.try_add(b),
            (Date(a), Time(b)) => Ok(Timestamp(NaiveDateTime::new(*a, *b))),
            (Date(a), Interval(b)) => b.add_date(a).map(Timestamp),
            (Timestamp(a), Interval(b)) => b.add_timestamp(a).map(Timestamp),
            (Time(a), Interval(b)) => b.add_time(a).map(Time),
            (Interval(a), Interval(b)) => a.add(b).map(Interval),
            (Null, I8(_))
            | (Null, I16(_))
            | (Null, I32(_))
            | (Null, I64(_))
            | (Null, I128(_))
            | (Null, U8(_))
            | (Null, U16(_))
            | (Null, U32(_))
            | (Null, U64(_))
            | (Null, U128(_))
            | (Null, F64(_))
            | (Null, Decimal(_))
            | (Null, Date(_))
            | (Null, Timestamp(_))
            | (Null, Interval(_))
            | (Date(_), Null)
            | (Timestamp(_), Null)
            | (Time(_), Null)
            | (Interval(_), Null)
            | (Null, Null) => Ok(Null),
            _ => Err(ValueError::NonNumericMathOperation {
                lhs: self.clone(),
                operator: NumericBinaryOperator::Add,
                rhs: other.clone(),
            }
            .into()),
        }
    }

    pub fn subtract(&self, other: &Value) -> Result<Value> {
        use {super::Interval as I, Value::*};

        match (self, other) {
            (I8(a), _) => a.try_subtract(other),
            (I16(a), _) => a.try_subtract(other),
            (I32(a), _) => a.try_subtract(other),
            (I64(a), _) => a.try_subtract(other),
            (I128(a), _) => a.try_subtract(other),
            (U8(a), _) => a.try_subtract(other),
            (U16(a), _) => a.try_subtract(other),
            (U32(a), _) => a.try_subtract(other),
            (U64(a), _) => a.try_subtract(other),
            (U128(a), _) => a.try_subtract(other),
            (F64(a), _) => a.try_subtract(other),
            (Decimal(a), _) => a.try_subtract(other),
            (Date(a), Date(b)) => Ok(Interval(I::days((*a - *b).num_days() as i32))),
            (Date(a), Interval(b)) => b.subtract_from_date(a).map(Timestamp),
            (Timestamp(a), Interval(b)) => b.subtract_from_timestamp(a).map(Timestamp),
            (Timestamp(a), Timestamp(b)) => a
                .sub(*b)
                .num_microseconds()
                .ok_or_else(|| {
                    ValueError::UnreachableIntegerOverflow(format!("{:?} - {:?}", a, b)).into()
                })
                .map(|v| Interval(I::microseconds(v))),
            (Time(a), Time(b)) => a
                .sub(*b)
                .num_microseconds()
                .ok_or_else(|| {
                    ValueError::UnreachableIntegerOverflow(format!("{:?} - {:?}", a, b)).into()
                })
                .map(|v| Interval(I::microseconds(v))),
            (Time(a), Interval(b)) => b.subtract_from_time(a).map(Time),
            (Interval(a), Interval(b)) => a.subtract(b).map(Interval),
            (Null, I8(_))
            | (Null, I16(_))
            | (Null, I32(_))
            | (Null, I64(_))
            | (Null, I128(_))
            | (Null, U8(_))
            | (Null, U16(_))
            | (Null, U32(_))
            | (Null, U64(_))
            | (Null, U128(_))
            | (Null, F64(_))
            | (Null, Decimal(_))
            | (Null, Date(_))
            | (Null, Timestamp(_))
            | (Null, Time(_))
            | (Null, Interval(_))
            | (Date(_), Null)
            | (Timestamp(_), Null)
            | (Time(_), Null)
            | (Interval(_), Null)
            | (Null, Null) => Ok(Null),
            _ => Err(ValueError::NonNumericMathOperation {
                lhs: self.clone(),
                operator: NumericBinaryOperator::Subtract,
                rhs: other.clone(),
            }
            .into()),
        }
    }

    pub fn multiply(&self, other: &Value) -> Result<Value> {
        use Value::*;

        match (self, other) {
            (I8(a), _) => a.try_multiply(other),
            (I16(a), _) => a.try_multiply(other),
            (I32(a), _) => a.try_multiply(other),
            (I64(a), _) => a.try_multiply(other),
            (I128(a), _) => a.try_multiply(other),
            (U8(a), _) => a.try_multiply(other),
            (U16(a), _) => a.try_multiply(other),
            (U32(a), _) => a.try_multiply(other),
            (U64(a), _) => a.try_multiply(other),
            (U128(a), _) => a.try_multiply(other),
            (F64(a), _) => a.try_multiply(other),
            (Decimal(a), _) => a.try_multiply(other),
            (Interval(a), I8(b)) => Ok(Interval(*a * *b)),
            (Interval(a), I16(b)) => Ok(Interval(*a * *b)),
            (Interval(a), I32(b)) => Ok(Interval(*a * *b)),
            (Interval(a), I64(b)) => Ok(Interval(*a * *b)),
            (Interval(a), I128(b)) => Ok(Interval(*a * *b)),
            (Interval(a), F64(b)) => Ok(Interval(*a * *b)),
            (Null, I8(_))
            | (Null, I16(_))
            | (Null, I32(_))
            | (Null, I64(_))
            | (Null, I128(_))
            | (Null, U8(_))
            | (Null, U16(_))
            | (Null, U32(_))
            | (Null, U64(_))
            | (Null, U128(_))
            | (Null, F64(_))
            | (Null, Decimal(_))
            | (Null, Interval(_))
            | (Interval(_), Null)
            | (Null, Null) => Ok(Null),
            _ => Err(ValueError::NonNumericMathOperation {
                lhs: self.clone(),
                operator: NumericBinaryOperator::Multiply,
                rhs: other.clone(),
            }
            .into()),
        }
    }

    pub fn divide(&self, other: &Value) -> Result<Value> {
        use Value::*;

        if other.is_zero() {
            return Err(ValueError::DivisorShouldNotBeZero.into());
        }

        match (self, other) {
            (I8(a), _) => a.try_divide(other),
            (I16(a), _) => a.try_divide(other),
            (I32(a), _) => a.try_divide(other),
            (I64(a), _) => a.try_divide(other),
            (I128(a), _) => a.try_divide(other),
            (U8(a), _) => a.try_divide(other),
            (U16(a), _) => a.try_divide(other),
            (U32(a), _) => a.try_divide(other),
            (U64(a), _) => a.try_divide(other),
            (U128(a), _) => a.try_divide(other),
            (F64(a), _) => a.try_divide(other),
            (Decimal(a), _) => a.try_divide(other),
            (Interval(a), I8(b)) => Ok(Interval(*a / *b)),
            (Interval(a), I16(b)) => Ok(Interval(*a / *b)),
            (Interval(a), I32(b)) => Ok(Interval(*a / *b)),
            (Interval(a), I64(b)) => Ok(Interval(*a / *b)),
            (Interval(a), I128(b)) => Ok(Interval(*a / *b)),
            (Interval(a), U8(b)) => Ok(Interval(*a / *b)),
            (Interval(a), U16(b)) => Ok(Interval(*a / *b)),
            (Interval(a), U32(b)) => Ok(Interval(*a / *b)),
            (Interval(a), U64(b)) => Ok(Interval(*a / *b)),
            (Interval(a), U128(b)) => Ok(Interval(*a / *b)),
            (Interval(a), F64(b)) => Ok(Interval(*a / *b)),
            (Null, I8(_))
            | (Null, I16(_))
            | (Null, I32(_))
            | (Null, I64(_))
            | (Null, I128(_))
            | (Null, U8(_))
            | (Null, U16(_))
            | (Null, U32(_))
            | (Null, U64(_))
            | (Null, U128(_))
            | (Null, F64(_))
            | (Null, Decimal(_))
            | (Interval(_), Null)
            | (Null, Null) => Ok(Null),
            _ => Err(ValueError::NonNumericMathOperation {
                lhs: self.clone(),
                operator: NumericBinaryOperator::Divide,
                rhs: other.clone(),
            }
            .into()),
        }
    }

    pub fn modulo(&self, other: &Value) -> Result<Value> {
        use Value::*;

        if other.is_zero() {
            return Err(ValueError::DivisorShouldNotBeZero.into());
        }

        match (self, other) {
            (I8(a), _) => a.try_modulo(other),
            (I16(a), _) => a.try_modulo(other),
            (I32(a), _) => a.try_modulo(other),
            (I64(a), _) => a.try_modulo(other),
            (I128(a), _) => a.try_modulo(other),
            (U8(a), _) => a.try_modulo(other),
            (U16(a), _) => a.try_modulo(other),
            (U32(a), _) => a.try_modulo(other),
            (U64(a), _) => a.try_modulo(other),
            (U128(a), _) => a.try_modulo(other),
            (F64(a), _) => a.try_modulo(other),
            (Decimal(a), _) => a.try_modulo(other),
            (Null, I8(_))
            | (Null, I16(_))
            | (Null, I32(_))
            | (Null, I64(_))
            | (Null, I128(_))
            | (Null, U8(_))
            | (Null, U16(_))
            | (Null, U32(_))
            | (Null, U64(_))
            | (Null, U128(_))
            | (Null, F64(_))
            | (Null, Decimal(_))
            | (Null, Null) => Ok(Null),
            _ => Err(ValueError::NonNumericMathOperation {
                lhs: self.clone(),
                operator: NumericBinaryOperator::Modulo,
                rhs: other.clone(),
            }
            .into()),
        }
    }

    pub fn is_null(&self) -> bool {
        matches!(self, Value::Null)
    }

    pub fn unary_plus(&self) -> Result<Value> {
        use Value::*;

        match self {
            I8(_) | I16(_) | I32(_) | I64(_) | I128(_) | U8(_) | U16(_) | U32(_) | U64(_)
            | U128(_) | F64(_) | Interval(_) | Decimal(_) => Ok(self.clone()),
            Null => Ok(Null),
            _ => Err(ValueError::UnaryPlusOnNonNumeric.into()),
        }
    }

    pub fn unary_minus(&self) -> Result<Value> {
        use Value::*;

        match self {
            I8(a) => Ok(I8(-a)),
            I16(a) => Ok(I16(-a)),
            I32(a) => Ok(I32(-a)),
            I64(a) => Ok(I64(-a)),
            I128(a) => Ok(I128(-a)),
            F64(a) => Ok(F64(-a)),
            Decimal(a) => Ok(Decimal(-a)),
            Interval(a) => Ok(Interval(a.unary_minus())),
            Null => Ok(Null),
            _ => Err(ValueError::UnaryMinusOnNonNumeric.into()),
        }
    }

    pub fn unary_factorial(&self) -> Result<Value> {
        use Value::*;

        fn factorial_function(a: i128) -> Result<i128> {
            if a.is_negative() {
                return Err(ValueError::FactorialOnNegativeNumeric.into());
            }

            (1_i128..(a + 1_i128))
                .try_fold(1_i128, |mul, x| mul.checked_mul(x))
                .ok_or_else(|| ValueError::FactorialOverflow.into())
        }

        match self {
            I8(a) => factorial_function(*a as i128).map(I128),
            I16(a) => factorial_function(*a as i128).map(I128),
            I32(a) => factorial_function(*a as i128).map(I128),
            I64(a) => factorial_function(*a as i128).map(I128),
            I128(a) => factorial_function(*a).map(I128),
            U8(a) => factorial_function(*a as i128).map(I128),
            U16(a) => factorial_function(*a as i128).map(I128),
            U32(a) => factorial_function(*a as i128).map(I128),
            U64(a) => factorial_function(*a as i128).map(I128),
            U128(a) => factorial_function(*a as i128).map(I128),
            F64(_) => Err(ValueError::FactorialOnNonInteger.into()),
            Null => Ok(Null),
            _ => Err(ValueError::FactorialOnNonNumeric.into()),
        }
    }

    pub fn like(&self, other: &Value, case_sensitive: bool) -> Result<Value> {
        use Value::*;

        match (self, other) {
            (Str(a), Str(b)) => a.like(b, case_sensitive).map(Bool),
            _ => Err(ValueError::LikeOnNonString {
                base: self.clone(),
                pattern: other.clone(),
                case_sensitive,
            }
            .into()),
        }
    }

    pub fn extract(&self, date_type: &DateTimeField) -> Result<Value> {
        let value = match (self, date_type) {
            (Value::Date(v), DateTimeField::Year) => v.year().into(),
            (Value::Date(v), DateTimeField::Month) => v.month().into(),
            (Value::Date(v), DateTimeField::Day) => v.day().into(),
            (Value::Time(v), DateTimeField::Hour) => v.hour().into(),
            (Value::Time(v), DateTimeField::Minute) => v.minute().into(),
            (Value::Time(v), DateTimeField::Second) => v.second().into(),
            (Value::Timestamp(v), DateTimeField::Year) => v.year().into(),
            (Value::Timestamp(v), DateTimeField::Month) => v.month().into(),
            (Value::Timestamp(v), DateTimeField::Day) => v.day().into(),
            (Value::Timestamp(v), DateTimeField::Hour) => v.hour().into(),
            (Value::Timestamp(v), DateTimeField::Minute) => v.minute().into(),
            (Value::Timestamp(v), DateTimeField::Second) => v.second().into(),
            (Value::Interval(v), _) => {
                return v.extract(date_type);
            }
            _ => {
                return Err(ValueError::ExtractFormatNotMatched {
                    value: self.clone(),
                    field: *date_type,
                }
                .into())
            }
        };

        Ok(Value::I64(value))
    }

    pub fn sqrt(&self) -> Result<Value> {
        use Value::*;
        match self {
            I8(_) | I16(_) | I64(_) | I128(_) | U8(_) | U16(_) | U32(_) | U64(_) | U128(_)
            | F64(_) => {
                let a: f64 = self.try_into()?;
                Ok(Value::F64(a.sqrt()))
            }
            Null => Ok(Value::Null),
            _ => Err(ValueError::SqrtOnNonNumeric(self.clone()).into()),
        }
    }

    /// Value to Big-Endian for comparison purpose
    pub fn to_cmp_be_bytes(&self) -> Result<Vec<u8>> {
        self.try_into().and_then(|key: Key| key.to_cmp_be_bytes())
    }

    /// # Description
    /// The operation method differs depending on the argument.
    /// 1. If both arguments are String
    ///     - Support only [`Value::Str`] variant
    ///     - Returns the position where the first letter of the substring starts if the string contains a substring.
    ///     - Returns [`Value::I64`] 0 if the string to be found is not found.
    ///     - Returns minimum value [`Value::I64`] 1 when the string is found.
    ///     - Returns [`Value::Null`] if NULL parameter found.
    ///
    /// 2. Other arguments
    ///     - Not Supported Yet.
    ///
    /// # Examples
    /// ```
    /// use gluesql_core::prelude::Value;
    ///
    /// let str1 = Value::Str("ramen".to_owned());
    /// let str2 = Value::Str("men".to_owned());
    ///
    /// assert_eq!(str1.position(&str2), Ok(Value::I64(3)));
    /// assert_eq!(str2.position(&str1), Ok(Value::I64(0)));
    /// assert!(Value::Null.position(&str2).unwrap().is_null());
    /// assert!(str1.position(&Value::Null).unwrap().is_null());
    /// ```
    pub fn position(&self, other: &Value) -> Result<Value> {
        use Value::*;

        match (self, other) {
            (Str(from), Str(sub)) => Ok(I64(str_position(from, sub) as i64)),
            (Null, _) | (_, Null) => Ok(Null),
            _ => Err(ValueError::NonStringParameterInPosition {
                from: self.clone(),
                sub: other.clone(),
            }
            .into()),
        }
    }

    pub fn find_idx(&self, sub_val: &Value, start: &Value) -> Result<Value> {
        let start: i64 = start.try_into()?;
        if start <= 0 {
            return Err(ValueError::NonPositiveIntegerOffsetInFindIdx(start.to_string()).into());
        }
        let from = &String::from(self);
        let sub = &String::from(sub_val);
        let position = str_position(&from[(start - 1) as usize..].to_owned(), sub) as i64;
        let position = match position {
            0 => 0,
            _ => position + start - 1,
        };
        Ok(Value::I64(position))
    }
}

fn str_position(from_str: &String, sub_str: &String) -> usize {
    if from_str.is_empty() || sub_str.is_empty() {
        return 0;
    }
    from_str
        .find(sub_str)
        .map(|position| position + 1)
        .unwrap_or(0)
}

#[cfg(test)]
mod tests {
    use {
        super::{Interval, Value::*},
        crate::data::{value::uuid::parse_uuid, ValueError},
        chrono::{NaiveDate, NaiveTime},
        futures::executor::block_on,
        rust_decimal::Decimal,
        std::{net::IpAddr, str::FromStr},
    };

    fn time(hour: u32, min: u32, sec: u32) -> NaiveTime {
        NaiveTime::from_hms_opt(hour, min, sec).unwrap()
    }

    fn date(year: i32, month: u32, day: u32) -> NaiveDate {
        NaiveDate::from_ymd_opt(year, month, day).unwrap()
    }

    #[allow(clippy::eq_op)]
    #[test]
    fn eq() {
        use {
            super::Interval,
            chrono::{NaiveDateTime, NaiveTime},
        };
        let decimal = |n: i32| Decimal(n.into());
        let bytea = |v: &str| Bytea(hex::decode(v).unwrap());
        let inet = |v: &str| Inet(IpAddr::from_str(v).unwrap());

        assert_ne!(Null, Null);
        assert_eq!(Bool(true), Bool(true));
        assert_eq!(I8(1), I8(1));
        assert_eq!(I16(1), I16(1));
        assert_eq!(I32(1), I32(1));
        assert_eq!(I64(1), I64(1));
        assert_eq!(I128(1), I128(1));
        assert_eq!(U8(1), U8(1));
        assert_eq!(U16(1), U16(1));
        assert_eq!(U32(1), U32(1));
        assert_eq!(U64(1), U64(1));
        assert_eq!(U128(1), U128(1));
        assert_eq!(I64(1), F64(1.0));
        assert_eq!(F64(1.0), I64(1));
        assert_eq!(F64(6.11), F64(6.11));
        assert_eq!(Str("Glue".to_owned()), Str("Glue".to_owned()));
        assert_eq!(bytea("1004"), bytea("1004"));
        assert_eq!(inet("::1"), inet("::1"));
        assert_eq!(Interval::Month(1), Interval::Month(1));
        assert_eq!(
            Time(NaiveTime::from_hms_opt(12, 30, 11).unwrap()),
            Time(NaiveTime::from_hms_opt(12, 30, 11).unwrap())
        );
        assert_eq!(decimal(1), decimal(1));

        let date = Date("2020-05-01".parse().unwrap());
        let timestamp = Timestamp("2020-05-01T00:00:00".parse::<NaiveDateTime>().unwrap());

        assert_eq!(date, timestamp);
        assert_eq!(timestamp, date);

        assert_eq!(
            Uuid(parse_uuid("936DA01F9ABD4d9d80C702AF85C822A8").unwrap()),
            Uuid(parse_uuid("936DA01F9ABD4d9d80C702AF85C822A8").unwrap())
        );
    }

    #[test]
    fn cmp() {
        use {
            chrono::{NaiveDate, NaiveTime},
            std::cmp::Ordering,
        };

        assert_eq!(
            Bool(true).partial_cmp(&Bool(false)),
            Some(Ordering::Greater)
        );
        assert_eq!(Bool(true).partial_cmp(&Bool(true)), Some(Ordering::Equal));
        assert_eq!(Bool(false).partial_cmp(&Bool(false)), Some(Ordering::Equal));
        assert_eq!(Bool(false).partial_cmp(&Bool(true)), Some(Ordering::Less));

        let date = Date(NaiveDate::from_ymd_opt(2020, 5, 1).unwrap());
        let timestamp = Timestamp(
            NaiveDate::from_ymd_opt(2020, 3, 1)
                .unwrap()
                .and_hms_opt(0, 0, 0)
                .unwrap(),
        );

        let one = rust_decimal::Decimal::ONE;
        let two = rust_decimal::Decimal::TWO;

        assert_eq!(date.partial_cmp(&timestamp), Some(Ordering::Greater));
        assert_eq!(timestamp.partial_cmp(&date), Some(Ordering::Less));

        assert_eq!(
            Time(NaiveTime::from_hms_opt(23, 0, 1).unwrap())
                .partial_cmp(&Time(NaiveTime::from_hms_opt(10, 59, 59).unwrap())),
            Some(Ordering::Greater)
        );
        assert_eq!(
            Interval::Month(1).partial_cmp(&Interval::Month(2)),
            Some(Ordering::Less)
        );
        assert_eq!(
            Interval::Microsecond(1).cmp(&Interval::Month(2)),
            Ordering::Less
        );

        assert_eq!(one.partial_cmp(&two), Some(Ordering::Less));
        assert_eq!(two.partial_cmp(&one), Some(Ordering::Greater));
        assert_eq!(
            Decimal(one).partial_cmp(&Decimal(two)),
            Some(Ordering::Less)
        );

        let bytea = |v: &str| Bytea(hex::decode(v).unwrap());
        assert_eq!(bytea("12").partial_cmp(&bytea("20")), Some(Ordering::Less));
        assert_eq!(
            bytea("9123").partial_cmp(&bytea("9122")),
            Some(Ordering::Greater)
        );
        assert_eq!(bytea("10").partial_cmp(&bytea("10")), Some(Ordering::Equal));

        let inet = |v: &str| Inet(IpAddr::from_str(v).unwrap());
        assert_eq!(
            inet("0.0.0.0").partial_cmp(&inet("127.0.0.1")),
            Some(Ordering::Less)
        );
        assert_eq!(
            inet("192.168.0.1").partial_cmp(&inet("127.0.0.1")),
            Some(Ordering::Greater)
        );
        assert_eq!(inet("::1").partial_cmp(&inet("::1")), Some(Ordering::Equal));
    }

    #[test]
    fn cmp_ints() {
        use std::cmp::Ordering;

        assert_eq!(I8(0).partial_cmp(&I8(-1)), Some(Ordering::Greater));
        assert_eq!(I8(0).partial_cmp(&I8(0)), Some(Ordering::Equal));
        assert_eq!(I8(0).partial_cmp(&I8(1)), Some(Ordering::Less));

        assert_eq!(I16(0).partial_cmp(&I8(-1)), Some(Ordering::Greater));
        assert_eq!(I16(0).partial_cmp(&I8(0)), Some(Ordering::Equal));
        assert_eq!(I16(0).partial_cmp(&I8(1)), Some(Ordering::Less));

        assert_eq!(I32(0).partial_cmp(&I8(-1)), Some(Ordering::Greater));
        assert_eq!(I32(0).partial_cmp(&I8(0)), Some(Ordering::Equal));
        assert_eq!(I32(0).partial_cmp(&I8(1)), Some(Ordering::Less));

        assert_eq!(I64(0).partial_cmp(&I8(-1)), Some(Ordering::Greater));
        assert_eq!(I64(0).partial_cmp(&I8(0)), Some(Ordering::Equal));
        assert_eq!(I64(0).partial_cmp(&I8(1)), Some(Ordering::Less));

        assert_eq!(I128(0).partial_cmp(&I8(-1)), Some(Ordering::Greater));
        assert_eq!(I128(0).partial_cmp(&I8(0)), Some(Ordering::Equal));
        assert_eq!(I128(0).partial_cmp(&I8(1)), Some(Ordering::Less));

        assert_eq!(U8(1).partial_cmp(&U8(0)), Some(Ordering::Greater));
        assert_eq!(U8(0).partial_cmp(&U8(0)), Some(Ordering::Equal));
        assert_eq!(U8(0).partial_cmp(&U8(1)), Some(Ordering::Less));

        assert_eq!(U16(1).partial_cmp(&U16(0)), Some(Ordering::Greater));
        assert_eq!(U16(0).partial_cmp(&U16(0)), Some(Ordering::Equal));
        assert_eq!(U16(0).partial_cmp(&U16(1)), Some(Ordering::Less));

        assert_eq!(U32(1).partial_cmp(&U32(0)), Some(Ordering::Greater));
        assert_eq!(U32(0).partial_cmp(&U32(0)), Some(Ordering::Equal));
        assert_eq!(U32(0).partial_cmp(&U32(1)), Some(Ordering::Less));

        assert_eq!(U64(1).partial_cmp(&U64(0)), Some(Ordering::Greater));
        assert_eq!(U64(0).partial_cmp(&U64(0)), Some(Ordering::Equal));
        assert_eq!(U64(0).partial_cmp(&U64(1)), Some(Ordering::Less));

        assert_eq!(U128(1).partial_cmp(&U128(0)), Some(Ordering::Greater));
        assert_eq!(U128(0).partial_cmp(&U128(0)), Some(Ordering::Equal));
        assert_eq!(U128(0).partial_cmp(&U128(1)), Some(Ordering::Less));
    }

    #[test]
    fn is_zero() {
        for i in -1..2 {
            assert_eq!(I8(i).is_zero(), i == 0);
            assert_eq!(I16(i.into()).is_zero(), i == 0);
            assert_eq!(I32(i.into()).is_zero(), i == 0);
            assert_eq!(I64(i.into()).is_zero(), i == 0);
            assert_eq!(I128(i.into()).is_zero(), i == 0);
            assert_eq!(F64(i.into()).is_zero(), i == 0);
            assert_eq!(Decimal(i.into()).is_zero(), i == 0);
        }
        assert!(U8(0).is_zero());
        assert!(!U8(1).is_zero());
        assert!(U16(0).is_zero());
        assert!(!U16(1).is_zero());
        assert!(U32(0).is_zero());
        assert!(!U32(1).is_zero());
        assert!(U64(0).is_zero());
        assert!(!U64(1).is_zero());
        assert!(U128(0).is_zero());
        assert!(!U128(1).is_zero());
    }

    #[test]
    fn arithmetic() {
        use chrono::{NaiveDate, NaiveTime};

        macro_rules! test {
            ($op: ident $a: expr, $b: expr => $c: expr) => {
                assert_eq!($a.$op(&$b), Ok($c));
            };
        }

        macro_rules! mon {
            ($n: expr) => {
                Interval(Interval::Month($n))
            };
        }

        let decimal = |n: i32| Decimal(n.into());

        test!(add I8(1),    I8(2)    => I8(3));
        test!(add I8(1),    I16(2)    => I16(3));
        test!(add I8(1),    I32(2)   => I32(3));
        test!(add I8(1),    I64(2)   => I64(3));
        test!(add I8(1),    I128(2)  => I128(3));
        test!(add I8(1),    U8(2)    => I64(3));

        test!(add I16(1),    I8(2)    => I16(3));
        test!(add I16(1),    I16(2)    => I16(3));
        test!(add I16(1),    I32(2)   => I32(3));
        test!(add I16(1),    I64(2)   => I64(3));
        test!(add I16(1),    I128(2)  => I128(3));
        test!(add I16(1),    U8(2)    => I16(3));

        test!(add I32(1),    I8(2)      => I32(3));
        test!(add I32(1),    I16(2)      => I32(3));
        test!(add I32(1),    I32(2)     => I32(3));
        test!(add I32(1),    I64(2)     => I64(3));
        test!(add I32(1),    I128(2)    => I128(3));
        test!(add I32(1),    U8(2)      => I32(3));

        test!(add I64(1),    I8(2)      => I64(3));
        test!(add I64(1),    I16(2)      => I64(3));
        test!(add I64(1),    I32(2)     => I64(3));
        test!(add I64(1),    I64(2)     => I64(3));
        test!(add I64(1),    I128(2)    => I128(3));
        test!(add I64(1),    U8(2)      => I64(3));

        test!(add I128(1),    I8(2)    => I128(3));
        test!(add I128(1),    I16(2)    => I128(3));
        test!(add I128(1),    I32(2)    => I128(3));
        test!(add I128(1),    I64(2)   => I128(3));
        test!(add I128(1),    I128(2)  => I128(3));
        test!(add I128(1),    U8(2)    => I128(3));

        test!(add I8(1),    F64(2.0) => F64(3.0));

        test!(add I32(1),   I8(2)    => I32(3));
        test!(add I32(1),   I16(2)    => I32(3));
        test!(add I32(1),   I32(2)   => I32(3));
        test!(add I32(1),   I64(2)   => I64(3));
        test!(add I32(1),   F64(2.0) => F64(3.0));

        test!(add I64(1),   I8(2)    => I64(3));
        test!(add I64(1),   I16(2)    => I64(3));
        test!(add I64(1),   I32(2)   => I64(3));
        test!(add I64(1),   I64(2)   => I64(3));
        test!(add I64(1),   F64(2.0) => F64(3.0));

        test!(add I128(1),   I8(2)    => I128(3));
        test!(add I128(1),   I16(2)    => I128(3));
        test!(add I128(1),   I32(2)   => I128(3));
        test!(add I128(1),   I64(2)   => I128(3));
        test!(add I128(1),   F64(2.0) => F64(3.0));

        test!(add U8(1),   I8(2)     => I64(3));
        test!(add U8(1),   I16(2)    => I16(3));
        test!(add U8(1),   I32(2)    => I32(3));
        test!(add U8(1),   I64(2)    => I64(3));
        test!(add U8(1),   I128(2)   => I128(3));
        test!(add U8(1),   U8(2)     => U8(3));
        test!(add U8(1),   F64(2.0)  => F64(3.0));

        test!(add U16(1),   I8(2)     => U16(3));
        test!(add U16(1),   I16(2)    => U16(3));
        test!(add U16(1),   I32(2)    => U16(3));
        test!(add U16(1),   I64(2)    => U16(3));
        test!(add U16(1),   I128(2)   => U16(3));
        test!(add U16(1),   U8(2)     => U16(3));
        test!(add U16(1),   F64(2.0)  => F64(3.0));

        test!(add U32(1),   I8(2)     => U32(3));
        test!(add U32(1),   I16(2)    => U32(3));
        test!(add U32(1),   I32(2)    => U32(3));
        test!(add U32(1),   I64(2)    => U32(3));
        test!(add U32(1),   I128(2)   => U32(3));
        test!(add U32(1),   U8(2)     => U32(3));
        test!(add U32(1),   U16(2)     => U32(3));
        test!(add U32(1),   U32(2)     => U32(3));
        test!(add U32(1),   F64(2.0)  => F64(3.0));

        test!(add U64(1),   I8(2)     => U64(3));
        test!(add U64(1),   I16(2)    => U64(3));
        test!(add U64(1),   I32(2)    => U64(3));
        test!(add U64(1),   I64(2)    => U64(3));
        test!(add U64(1),   I128(2)   => U64(3));
        test!(add U64(1),   U8(2)     => U64(3));
        test!(add U64(1),   U16(2)     => U64(3));
        test!(add U64(1),   U32(2)     => U64(3));
        test!(add U64(1),   F64(2.0)  => F64(3.0));

        test!(add U128(1),   I8(2)     => U128(3));
        test!(add U128(1),   I16(2)    => U128(3));
        test!(add U128(1),   I32(2)    => U128(3));
        test!(add U128(1),   I64(2)    => U128(3));
        test!(add U128(1),   I128(2)   => U128(3));
        test!(add U128(1),   U8(2)     => U128(3));
        test!(add U128(1),   U16(2)     => U128(3));
        test!(add U128(1),   U32(2)     => U128(3));
        test!(add U128(1),   F64(2.0)  => F64(3.0));

        test!(add F64(1.0), F64(2.0) => F64(3.0));
        test!(add F64(1.0), I8(2)    => F64(3.0));
        test!(add F64(1.0), I32(2)   => F64(3.0));
        test!(add F64(1.0), I64(2)   => F64(3.0));
        test!(add F64(1.0), U8(2)    => F64(3.0));

        test!(add decimal(1), decimal(2) => decimal(3));

        test!(add
            Date(date(2021, 11, 11)),
            mon!(14)
            =>
            Timestamp(date(2023, 1, 11).and_hms_opt(0, 0, 0).unwrap())
        );
        test!(add
            Date(date(2021, 5, 7)),
            Time(time(12, 0, 0))
            =>
            Timestamp(date(2021, 5, 7).and_hms_opt(12, 0, 0).unwrap())
        );
        test!(add
            Timestamp(date(2021, 11, 11).and_hms_opt(0, 0, 0).unwrap()),
            mon!(14)
            =>
            Timestamp(date(2023, 1, 11).and_hms_opt(0, 0, 0).unwrap())
        );
        test!(add
            Time(time(1, 4, 6)),
            Interval(Interval::hours(20))
            =>
            Time(time(21, 4, 6))
        );
        test!(add
            Time(time(23, 10, 0)),
            Interval(Interval::hours(5))
            =>
            Time(time(4, 10, 0))
        );
        test!(add mon!(1),    mon!(2)    => mon!(3));

        test!(subtract I8(3),    I8(2)    => I8(1));
        test!(subtract I8(3),    I16(2)    => I8(1));
        test!(subtract I8(3),    I32(2)   => I32(1));
        test!(subtract I8(3),    I64(2)   => I64(1));
        test!(subtract I8(3),    I128(2)  => I128(1));
        test!(subtract I8(3),    U8(2)  => I64(1));

        test!(subtract I32(3),    I8(2)    => I32(1));
        test!(subtract I32(3),    I16(2)    => I32(1));
        test!(subtract I32(3),    I32(2)   => I32(1));
        test!(subtract I32(3),    I64(2)   => I64(1));
        test!(subtract I32(3),    I128(2)  => I128(1));
        test!(subtract I32(3),    U8(2)  => I32(1));

        test!(subtract I64(3),    I8(2)    => I64(1));
        test!(subtract I64(3),    I16(2)    => I64(1));
        test!(subtract I64(3),    I32(2)   => I64(1));
        test!(subtract I64(3),    I64(2)   => I64(1));
        test!(subtract I64(3),    I128(2)  => I128(1));
        test!(subtract I64(3),    U8(2)    => I64(1));

        test!(subtract I128(3),    I8(2)   => I128(1));
        test!(subtract I128(3),    I16(2)   => I128(1));
        test!(subtract I128(3),    I32(2)  => I128(1));
        test!(subtract I128(3),    I64(2)  => I128(1));
        test!(subtract I128(3),    I128(2) => I128(1));
        test!(subtract I128(3),    U8(2)   => I128(1));

        test!(subtract U8(3),   I8(2)     => I64(1));
        test!(subtract U8(3),   I16(2)    => I16(1));
        test!(subtract U8(3),   I32(2)    => I32(1));
        test!(subtract U8(3),   I64(2)    => I64(1));
        test!(subtract U8(3),   I128(2)   => I128(1));
        test!(subtract U8(3),   U8(2)     => U8(1));
        test!(subtract U8(3),   F64(2.0)  => F64(1.0));

        test!(subtract U16(3),   I8(2)     => U16(1));
        test!(subtract U16(3),   I16(2)    => U16(1));
        test!(subtract U16(3),   I32(2)    => U16(1));
        test!(subtract U16(3),   I64(2)    => U16(1));
        test!(subtract U16(3),   I128(2)   => U16(1));
        test!(subtract U16(3),   U8(2)     => U16(1));
        test!(subtract U16(3),   F64(2.0)  => F64(1.0));

        test!(subtract U32(3),   I8(2)     => U32(1));
        test!(subtract U32(3),   I16(2)    => U32(1));
        test!(subtract U32(3),   I32(2)    => U32(1));
        test!(subtract U32(3),   I64(2)    => U32(1));
        test!(subtract U32(3),   I128(2)   => U32(1));
        test!(subtract U32(3),   U8(2)     => U32(1));
        test!(subtract U32(3),   F64(2.0)  => F64(1.0));

        test!(subtract U64(3),   I8(2)     => U64(1));
        test!(subtract U64(3),   I16(2)    => U64(1));
        test!(subtract U64(3),   I32(2)    => U64(1));
        test!(subtract U64(3),   I64(2)    => U64(1));
        test!(subtract U64(3),   I128(2)   => U64(1));
        test!(subtract U64(3),   U8(2)     => U64(1));
        test!(subtract U64(3),   F64(2.0)  => F64(1.0));

        test!(subtract U128(3),   I8(2)     => U128(1));
        test!(subtract U128(3),   I16(2)    => U128(1));
        test!(subtract U128(3),   I32(2)    => U128(1));
        test!(subtract U128(3),   I64(2)    => U128(1));
        test!(subtract U128(3),   I128(2)   => U128(1));
        test!(subtract U128(3),   U8(2)     => U128(1));
        test!(subtract U128(3),   F64(2.0)  => F64(1.0));

        test!(subtract I8(3),    F64(2.0) => F64(1.0));
        test!(subtract I32(3),   F64(2.0) => F64(1.0));
        test!(subtract I64(3),   F64(2.0) => F64(1.0));
        test!(subtract I128(3),  F64(2.0) => F64(1.0));

        test!(subtract I32(3),   I8(2)    => I64(1));
        test!(subtract I32(3),   I16(2)    => I64(1));
        test!(subtract I32(3),   I32(2)   => I32(1));
        test!(subtract I32(3),   I64(2)   => I64(1));
        test!(subtract I32(3),   I128(2)  => I128(1));

        test!(subtract I32(3),   F64(2.0) => F64(1.0));

        test!(subtract I64(3),   I8(2)    => I64(1));
        test!(subtract I64(3),   I16(2)    => I64(1));
        test!(subtract I64(3),   I32(2)   => I64(1));
        test!(subtract I64(3),   I64(2)   => I64(1));
        test!(subtract I64(3),   I128(2)   => I64(1));
        test!(subtract I64(3),   F64(2.0) => F64(1.0));

        test!(subtract F64(3.0), F64(2.0) => F64(1.0));
        test!(subtract F64(3.0), I8(2)    => F64(1.0));
        test!(subtract F64(3.0), I64(2)   => F64(1.0));
        test!(subtract F64(3.0), U8(2)   => F64(1.0));

        test!(subtract decimal(3), decimal(2) => decimal(1));

        test!(subtract
            Date(NaiveDate::from_ymd_opt(2021, 11, 11).unwrap()),
            Date(NaiveDate::from_ymd_opt(2021, 6, 11).unwrap())
            =>
            Interval(Interval::days(153))
        );
        test!(subtract
            Date(NaiveDate::from_ymd_opt(2021, 1, 1).unwrap()),
            Interval(Interval::days(365))
            =>
            Timestamp(NaiveDate::from_ymd_opt(2020, 1, 2).unwrap().and_hms_opt(0, 0, 0).unwrap())
        );
        test!(subtract
            Timestamp(NaiveDate::from_ymd_opt(2021, 1, 1).unwrap().and_hms_opt(15, 0, 0).unwrap()),
            Timestamp(NaiveDate::from_ymd_opt(2021, 1, 1).unwrap().and_hms_opt(12, 0, 0).unwrap())
            =>
            Interval(Interval::hours(3))
        );
        test!(subtract
            Timestamp(NaiveDate::from_ymd_opt(2021, 1, 1).unwrap().and_hms_opt(0, 3, 0).unwrap()),
            Interval(Interval::days(365))
            =>
            Timestamp(NaiveDate::from_ymd_opt(2020, 1, 2).unwrap().and_hms_opt(0, 3, 0).unwrap())
        );
        test!(subtract
            Time(time(1, 4, 6)),
            Interval(Interval::hours(20))
            =>
            Time(time(5, 4, 6))
        );
        test!(subtract
            Time(time(23, 10, 0)),
            Interval(Interval::hours(5))
            =>
            Time(time(18, 10, 0))
        );
        test!(subtract mon!(1),  mon!(2)  => mon!(-1));

        test!(multiply I8(3),    I8(2)    => I8(6));
        test!(multiply I8(3),    I16(2)    => I8(6));
        test!(multiply I8(3),    I32(2)    => I32(6));
        test!(multiply I8(3),    I64(2)   => I64(6));
        test!(multiply I8(3),    I128(2)  => I128(6));
        test!(multiply I8(3),    U8(2)    => I64(6));

        test!(multiply I64(3),    I8(2)    => I64(6));
        test!(multiply I64(3),    I16(2)    => I64(6));
        test!(multiply I64(3),    I32(2)   => I64(6));
        test!(multiply I64(3),    I64(2)   => I64(6));
        test!(multiply I64(3),    I128(2)  => I128(6));
        test!(multiply I64(3),    U8(2)    => I64(6));

        test!(multiply I128(3),    I8(2)    => I128(6));
        test!(multiply I128(3),    I16(2)    => I128(6));
        test!(multiply I128(3),    I32(2)    => I128(6));
        test!(multiply I128(3),    I64(2)   => I128(6));
        test!(multiply I128(3),    I128(2)  => I128(6));
        test!(multiply I128(3),    U8(2)  => I128(6));

        test!(multiply I8(3),    F64(2.0) => F64(6.0));
        test!(multiply I16(3),    F64(2.0) => F64(6.0));
        test!(multiply I32(3),    F64(2.0) => F64(6.0));
        test!(multiply I64(3),   F64(2.0) => F64(6.0));
        test!(multiply I128(3),    F64(2.0) => F64(6.0));
        test!(multiply I128(3),    U8(2) => I128(6));

        test!(multiply U8(3),   I8(2)     => I64(6));
        test!(multiply U8(3),   I16(2)    => I16(6));
        test!(multiply U8(3),   I32(2)    => I32(6));
        test!(multiply U8(3),   I64(2)    => I64(6));
        test!(multiply U8(3),   I128(2)   => I128(6));
        test!(multiply U8(3),   U8(2)     => U8(6));
        test!(multiply U8(3),   F64(2.0)  => F64(6.0));

        test!(multiply U16(3),   I8(2)     => U16(6));
        test!(multiply U16(3),   I16(2)    => U16(6));
        test!(multiply U16(3),   I32(2)    => U16(6));
        test!(multiply U16(3),   I64(2)    => U16(6));
        test!(multiply U16(3),   I128(2)   => U16(6));
        test!(multiply U16(3),   U8(2)     => U16(6));
        test!(multiply U16(3),   F64(2.0)  => F64(6.0));

        test!(multiply U32(3),   I8(2)     => U32(6));
        test!(multiply U32(3),   I16(2)    => U32(6));
        test!(multiply U32(3),   I32(2)    => U32(6));
        test!(multiply U32(3),   I64(2)    => U32(6));
        test!(multiply U32(3),   I128(2)   => U32(6));
        test!(multiply U32(3),   U8(2)     => U32(6));
        test!(multiply U32(3),   F64(2.0)  => F64(6.0));

        test!(multiply U64(3),   I8(2)     => U64(6));
        test!(multiply U64(3),   I16(2)    => U64(6));
        test!(multiply U64(3),   I32(2)    => U64(6));
        test!(multiply U64(3),   I64(2)    => U64(6));
        test!(multiply U64(3),   I128(2)   => U64(6));
        test!(multiply U64(3),   U8(2)     => U64(6));
        test!(multiply U64(3),   F64(2.0)  => F64(6.0));

        test!(multiply U128(3),   I8(2)     => U128(6));
        test!(multiply U128(3),   I16(2)    => U128(6));
        test!(multiply U128(3),   I32(2)    => U128(6));
        test!(multiply U128(3),   I64(2)    => U128(6));
        test!(multiply U128(3),   I128(2)   => U128(6));
        test!(multiply U128(3),   U8(2)     => U128(6));
        test!(multiply U128(3),   F64(2.0)  => F64(6.0));

        test!(multiply F64(3.0), F64(2.0) => F64(6.0));
        test!(multiply F64(3.0), I8(2)    => F64(6.0));
        test!(multiply F64(3.0), I32(2)   => F64(6.0));
        test!(multiply F64(3.0), I64(2)   => F64(6.0));
        test!(multiply F64(3.0), I128(2)  => F64(6.0));
        test!(multiply F64(3.0), U8(2)    => F64(6.0));

        test!(multiply decimal(3), decimal(2) => decimal(6));

        test!(multiply I8(3),    mon!(3)  => mon!(9));
        test!(multiply I16(3),   mon!(3)  => mon!(9));
        test!(multiply I32(3),   mon!(3)  => mon!(9));
        test!(multiply I64(3),   mon!(3)  => mon!(9));
        test!(multiply I128(3),  mon!(3)  => mon!(9));
        test!(multiply F64(3.0), mon!(3)  => mon!(9));
        test!(multiply mon!(3),  I8(2)    => mon!(6));
        test!(multiply mon!(3),  I32(2)   => mon!(6));
        test!(multiply mon!(3),  I64(2)   => mon!(6));
        test!(multiply mon!(3),  I128(2)  => mon!(6));
        test!(multiply mon!(3),  F64(2.0) => mon!(6));

        test!(divide I8(0),     I8(5)   => I8(0));
        test!(divide I8(0),     I16(5)   => I8(0));
        test!(divide I8(0),     I32(5)  => I32(0));
        test!(divide I8(0),     I64(5)  => I64(0));
        test!(divide I8(0),     I128(5) => I128(0));
        test!(divide I8(0),     U8(5)   => I64(0));
        assert_eq!(
            I8(5).divide(&I8(0)),
            Err(ValueError::DivisorShouldNotBeZero.into())
        );

        test!(divide I8(6),    I8(2)    => I8(3));
        test!(divide I8(6),    I16(2)    => I8(3));
        test!(divide I8(6),    I32(2)    => I8(3));
        test!(divide I8(6),    I64(2)   => I64(3));
        test!(divide I8(6),    I128(2)  => I128(3));
        test!(divide I8(6),    U8(2)    => I64(3));

        test!(divide I64(6),    I8(2)    => I64(3));
        test!(divide I64(6),    I16(2)    => I64(3));
        test!(divide I64(6),    I32(2)    => I64(3));
        test!(divide I64(6),    I64(2)   => I64(3));
        test!(divide I64(6),    I128(2)  => I128(3));
        test!(divide I64(6),    U8(2)  => I64(3));

        test!(divide I128(6),    I8(2)    => I128(3));
        test!(divide I128(6),    I16(2)    => I128(3));
        test!(divide I128(6),    I32(2)    => I128(3));
        test!(divide I128(6),    I64(2)   => I128(3));
        test!(divide I128(6),    I128(2)  => I128(3));
        test!(divide I128(6),    U8(2)  => I64(3));

        test!(divide I128(6),    I8(2)    => I128(3));
        test!(divide I128(6),    I16(2)    => I128(3));
        test!(divide I128(6),    I32(2)    => I128(3));
        test!(divide I128(6),    I64(2)   => I128(3));
        test!(divide I128(6),    I128(2)  => I128(3));

        test!(divide U8(6),   I8(2)     => I64(3));
        test!(divide U8(6),   I16(2)    => I16(3));
        test!(divide U8(6),   I32(2)    => I32(3));
        test!(divide U8(6),   I64(2)    => I64(3));
        test!(divide U8(6),   I128(2)   => I128(3));
        test!(divide U8(6),   U8(2)     => U8(3));
        test!(divide U8(6),   F64(2.0)  => F64(3.0));

        test!(divide U16(6),   I8(2)     => U16(3));
        test!(divide U16(6),   I16(2)    => U16(3));
        test!(divide U16(6),   I32(2)    => U16(3));
        test!(divide U16(6),   I64(2)    => U16(3));
        test!(divide U16(6),   I128(2)   => U16(3));
        test!(divide U16(6),   U8(2)     => U16(3));
        test!(divide U16(6),   F64(2.0)  => F64(3.0));

        test!(divide U32(6),   I8(2)     => U32(3));
        test!(divide U32(6),   I16(2)    => U32(3));
        test!(divide U32(6),   I32(2)    => U32(3));
        test!(divide U32(6),   I64(2)    => U32(3));
        test!(divide U32(6),   I128(2)   => U32(3));
        test!(divide U32(6),   U8(2)     => U32(3));
        test!(divide U32(6),   F64(2.0)  => F64(3.0));

        test!(divide U64(6),   I8(2)     => U64(3));
        test!(divide U64(6),   I16(2)    => U64(3));
        test!(divide U64(6),   I32(2)    => U64(3));
        test!(divide U64(6),   I64(2)    => U64(3));
        test!(divide U64(6),   I128(2)   => U64(3));
        test!(divide U64(6),   U8(2)     => U64(3));
        test!(divide U64(6),   F64(2.0)  => F64(3.0));

        test!(divide U128(6),   I8(2)     => U128(3));
        test!(divide U128(6),   I16(2)    => U128(3));
        test!(divide U128(6),   I32(2)    => U128(3));
        test!(divide U128(6),   I64(2)    => U128(3));
        test!(divide U128(6),   I128(2)   => U128(3));
        test!(divide U128(6),   U8(2)     => U128(3));
        test!(divide U128(6),   F64(2.0)  => F64(3.0));

        test!(divide I8(6),    F64(2.0) => F64(3.0));
        test!(divide I32(6),    F64(2.0) => F64(3.0));
        test!(divide I64(6),   F64(2.0) => F64(3.0));
        test!(divide I128(6),    F64(2.0) => F64(3.0));

        test!(divide F64(6.0), I8(2)    => F64(3.0));
        test!(divide F64(6.0), I16(2)    => F64(3.0));
        test!(divide F64(6.0), I32(2)    => F64(3.0));
        test!(divide F64(6.0), I64(2)   => F64(3.0));
        test!(divide F64(6.0), I128(2)    => F64(3.0));
        test!(divide F64(6.0), U8(2)    => F64(3.0));
        test!(divide F64(6.0), F64(2.0) => F64(3.0));

        test!(divide mon!(6),  I8(2)    => mon!(3));
        test!(divide mon!(6),  I16(2)    => mon!(3));
        test!(divide mon!(6),  I32(2)    => mon!(3));
        test!(divide mon!(6),  I64(2)   => mon!(3));
        test!(divide mon!(6),  I128(2)    => mon!(3));
        test!(divide mon!(6),  U8(2)    => mon!(3));
        test!(divide mon!(6),  U16(2)    => mon!(3));
        test!(divide mon!(6),  U32(2)    => mon!(3));
        test!(divide mon!(6),  U64(2)    => mon!(3));
        test!(divide mon!(6),  U128(2)    => mon!(3));
        test!(divide mon!(6),  F64(2.0) => mon!(3));

        test!(modulo I8(6),    I8(4)    => I8(2));
        test!(modulo I8(6),    I16(4)    => I8(2));
        test!(modulo I8(6),    I32(4)    => I8(2));
        test!(modulo I8(6),    I64(4)   => I64(2));
        test!(modulo I8(6),    I128(4)  => I128(2));

        assert_eq!(
            I8(5).modulo(&I8(0)),
            Err(ValueError::DivisorShouldNotBeZero.into())
        );

        test!(modulo I64(6),    I8(4)    => I64(2));
        test!(modulo I64(6),    I16(4)    => I64(2));
        test!(modulo I64(6),    I32(4)   => I64(2));
        test!(modulo I64(6),    I64(4)   => I64(2));
        test!(modulo I64(6),    I128(4)  => I128(2));

        test!(modulo I128(6),    I8(4)    => I128(2));
        test!(modulo I128(6),    I16(4)    => I128(2));
        test!(modulo I128(6),    I32(4)    => I128(2));
        test!(modulo I128(6),    I64(4)   => I128(2));
        test!(modulo I128(6),    I128(4)  => I128(2));

        test!(modulo I8(6),   I8(2)   => I8(0));
        test!(modulo I8(6),   F64(2.0) => F64(0.0));
        test!(modulo I32(6),   I32(2)   => I32(0));
        test!(modulo I32(6),   F64(2.0) => F64(0.0));
        test!(modulo I64(6),   I32(2)   => I32(0));
        test!(modulo I64(6),   F64(2.0) => F64(0.0));
        test!(modulo F64(6.0), I64(2)   => F64(0.0));
        test!(modulo F64(6.0), F64(2.0) => F64(0.0));
        test!(modulo I128(6),   I8(2)   => I128(0));
        test!(modulo I128(6),   I16(2)   => I128(0));
        test!(modulo I128(6),   I32(2)   => I128(0));
        test!(modulo I128(6),   I64(2)   => I128(0));
        test!(modulo I128(6),   I128(2)   => I128(0));
        test!(modulo I128(6),   F64(2.0) => F64(0.0));

        macro_rules! null_test {
            ($op: ident $a: expr, $b: expr) => {
                assert!($a.$op(&$b).unwrap().is_null());
            };
        }

        let date = || Date(NaiveDate::from_ymd_opt(1989, 3, 1).unwrap());
        let time = || Time(NaiveTime::from_hms_opt(6, 1, 1).unwrap());
        let ts = || {
            Timestamp(
                NaiveDate::from_ymd_opt(1989, 1, 1)
                    .unwrap()
                    .and_hms_opt(0, 0, 0)
                    .unwrap(),
            )
        };

        null_test!(add      I8(1),    Null);
        null_test!(add      I16(1),    Null);
        null_test!(add      I32(1),   Null);
        null_test!(add      I64(1),   Null);
        null_test!(add      I128(1),   Null);
        null_test!(add      U8(1),   Null);
        null_test!(add      U16(1),   Null);
        null_test!(add      U32(1),   Null);
        null_test!(add      U64(1),   Null);
        null_test!(add      U128(1),   Null);
        null_test!(add      F64(1.0), Null);
        null_test!(add      decimal(1), Null);
        null_test!(add      date(),   Null);
        null_test!(add      ts(),     Null);
        null_test!(add      time(),   Null);
        null_test!(add      mon!(1),  Null);
        null_test!(subtract I8(1),    Null);
        null_test!(subtract I16(1),    Null);
        null_test!(subtract I32(1),    Null);
        null_test!(subtract I64(1),   Null);
        null_test!(subtract I128(1),   Null);
        null_test!(subtract U8(1),   Null);
        null_test!(subtract U16(1),   Null);
        null_test!(subtract U32(1),   Null);
        null_test!(subtract U64(1),   Null);
        null_test!(subtract U128(1),   Null);
        null_test!(subtract F64(1.0), Null);
        null_test!(subtract decimal(1), Null);
        null_test!(subtract date(),   Null);
        null_test!(subtract ts(),     Null);
        null_test!(subtract time(),   Null);
        null_test!(subtract mon!(1),  Null);
        null_test!(multiply I8(1),    Null);
        null_test!(multiply I16(1),    Null);
        null_test!(multiply I32(1),   Null);
        null_test!(multiply I64(1),   Null);
        null_test!(multiply I128(1),   Null);
        null_test!(multiply U8(1),   Null);
        null_test!(multiply U16(1),   Null);
        null_test!(multiply U32(1),   Null);
        null_test!(multiply U64(1),   Null);
        null_test!(multiply U128(1),   Null);
        null_test!(multiply F64(1.0), Null);
        null_test!(multiply decimal(1), Null);
        null_test!(multiply mon!(1),  Null);
        null_test!(divide   I8(1),    Null);
        null_test!(divide   I16(1),    Null);
        null_test!(divide   I32(1),    Null);
        null_test!(divide   I64(1),   Null);
        null_test!(divide   I128(1),   Null);
        null_test!(divide   U8(1),   Null);
        null_test!(divide   U16(1),   Null);
        null_test!(divide   U32(1),   Null);
        null_test!(divide   U64(1),   Null);
        null_test!(divide   U128(1),   Null);
        null_test!(divide   F64(1.0), Null);
        null_test!(divide   decimal(1), Null);
        null_test!(divide   mon!(1),  Null);
        null_test!(modulo   I8(1),    Null);
        null_test!(modulo   I16(1),    Null);
        null_test!(modulo   I32(1),    Null);
        null_test!(modulo   I64(1),   Null);
        null_test!(modulo   I128(1),   Null);
        null_test!(modulo   U8(1),   Null);
        null_test!(modulo   U16(1),   Null);
        null_test!(modulo   U32(1),   Null);
        null_test!(modulo   U64(1),   Null);
        null_test!(modulo   U128(1),   Null);
        null_test!(modulo   F64(1.0), Null);
        null_test!(modulo   decimal(1), Null);

        null_test!(add      Null, I8(1));
        null_test!(add      Null, I16(1));
        null_test!(add      Null, I32(1));
        null_test!(add      Null, I64(1));
        null_test!(add      Null, I128(1));
        null_test!(add      Null, U8(1));
        null_test!(add      Null, U16(1));
        null_test!(add      Null, U32(1));
        null_test!(add      Null, U64(1));
        null_test!(add      Null, U128(1));
        null_test!(add      Null, F64(1.0));
        null_test!(add      Null, decimal(1));
        null_test!(add      Null, mon!(1));
        null_test!(add      Null, date());
        null_test!(add      Null, ts());
        null_test!(subtract Null, I8(1));
        null_test!(subtract Null, I16(1));
        null_test!(subtract Null, I32(1));
        null_test!(subtract Null, I64(1));
        null_test!(subtract Null, I128(1));
        null_test!(subtract Null, U8(1));
        null_test!(subtract Null, U16(1));
        null_test!(subtract Null, U32(1));
        null_test!(subtract Null, U64(1));
        null_test!(subtract Null, U128(1));
        null_test!(subtract Null, F64(1.0));
        null_test!(subtract Null, decimal(1));
        null_test!(subtract Null, date());
        null_test!(subtract Null, ts());
        null_test!(subtract Null, time());
        null_test!(subtract Null, mon!(1));
        null_test!(multiply Null, I8(1));
        null_test!(multiply Null, I16(1));
        null_test!(multiply Null, I32(1));
        null_test!(multiply Null, I64(1));
        null_test!(multiply Null, I128(1));
        null_test!(multiply Null, U8(1));
        null_test!(multiply Null, U16(1));
        null_test!(multiply Null, U32(1));
        null_test!(multiply Null, U64(1));
        null_test!(multiply Null, U128(1));
        null_test!(multiply Null, F64(1.0));
        null_test!(multiply Null, decimal(1));
        null_test!(divide   Null, I8(1));
        null_test!(divide   Null, I16(1));
        null_test!(divide   Null, I32(1));
        null_test!(divide   Null, I64(1));
        null_test!(divide   Null, I128(1));
        null_test!(divide   Null, U8(1));
        null_test!(divide   Null, U16(1));
        null_test!(divide   Null, U32(1));
        null_test!(divide   Null, U64(1));
        null_test!(divide   Null, U128(1));
        null_test!(divide   Null, F64(1.0));
        null_test!(divide   Null, decimal(1));
        null_test!(modulo   Null, I8(1));
        null_test!(modulo   Null, I32(1));
        null_test!(modulo   Null, I64(1));
        null_test!(modulo   Null, I128(1));
        null_test!(modulo   Null, U8(1));
        null_test!(modulo   Null, U16(1));
        null_test!(modulo   Null, U32(1));
        null_test!(modulo   Null, U64(1));
        null_test!(modulo   Null, U128(1));
        null_test!(modulo   Null, F64(1.0));
        null_test!(modulo   Null, decimal(1));

        null_test!(add      Null, Null);
        null_test!(subtract Null, Null);
        null_test!(multiply Null, Null);
        null_test!(divide   Null, Null);
        null_test!(modulo   Null, Null);
    }

    #[test]
    fn cast() {
        use {
            crate::{ast::DataType::*, prelude::Value},
            chrono::{NaiveDate, NaiveTime},
        };

        macro_rules! cast {
            ($input: expr => $data_type: expr, $expected: expr) => {
                let found = block_on($input.cast(&$data_type)).unwrap();

                match ($expected, found) {
                    (Null, Null) => {}
                    (expected, found) => {
                        assert_eq!(expected, found);
                    }
                }
            };
        }

        let bytea = Value::Bytea(hex::decode("0abc").unwrap());
        let inet = |v| Value::Inet(IpAddr::from_str(v).unwrap());

        // Same as
        cast!(Bool(true)            => Boolean      , Bool(true));
        cast!(Str("a".to_owned())   => Text         , Str("a".to_owned()));
        cast!(bytea                 => Bytea        , bytea);
        cast!(inet("::1")           => Inet         , inet("::1"));
        cast!(I8(1)                 => Int8         , I8(1));
        cast!(I16(1)                 => Int16         , I16(1));
        cast!(I32(1)                => Int32        , I32(1));
        cast!(I64(1)                => Int          , I64(1));
        cast!(I128(1)               => Int128       , I128(1));
        cast!(U8(1)                 => Uint8        , U8(1));
        cast!(U16(1)                 => Uint16        , U16(1));
        cast!(U32(1)                 => Uint32        , U32(1));
        cast!(U64(1)                 => Uint64        , U64(1));
        cast!(U128(1)                 => Uint128        , U128(1));
        cast!(F64(1.0)              => Float        , F64(1.0));
        cast!(Value::Uuid(123)      => Uuid         , Value::Uuid(123));

        // Boolean
        cast!(Str("TRUE".to_owned())    => Boolean, Bool(true));
        cast!(Str("FALSE".to_owned())   => Boolean, Bool(false));
        cast!(I8(1)                     => Boolean, Bool(true));
        cast!(I8(0)                     => Boolean, Bool(false));
        cast!(I16(0)                     => Boolean, Bool(false));
        cast!(I32(1)                     => Boolean, Bool(true));
        cast!(I32(0)                     => Boolean, Bool(false));
        cast!(I64(1)                    => Boolean, Bool(true));
        cast!(I64(0)                    => Boolean, Bool(false));
        cast!(I128(1)                   => Boolean, Bool(true));
        cast!(I128(0)                   => Boolean, Bool(false));
        cast!(U8(1)                   => Boolean, Bool(true));
        cast!(U8(0)                   => Boolean, Bool(false));
        cast!(U16(1)                   => Boolean, Bool(true));
        cast!(U16(0)                   => Boolean, Bool(false));
        cast!(U32(1)                   => Boolean, Bool(true));
        cast!(U32(1)                   => Boolean, Bool(true));
        cast!(U64(1)                   => Boolean, Bool(true));
        cast!(U64(0)                   => Boolean, Bool(false));
        cast!(U128(0)                   => Boolean, Bool(false));
        cast!(U128(0)                   => Boolean, Bool(false));
        cast!(F64(1.0)                  => Boolean, Bool(true));
        cast!(F64(0.0)                  => Boolean, Bool(false));
        cast!(Null                      => Boolean, Null);

        // Integer
        cast!(Bool(true)            => Int8, I8(1));
        cast!(Bool(false)           => Int8, I8(0));
        cast!(F64(1.1)              => Int8, I8(1));
        cast!(Str("11".to_owned())  => Int8, I8(11));
        cast!(Null                  => Int8, Null);

        cast!(Bool(true)            => Int32, I32(1));
        cast!(Bool(false)           => Int32, I32(0));
        cast!(F64(1.1)              => Int32, I32(1));
        cast!(Str("11".to_owned())  => Int32, I32(11));
        cast!(Null                  => Int32, Null);

        cast!(Bool(true)            => Int, I64(1));
        cast!(Bool(false)           => Int, I64(0));
        cast!(F64(1.1)              => Int, I64(1));
        cast!(Str("11".to_owned())  => Int, I64(11));
        cast!(Null                  => Int, Null);

        cast!(Bool(true)            => Int128, I128(1));
        cast!(Bool(false)           => Int128, I128(0));
        cast!(F64(1.1)              => Int128, I128(1));
        cast!(Str("11".to_owned())  => Int128, I128(11));
        cast!(Null                  => Int128, Null);

        cast!(Bool(true)            => Uint8, U8(1));
        cast!(Bool(false)           => Uint8, U8(0));
        cast!(F64(1.1)              => Uint8, U8(1));
        cast!(Str("11".to_owned())  => Uint8, U8(11));
        cast!(Null                  => Uint8, Null);

        cast!(Bool(true)            => Uint16, U16(1));
        cast!(Bool(false)           => Uint16, U16(0));
        cast!(F64(1.1)              => Uint16, U16(1));
        cast!(Str("11".to_owned())  => Uint16, U16(11));
        cast!(Null                  => Uint16, Null);

        cast!(Bool(true)            => Uint32, U32(1));
        cast!(Bool(false)           => Uint32, U32(0));
        cast!(F64(1.1)              => Uint32, U32(1));
        cast!(Str("11".to_owned())  => Uint32, U32(11));
        cast!(Null                  => Uint32, Null);

        cast!(Bool(true)            => Uint64, U64(1));
        cast!(Bool(false)           => Uint64, U64(0));
        cast!(F64(1.1)              => Uint64, U64(1));
        cast!(Str("11".to_owned())  => Uint64, U64(11));
        cast!(Null                  => Uint64, Null);

        cast!(Bool(true)            => Uint128, U128(1));
        cast!(Bool(false)           => Uint128, U128(0));
        cast!(F64(1.1)              => Uint128, U128(1));
        cast!(Str("11".to_owned())  => Uint128, U128(11));
        cast!(Null                  => Uint128, Null);

        // Float
        cast!(Bool(true)            => Float, F64(1.0));
        cast!(Bool(false)           => Float, F64(0.0));
        cast!(I8(1)                 => Float, F64(1.0));
        cast!(I16(1)                 => Float, F64(1.0));
        cast!(I32(1)                => Float, F64(1.0));
        cast!(I64(1)                => Float, F64(1.0));
        cast!(I128(1)               => Float, F64(1.0));
        cast!(U8(1)                 => Float, F64(1.0));
        cast!(U16(1)                 => Float, F64(1.0));
        cast!(U32(1)                 => Float, F64(1.0));
        cast!(U64(1)                 => Float, F64(1.0));
        cast!(U128(1)                 => Float, F64(1.0));
        cast!(Str("11".to_owned())  => Float, F64(11.0));
        cast!(Null                  => Float, Null);

        // Text
        cast!(Bool(true)    => Text, Str("TRUE".to_owned()));
        cast!(Bool(false)   => Text, Str("FALSE".to_owned()));
        cast!(I8(11)        => Text, Str("11".to_owned()));
        cast!(I16(11)        => Text, Str("11".to_owned()));
        cast!(I32(11)        => Text, Str("11".to_owned()));
        cast!(I64(11)       => Text, Str("11".to_owned()));
        cast!(I128(11)        => Text, Str("11".to_owned()));
        cast!(U8(11)        => Text, Str("11".to_owned()));
        cast!(U16(11)        => Text, Str("11".to_owned()));
        cast!(U32(11)        => Text, Str("11".to_owned()));
        cast!(U64(11)        => Text, Str("11".to_owned()));
        cast!(U128(11)        => Text, Str("11".to_owned()));
        cast!(F64(1.0)      => Text, Str("1".to_owned()));
        cast!(inet("::1")    => Text, Str("::1".to_owned()));

        let date = Value::Date(NaiveDate::from_ymd_opt(2021, 5, 1).unwrap());
        cast!(date          => Text, Str("2021-05-01".to_owned()));

        let timestamp = Value::Timestamp(
            NaiveDate::from_ymd_opt(2021, 5, 1)
                .unwrap()
                .and_hms_opt(12, 34, 50)
                .unwrap(),
        );
        cast!(timestamp     => Text, Str("2021-05-01 12:34:50".to_owned()));
        cast!(Null          => Text, Null);

        // Date
        let date = Value::Date(NaiveDate::from_ymd_opt(2021, 5, 1).unwrap());
        let timestamp = Value::Timestamp(
            NaiveDate::from_ymd_opt(2021, 5, 1)
                .unwrap()
                .and_hms_opt(12, 34, 50)
                .unwrap(),
        );

        cast!(Str("2021-05-01".to_owned()) => Date, date.to_owned());
        cast!(timestamp                    => Date, date);
        cast!(Null                         => Date, Null);

        // Time
        cast!(Str("08:05:30".to_owned()) => Time, Value::Time(NaiveTime::from_hms_opt(8, 5, 30).unwrap()));
        cast!(Null                       => Time, Null);

        // Timestamp
        cast!(Value::Date(NaiveDate::from_ymd_opt(2021, 5, 1).unwrap()) => Timestamp, Value::Timestamp(NaiveDate::from_ymd_opt(2021, 5, 1).unwrap().and_hms_opt(0, 0, 0).unwrap()));
        cast!(Str("2021-05-01 08:05:30".to_owned())                     => Timestamp, Value::Timestamp(NaiveDate::from_ymd_opt(2021, 5, 1).unwrap().and_hms_opt(8, 5, 30).unwrap()));
        cast!(Null                                                      => Timestamp, Null);

        // Bytea
        cast!(Value::Str("0abc".to_owned()) => Bytea, Value::Bytea(hex::decode("0abc").unwrap()));
        assert_eq!(
            block_on(Value::Str("!@#$5".to_owned()).cast(&Bytea)),
            Err(ValueError::CastFromHexToByteaFailed("!@#$5".to_owned()).into()),
        );

        // Inet
        cast!(inet("::1") => Inet, inet("::1"));
        cast!(Str("::1".to_owned()) => Inet, inet("::1"));
        cast!(Str("0.0.0.0".to_owned()) => Inet, inet("0.0.0.0"));

        // Casting error
        assert_eq!(
            block_on(Value::Uuid(123).cast(&List)),
            Err(ValueError::UnimplementedCast.into())
        );
    }

    #[test]
    fn concat() {
        assert_eq!(
            Str("A".to_owned()).concat(Str("B".to_owned())),
            Str("AB".to_owned())
        );
        assert_eq!(
            Str("A".to_owned()).concat(Bool(true)),
            Str("ATRUE".to_owned())
        );
        assert_eq!(Str("A".to_owned()).concat(I8(1)), Str("A1".to_owned()));
        assert_eq!(Str("A".to_owned()).concat(I16(1)), Str("A1".to_owned()));
        assert_eq!(Str("A".to_owned()).concat(I32(1)), Str("A1".to_owned()));
        assert_eq!(Str("A".to_owned()).concat(I64(1)), Str("A1".to_owned()));
        assert_eq!(Str("A".to_owned()).concat(I128(1)), Str("A1".to_owned()));
        assert_eq!(Str("A".to_owned()).concat(U8(1)), Str("A1".to_owned()));
        assert_eq!(Str("A".to_owned()).concat(U16(1)), Str("A1".to_owned()));
        assert_eq!(Str("A".to_owned()).concat(U32(1)), Str("A1".to_owned()));
        assert_eq!(Str("A".to_owned()).concat(U64(1)), Str("A1".to_owned()));
        assert_eq!(Str("A".to_owned()).concat(U128(1)), Str("A1".to_owned()));
        assert_eq!(Str("A".to_owned()).concat(F64(1.0)), Str("A1".to_owned()));
        assert_eq!(
            List(vec![I64(1)]).concat(List(vec![I64(2)])),
            List(vec![I64(1), I64(2)])
        );
        assert_eq!(I64(2).concat(I64(1)), Str("21".to_owned()));
        assert!(Str("A".to_owned()).concat(Null).is_null());
    }

    #[test]
    fn validate_type() {
        use {
            super::{Value, ValueError},
            crate::{ast::DataType as D, data::Interval as I},
            chrono::{NaiveDate, NaiveTime},
        };

        let date = Date(NaiveDate::from_ymd_opt(2021, 5, 1).unwrap());
        let timestamp = Timestamp(
            NaiveDate::from_ymd_opt(2021, 5, 1)
                .unwrap()
                .and_hms_opt(12, 34, 50)
                .unwrap(),
        );
        let time = Time(NaiveTime::from_hms_opt(12, 30, 11).unwrap());
        let interval = Interval(I::hours(5));
        let uuid = Uuid(parse_uuid("936DA01F9ABD4d9d80C702AF85C822A8").unwrap());
        let map = Value::parse_json_map(r#"{ "a": 10 }"#).unwrap();
        let list = Value::parse_json_list(r#"[ true ]"#).unwrap();
        let bytea = Bytea(hex::decode("9001").unwrap());
        let inet = Inet(IpAddr::from_str("::1").unwrap());

        assert!(Bool(true).validate_type(&D::Boolean).is_ok());
        assert!(Bool(true).validate_type(&D::Int).is_err());
        assert!(I8(1).validate_type(&D::Int8).is_ok());
        assert!(I8(1).validate_type(&D::Text).is_err());
        assert!(I16(1).validate_type(&D::Text).is_err());
        assert!(I32(1).validate_type(&D::Int32).is_ok());
        assert!(I32(1).validate_type(&D::Text).is_err());
        assert!(I64(1).validate_type(&D::Int).is_ok());
        assert!(I64(1).validate_type(&D::Text).is_err());
        assert!(I128(1).validate_type(&D::Int128).is_ok());
        assert!(I128(1).validate_type(&D::Text).is_err());
        assert!(U8(1).validate_type(&D::Uint8).is_ok());
        assert!(U8(1).validate_type(&D::Text).is_err());
        assert!(U16(1).validate_type(&D::Uint16).is_ok());
        assert!(U16(1).validate_type(&D::Text).is_err());
        assert!(U32(1).validate_type(&D::Uint32).is_ok());
        assert!(U32(1).validate_type(&D::Text).is_err());
        assert!(U64(1).validate_type(&D::Uint64).is_ok());
        assert!(U64(1).validate_type(&D::Text).is_err());
        assert!(U128(1).validate_type(&D::Uint128).is_ok());
        assert!(U128(1).validate_type(&D::Text).is_err());
        assert!(F64(1.0).validate_type(&D::Float).is_ok());
        assert!(F64(1.0).validate_type(&D::Int).is_err());
        assert!(Decimal(rust_decimal::Decimal::ONE)
            .validate_type(&D::Decimal)
            .is_ok());
        assert!(Decimal(rust_decimal::Decimal::ONE)
            .validate_type(&D::Int)
            .is_err());
        assert!(Str("a".to_owned()).validate_type(&D::Text).is_ok());
        assert!(Str("a".to_owned()).validate_type(&D::Int).is_err());
        assert!(bytea.validate_type(&D::Bytea).is_ok());
        assert!(bytea.validate_type(&D::Uuid).is_err());
        assert!(inet.validate_type(&D::Inet).is_ok());
        assert!(inet.validate_type(&D::Uuid).is_err());
        assert!(inet.validate_type(&D::Inet).is_ok());
        assert!(inet.validate_type(&D::Uuid).is_err());
        assert!(date.validate_type(&D::Date).is_ok());
        assert!(date.validate_type(&D::Text).is_err());
        assert!(timestamp.validate_type(&D::Timestamp).is_ok());
        assert!(timestamp.validate_type(&D::Boolean).is_err());
        assert!(time.validate_type(&D::Time).is_ok());
        assert!(time.validate_type(&D::Date).is_err());
        assert!(interval.validate_type(&D::Interval).is_ok());
        assert!(interval.validate_type(&D::Date).is_err());
        assert!(uuid.validate_type(&D::Uuid).is_ok());
        assert!(uuid.validate_type(&D::Boolean).is_err());
        assert!(map.validate_type(&D::Map).is_ok());
        assert!(map.validate_type(&D::Int).is_err());
        assert!(list.validate_type(&D::List).is_ok());
        assert!(list.validate_type(&D::Int).is_err());
        assert!(Null.validate_type(&D::Time).is_ok());
        assert!(Null.validate_type(&D::Boolean).is_ok());

        assert_eq!(
            Bool(true).validate_type(&D::Text),
            Err(ValueError::IncompatibleDataType {
                data_type: D::Text,
                value: Bool(true),
            }
            .into()),
        );
    }

    #[test]
    fn unary_minus() {
        assert_eq!(I8(1).unary_minus(), Ok(I8(-1)));
        assert_eq!(I16(1).unary_minus(), Ok(I16(-1)));
        assert_eq!(I32(1).unary_minus(), Ok(I32(-1)));
        assert_eq!(I64(1).unary_minus(), Ok(I64(-1)));
        assert_eq!(I128(1).unary_minus(), Ok(I128(-1)));

        assert_eq!(F64(1.0).unary_minus(), Ok(F64(-1.0)));
        assert_eq!(
            Decimal(Decimal::ONE).unary_minus(),
            Ok(Decimal(-Decimal::ONE))
        );

        assert_eq!(
            Str("abc".to_owned()).unary_minus(),
            Err(ValueError::UnaryMinusOnNonNumeric.into())
        );
    }

    #[test]
    fn unary_plus() {
        assert_eq!(U8(1).unary_plus(), Ok(U8(1)));
        assert!(Null.unary_plus().unwrap().is_null());
    }

    #[test]
    fn factorial() {
        assert_eq!(I8(5).unary_factorial(), Ok(I128(120)));
        assert_eq!(I16(5).unary_factorial(), Ok(I128(120)));
        assert_eq!(I32(5).unary_factorial(), Ok(I128(120)));
        assert_eq!(I64(5).unary_factorial(), Ok(I128(120)));
        assert_eq!(I128(5).unary_factorial(), Ok(I128(120)));
        assert_eq!(U8(5).unary_factorial(), Ok(I128(120)));
        assert_eq!(U16(5).unary_factorial(), Ok(I128(120)));
        assert_eq!(U32(5).unary_factorial(), Ok(I128(120)));
        assert_eq!(U64(5).unary_factorial(), Ok(I128(120)));
        assert_eq!(U128(5).unary_factorial(), Ok(I128(120)));
        assert_eq!(
            F64(5.0).unary_factorial(),
            Err(ValueError::FactorialOnNonInteger.into())
        );
        assert!(Null.unary_factorial().unwrap().is_null());
        assert_eq!(
            Str("5".to_owned()).unary_factorial(),
            Err(ValueError::FactorialOnNonNumeric.into())
        );
    }

    #[test]
    fn sqrt() {
        assert_eq!(I8(9).sqrt(), Ok(F64(3.0)));
        assert_eq!(I16(9).sqrt(), Ok(F64(3.0)));
        assert_eq!(I64(9).sqrt(), Ok(F64(3.0)));
        assert_eq!(I128(9).sqrt(), Ok(F64(3.0)));
        assert_eq!(U8(9).sqrt(), Ok(F64(3.0)));
        assert_eq!(U16(9).sqrt(), Ok(F64(3.0)));
        assert_eq!(U32(9).sqrt(), Ok(F64(3.0)));
        assert_eq!(U64(9).sqrt(), Ok(F64(3.0)));
        assert_eq!(U128(9).sqrt(), Ok(F64(3.0)));
        assert_eq!(F64(9.0).sqrt(), Ok(F64(3.0)));
        assert!(Null.sqrt().unwrap().is_null());
        assert_eq!(
            Str("9".to_owned()).sqrt(),
            Err(ValueError::SqrtOnNonNumeric(Str("9".to_owned())).into())
        );
    }

    #[test]
    fn position() {
        let str1 = Str("ramen".to_owned());
        let str2 = Str("men".to_owned());
        let empty_str = Str("".to_owned());

        assert_eq!(str1.position(&str2), Ok(I64(3)));
        assert_eq!(str2.position(&str1), Ok(I64(0)));
        assert!(Null.position(&str2).unwrap().is_null());
        assert!(str1.position(&Null).unwrap().is_null());
        assert_eq!(empty_str.position(&str2), Ok(I64(0)));
        assert_eq!(str1.position(&empty_str), Ok(I64(0)));
        assert_eq!(
            str1.position(&I64(1)),
            Err(ValueError::NonStringParameterInPosition {
                from: str1,
                sub: I64(1)
            }
            .into())
        );
    }

    #[test]
    fn get_type() {
        use {
            super::Value,
            crate::{ast::DataType as D, data::Interval as I},
            chrono::{NaiveDate, NaiveTime},
        };

        let decimal = Decimal(rust_decimal::Decimal::ONE);
        let date = Date(NaiveDate::from_ymd_opt(2021, 5, 1).unwrap());
        let timestamp = Timestamp(
            NaiveDate::from_ymd_opt(2021, 5, 1)
                .unwrap()
                .and_hms_opt(12, 34, 50)
                .unwrap(),
        );
        let time = Time(NaiveTime::from_hms_opt(12, 30, 11).unwrap());
        let interval = Interval(I::hours(5));
        let uuid = Uuid(parse_uuid("936DA01F9ABD4d9d80C702AF85C822A8").unwrap());
        let map = Value::parse_json_map(r#"{ "a": 10 }"#).unwrap();
        let list = Value::parse_json_list(r#"[ true ]"#).unwrap();
        let bytea = Bytea(hex::decode("9001").unwrap());
        let inet = Inet(IpAddr::from_str("::1").unwrap());

        assert_eq!(I8(1).get_type(), Some(D::Int8));
        assert_eq!(I16(1).get_type(), Some(D::Int16));
        assert_eq!(I32(1).get_type(), Some(D::Int32));
        assert_eq!(I64(1).get_type(), Some(D::Int));
        assert_eq!(I128(1).get_type(), Some(D::Int128));
        assert_eq!(U8(1).get_type(), Some(D::Uint8));
        assert_eq!(U16(1).get_type(), Some(D::Uint16));
        assert_eq!(U32(1).get_type(), Some(D::Uint32));
        assert_eq!(U64(1).get_type(), Some(D::Uint64));
        assert_eq!(U128(1).get_type(), Some(D::Uint128));
        assert_eq!(F64(1.1).get_type(), Some(D::Float));
        assert_eq!(decimal.get_type(), Some(D::Decimal));
        assert_eq!(Bool(true).get_type(), Some(D::Boolean));
        assert_eq!(Str('1'.into()).get_type(), Some(D::Text));
        assert_eq!(bytea.get_type(), Some(D::Bytea));
        assert_eq!(inet.get_type(), Some(D::Inet));
        assert_eq!(date.get_type(), Some(D::Date));
        assert_eq!(timestamp.get_type(), Some(D::Timestamp));
        assert_eq!(time.get_type(), Some(D::Time));
        assert_eq!(interval.get_type(), Some(D::Interval));
        assert_eq!(uuid.get_type(), Some(D::Uuid));
        assert_eq!(map.get_type(), Some(D::Map));
        assert_eq!(list.get_type(), Some(D::List));
        assert_eq!(Null.get_type(), None);
    }
}<|MERGE_RESOLUTION|>--- conflicted
+++ resolved
@@ -267,12 +267,8 @@
             (DataType::Date, value) => value.try_into().map(Value::Date),
             (DataType::Time, value) => value.try_into().map(Value::Time),
             (DataType::Timestamp, value) => value.try_into().map(Value::Timestamp),
-<<<<<<< HEAD
             (DataType::Interval, value) => value.try_into_interval().await.map(Value::Interval),
-=======
-            (DataType::Interval, value) => value.try_into().map(Value::Interval),
             (DataType::Uuid, Value::Str(value)) => uuid::parse_uuid(value).map(Value::Uuid),
->>>>>>> e1361b4f
             (DataType::Uuid, value) => value.try_into().map(Value::Uuid),
             (DataType::Inet, value) => value.try_into().map(Value::Inet),
             (DataType::Bytea, Value::Str(value)) => hex::decode(value)
