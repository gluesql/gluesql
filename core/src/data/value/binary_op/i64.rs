use {
    super::TryBinaryOperator,
    crate::{
        data::{NumericBinaryOperator, ValueError},
        prelude::Value,
        result::Result,
    },
    rust_decimal::prelude::Decimal,
    std::cmp::Ordering,
    Value::*,
};

impl PartialEq<Value> for i64 {
    fn eq(&self, other: &Value) -> bool {
        let lhs = *self;

        match *other {
            I8(rhs) => lhs == rhs as i64,
            I64(rhs) => lhs == rhs,
<<<<<<< HEAD
            I128(rhs) => lhs as i128 == rhs,
            F64(rhs) => lhs as f64 == rhs,
=======
            F64(rhs) => ((lhs as f64) - rhs).abs() < f64::EPSILON,
>>>>>>> 0a116adc
            Decimal(rhs) => Decimal::from(lhs) == rhs,
            _ => false,
        }
    }
}

impl PartialOrd<Value> for i64 {
    fn partial_cmp(&self, rhs: &Value) -> Option<Ordering> {
        match rhs {
            I8(rhs) => PartialOrd::partial_cmp(self, &(*rhs as i64)),
            I64(rhs) => PartialOrd::partial_cmp(self, rhs),
            I128(rhs) => PartialOrd::partial_cmp(&(*self as i128), rhs),
            F64(rhs) => PartialOrd::partial_cmp(&(*self as f64), rhs),
            Decimal(other) => Decimal::from(*self).partial_cmp(other),
            _ => None,
        }
    }
}

impl TryBinaryOperator for i64 {
    type Rhs = Value;

    fn try_add(&self, rhs: &Self::Rhs) -> Result<Value> {
        let lhs = *self;

        match *rhs {
            I8(rhs) => lhs
                .checked_add(rhs as i64)
                .ok_or_else(|| {
                    ValueError::BinaryOperationOverflow {
                        lhs: I64(lhs),
                        rhs: I8(rhs),
                        operator: NumericBinaryOperator::Add,
                    }
                    .into()
                })
                .map(I64),
            I64(rhs) => lhs
                .checked_add(rhs)
                .ok_or_else(|| {
                    ValueError::BinaryOperationOverflow {
                        lhs: I64(lhs),
                        rhs: I64(rhs),
                        operator: NumericBinaryOperator::Add,
                    }
                    .into()
                })
                .map(I64),
            I128(rhs) => (lhs as i128)
                .checked_add(rhs)
                .ok_or_else(|| {
                    ValueError::BinaryOperationOverflow {
                        lhs: I64(lhs),
                        rhs: I128(rhs),
                        operator: NumericBinaryOperator::Add,
                    }
                    .into()
                })
                .map(I128),
            F64(rhs) => Ok(F64(lhs as f64 + rhs)),
            Decimal(rhs) => Decimal::from(lhs)
                .checked_add(rhs)
                .ok_or_else(|| {
                    ValueError::BinaryOperationOverflow {
                        lhs: I64(lhs),
                        rhs: Decimal(rhs),
                        operator: NumericBinaryOperator::Add,
                    }
                    .into()
                })
                .map(Decimal),
            Null => Ok(Null),
            _ => Err(ValueError::NonNumericMathOperation {
                lhs: I64(lhs),
                operator: NumericBinaryOperator::Add,
                rhs: rhs.clone(),
            }
            .into()),
        }
    }

    fn try_subtract(&self, rhs: &Self::Rhs) -> Result<Value> {
        let lhs = *self;

        match *rhs {
            I8(rhs) => lhs
                .checked_sub(rhs as i64)
                .ok_or_else(|| {
                    ValueError::BinaryOperationOverflow {
                        lhs: I64(lhs),
                        rhs: I8(rhs),
                        operator: NumericBinaryOperator::Subtract,
                    }
                    .into()
                })
                .map(I64),
            I64(rhs) => lhs
                .checked_sub(rhs)
                .ok_or_else(|| {
                    ValueError::BinaryOperationOverflow {
                        lhs: I64(lhs),
                        rhs: I64(rhs),
                        operator: NumericBinaryOperator::Subtract,
                    }
                    .into()
                })
                .map(I64),
            I128(rhs) => (lhs as i128)
                .checked_sub(rhs)
                .ok_or_else(|| {
                    ValueError::BinaryOperationOverflow {
                        lhs: I64(lhs),
                        rhs: I128(rhs),
                        operator: NumericBinaryOperator::Subtract,
                    }
                    .into()
                })
                .map(I128),
            F64(rhs) => Ok(F64(lhs as f64 - rhs)),
            Decimal(rhs) => Decimal::from(lhs)
                .checked_sub(rhs)
                .ok_or_else(|| {
                    ValueError::BinaryOperationOverflow {
                        lhs: I64(lhs),
                        rhs: Decimal(rhs),
                        operator: NumericBinaryOperator::Subtract,
                    }
                    .into()
                })
                .map(Decimal),
            Null => Ok(Null),
            _ => Err(ValueError::NonNumericMathOperation {
                lhs: I64(lhs),
                operator: NumericBinaryOperator::Subtract,
                rhs: rhs.clone(),
            }
            .into()),
        }
    }

    fn try_multiply(&self, rhs: &Self::Rhs) -> Result<Value> {
        let lhs = *self;

        match *rhs {
            I8(rhs) => lhs
                .checked_mul(rhs as i64)
                .ok_or_else(|| {
                    ValueError::BinaryOperationOverflow {
                        lhs: I64(lhs),
                        rhs: I8(rhs),
                        operator: NumericBinaryOperator::Multiply,
                    }
                    .into()
                })
                .map(I64),
            I64(rhs) => lhs
                .checked_mul(rhs)
                .ok_or_else(|| {
                    ValueError::BinaryOperationOverflow {
                        lhs: I64(lhs),
                        rhs: I64(rhs),
                        operator: NumericBinaryOperator::Multiply,
                    }
                    .into()
                })
                .map(I64),
            I128(rhs) => (lhs as i128)
                .checked_mul(rhs)
                .ok_or_else(|| {
                    ValueError::BinaryOperationOverflow {
                        lhs: I64(lhs),
                        rhs: I128(rhs),
                        operator: NumericBinaryOperator::Multiply,
                    }
                    .into()
                })
                .map(I128),
            F64(rhs) => Ok(F64(lhs as f64 * rhs)),
            Decimal(rhs) => Decimal::from(lhs)
                .checked_mul(rhs)
                .ok_or_else(|| {
                    ValueError::BinaryOperationOverflow {
                        lhs: I64(lhs),
                        rhs: Decimal(rhs),
                        operator: NumericBinaryOperator::Multiply,
                    }
                    .into()
                })
                .map(Decimal),
            Interval(rhs) => Ok(Interval(lhs * rhs)),
            Null => Ok(Null),
            _ => Err(ValueError::NonNumericMathOperation {
                lhs: I64(lhs),
                operator: NumericBinaryOperator::Multiply,
                rhs: rhs.clone(),
            }
            .into()),
        }
    }

    fn try_divide(&self, rhs: &Self::Rhs) -> Result<Value> {
        let lhs = *self;

        match *rhs {
            I8(rhs) => lhs
                .checked_div(rhs as i64)
                .ok_or_else(|| {
                    ValueError::BinaryOperationOverflow {
                        lhs: I64(lhs),
                        rhs: I8(rhs),
                        operator: NumericBinaryOperator::Divide,
                    }
                    .into()
                })
                .map(I64),
            I64(rhs) => lhs
                .checked_div(rhs)
                .ok_or_else(|| {
                    ValueError::BinaryOperationOverflow {
                        lhs: I64(lhs),
                        rhs: I64(rhs),
                        operator: NumericBinaryOperator::Divide,
                    }
                    .into()
                })
                .map(I64),
            I128(rhs) => (lhs as i128)
                .checked_div(rhs)
                .ok_or_else(|| {
                    ValueError::BinaryOperationOverflow {
                        lhs: I64(lhs),
                        rhs: I128(rhs),
                        operator: NumericBinaryOperator::Divide,
                    }
                    .into()
                })
                .map(I128),
            F64(rhs) => Ok(F64(lhs as f64 / rhs)),
            Decimal(rhs) => Decimal::from(lhs)
                .checked_div(rhs)
                .ok_or_else(|| {
                    ValueError::BinaryOperationOverflow {
                        lhs: I64(lhs),
                        rhs: Decimal(rhs),
                        operator: NumericBinaryOperator::Divide,
                    }
                    .into()
                })
                .map(Decimal),
            Null => Ok(Null),
            _ => Err(ValueError::NonNumericMathOperation {
                lhs: I64(lhs),
                operator: NumericBinaryOperator::Divide,
                rhs: rhs.clone(),
            }
            .into()),
        }
    }

    fn try_modulo(&self, rhs: &Self::Rhs) -> Result<Value> {
        let lhs = *self;

        match *rhs {
            I8(rhs) => lhs
                .checked_rem(rhs as i64)
                .ok_or_else(|| {
                    ValueError::BinaryOperationOverflow {
                        lhs: I64(lhs),
                        rhs: I8(rhs),
                        operator: NumericBinaryOperator::Modulo,
                    }
                    .into()
                })
                .map(I64),
            I64(rhs) => lhs
                .checked_rem(rhs)
                .ok_or_else(|| {
                    ValueError::BinaryOperationOverflow {
                        lhs: I64(lhs),
                        rhs: I64(rhs),
                        operator: NumericBinaryOperator::Modulo,
                    }
                    .into()
                })
                .map(I64),
            I128(rhs) => (lhs as i128)
                .checked_rem(rhs)
                .ok_or_else(|| {
                    ValueError::BinaryOperationOverflow {
                        lhs: I64(lhs),
                        rhs: I128(rhs),
                        operator: NumericBinaryOperator::Modulo,
                    }
                    .into()
                })
                .map(I128),
            F64(rhs) => Ok(F64(lhs as f64 % rhs)),
            Decimal(rhs) => Decimal::from(lhs)
                .checked_rem(rhs)
                .ok_or_else(|| {
                    ValueError::BinaryOperationOverflow {
                        lhs: I64(lhs),
                        operator: NumericBinaryOperator::Modulo,
                        rhs: Decimal(rhs),
                    }
                    .into()
                })
                .map(Decimal),
            Null => Ok(Null),
            _ => Err(ValueError::NonNumericMathOperation {
                lhs: I64(lhs),
                operator: NumericBinaryOperator::Modulo,
                rhs: rhs.clone(),
            }
            .into()),
        }
    }
}

#[cfg(test)]
mod tests {
    use {
        super::{TryBinaryOperator, Value::*},
        crate::data::{NumericBinaryOperator, ValueError},
        rust_decimal::prelude::Decimal,
        std::cmp::Ordering,
    };

    #[test]
    fn test_extremes() {
        let type_max: i64 = i64::MAX;
        let type_min: i64 = i64::MIN;
        let type_maxi64: i64 = type_max;
        let type_maxi128: i128 = type_max.into();
        let type_mini128: i128 = type_min.into();

        assert_eq!(-1i64, I64(-1));
        assert_eq!(0i64, I64(0));
        assert_eq!(1i64, I64(1));
        assert_eq!(type_min, I64(type_min));
        assert_eq!(type_max, I64(type_max));

        //try_add
        assert_eq!(
            type_max.try_add(&I8(1)),
            Err(ValueError::BinaryOperationOverflow {
                lhs: I64(type_max),
                rhs: I8(1),
                operator: (NumericBinaryOperator::Add)
            }
            .into())
        );

        assert_eq!(
            type_max.try_add(&I64(1)),
            Err(ValueError::BinaryOperationOverflow {
                lhs: I64(type_max),
                rhs: I64(1),
                operator: (NumericBinaryOperator::Add)
            }
            .into())
        );

        assert_eq!(type_max.try_add(&I128(1)), Ok(I128(type_maxi128 + 1)));

        assert_eq!(
            type_max.try_add(&I128(i128::MAX)),
            Err(ValueError::BinaryOperationOverflow {
                lhs: I64(type_max),
                rhs: I128(i128::MAX),
                operator: (NumericBinaryOperator::Add)
            }
            .into())
        );

        //try_subtract
        assert_eq!(
            type_min.try_subtract(&I8(1)),
            Err(ValueError::BinaryOperationOverflow {
                lhs: I64(type_min),
                rhs: I8(1),
                operator: (NumericBinaryOperator::Subtract)
            }
            .into())
        );

        assert_eq!(
            type_min.try_subtract(&I64(1)),
            Err(ValueError::BinaryOperationOverflow {
                lhs: I64(type_min),
                rhs: I64(1),
                operator: (NumericBinaryOperator::Subtract)
            }
            .into())
        );

        assert_eq!(type_min.try_subtract(&I128(1)), Ok(I128(type_mini128 - 1)));

        assert_eq!(
            type_min.try_subtract(&I128(i128::MAX)),
            Err(ValueError::BinaryOperationOverflow {
                lhs: I64(type_min),
                rhs: I128(i128::MAX),
                operator: (NumericBinaryOperator::Subtract)
            }
            .into())
        );

        //try multiply
        assert_eq!(type_max.try_multiply(&I8(1)), Ok(I64(type_max)));
        assert_eq!(type_max.try_multiply(&I64(1)), Ok(I64(type_maxi64)));
        assert_eq!(type_max.try_multiply(&I128(1)), Ok(I128(type_maxi128)));

        assert_eq!(
            type_max.try_multiply(&I8(2)),
            Err(ValueError::BinaryOperationOverflow {
                lhs: I64(type_max),
                rhs: I8(2),
                operator: (NumericBinaryOperator::Multiply)
            }
            .into())
        );

        assert_eq!(
            type_max.try_multiply(&I64(2)),
            Err(ValueError::BinaryOperationOverflow {
                lhs: I64(type_max),
                rhs: I64(2),
                operator: (NumericBinaryOperator::Multiply)
            }
            .into())
        );
        assert_eq!(type_max.try_multiply(&I128(2)), Ok(I128(2 * type_maxi128)));

        //try_divide
        assert_eq!(
            type_max.try_divide(&I8(0)),
            Err(ValueError::BinaryOperationOverflow {
                lhs: I64(type_max),
                rhs: I8(0),
                operator: (NumericBinaryOperator::Divide)
            }
            .into())
        );

        assert_eq!(
            type_max.try_divide(&I64(0)),
            Err(ValueError::BinaryOperationOverflow {
                lhs: I64(type_max),
                rhs: I64(0),
                operator: (NumericBinaryOperator::Divide)
            }
            .into())
        );

        assert_eq!(
            type_max.try_divide(&I128(0)),
            Err(ValueError::BinaryOperationOverflow {
                lhs: I64(type_max),
                rhs: I128(0),
                operator: (NumericBinaryOperator::Divide)
            }
            .into())
        );

        assert_eq!(
            type_max.try_modulo(&I8(0)),
            Err(ValueError::BinaryOperationOverflow {
                lhs: I64(type_max),
                rhs: I8(0),
                operator: (NumericBinaryOperator::Modulo)
            }
            .into())
        );

        assert_eq!(
            type_max.try_modulo(&I64(0)),
            Err(ValueError::BinaryOperationOverflow {
                lhs: I64(type_max),
                rhs: I64(0),
                operator: (NumericBinaryOperator::Modulo)
            }
            .into())
        );

        assert_eq!(
            type_max.try_modulo(&I128(0)),
            Err(ValueError::BinaryOperationOverflow {
                lhs: I64(type_max),
                rhs: I128(0),
                operator: (NumericBinaryOperator::Modulo)
            }
            .into())
        );
    }

    #[test]
    fn eq() {
        let base = 1_i64;

        assert_eq!(base, I8(1));
        assert_eq!(base, I64(1));
        assert_eq!(base, I128(1));
        assert_eq!(base, F64(1.0));
        assert_eq!(base, Decimal(Decimal::ONE));

        assert_ne!(base, Bool(true));
    }

    #[test]
    fn partial_cmp() {
        let base = 1_i64;

        assert_eq!(base.partial_cmp(&I8(0)), Some(Ordering::Greater));
        assert_eq!(base.partial_cmp(&I64(0)), Some(Ordering::Greater));
        assert_eq!(base.partial_cmp(&I128(0)), Some(Ordering::Greater));
        assert_eq!(base.partial_cmp(&F64(0.0)), Some(Ordering::Greater));

        assert_eq!(base.partial_cmp(&I8(1)), Some(Ordering::Equal));
        assert_eq!(base.partial_cmp(&I64(1)), Some(Ordering::Equal));
        assert_eq!(base.partial_cmp(&I128(1)), Some(Ordering::Equal));
        assert_eq!(base.partial_cmp(&F64(1.0)), Some(Ordering::Equal));

        assert_eq!(base.partial_cmp(&I8(2)), Some(Ordering::Less));
        assert_eq!(base.partial_cmp(&I64(2)), Some(Ordering::Less));
        assert_eq!(base.partial_cmp(&I128(2)), Some(Ordering::Less));
        assert_eq!(base.partial_cmp(&F64(2.0)), Some(Ordering::Less));

        assert_eq!(
            base.partial_cmp(&Decimal(Decimal::ONE)),
            Some(Ordering::Equal)
        );

        assert_eq!(base.partial_cmp(&Bool(true)), None);
    }

    #[test]
    fn try_add() {
        let base = 1_i64;

        assert_eq!(base.try_add(&I8(1)), Ok(I64(2)));
        assert_eq!(base.try_add(&I64(1)), Ok(I64(2)));
        assert_eq!(base.try_add(&I128(1)), Ok(I128(2)));

        assert!(matches!(base.try_add(&F64(1.0)), Ok(F64(x)) if (x - 2.0).abs() < f64::EPSILON));
        assert_eq!(
            base.try_add(&Decimal(Decimal::ONE)),
            Ok(Decimal(Decimal::TWO))
        );

        assert_eq!(
            base.try_add(&Bool(true)),
            Err(ValueError::NonNumericMathOperation {
                lhs: I64(base),
                operator: NumericBinaryOperator::Add,
                rhs: Bool(true)
            }
            .into())
        );
    }

    #[test]
    fn try_subtract() {
        let base = 1_i64;

        assert_eq!(base.try_subtract(&I8(1)), Ok(I64(0)));
        assert_eq!(base.try_subtract(&I64(1)), Ok(I64(0)));
        assert_eq!(base.try_subtract(&I128(1)), Ok(I128(0)));

        assert!(
            matches!(base.try_subtract(&F64(1.0)), Ok(F64(x)) if (x - 0.0).abs() < f64::EPSILON )
        );

        assert_eq!(
            base.try_subtract(&Decimal(Decimal::ONE)),
            Ok(Decimal(Decimal::ZERO))
        );

        assert_eq!(
            base.try_subtract(&Bool(true)),
            Err(ValueError::NonNumericMathOperation {
                lhs: I64(base),
                operator: NumericBinaryOperator::Subtract,
                rhs: Bool(true)
            }
            .into())
        );
    }

    #[test]
    fn try_multiply() {
        let base = 3_i64;

        // 3 * 2 = 6
        assert_eq!(base.try_multiply(&I8(2)), Ok(I64(6)));
        assert_eq!(base.try_multiply(&I64(2)), Ok(I64(6)));
        assert_eq!(base.try_multiply(&I128(2)), Ok(I128(6)));

        assert_eq!(base.try_multiply(&I8(-1)), Ok(I8(-3)));
        assert_eq!(base.try_multiply(&I64(-1)), Ok(I64(-3)));
        assert_eq!(base.try_multiply(&I128(-1)), Ok(I128(-3)));

        assert!(
            matches!(base.try_multiply(&F64(1.0)), Ok(F64(x)) if (x - 3.0).abs() < f64::EPSILON )
        );

        let _result: Decimal = Decimal::from(3);
        assert_eq!(
            base.try_multiply(&Decimal(Decimal::ONE)),
            Ok(Decimal(_result))
        );

        assert_eq!(
            base.try_multiply(&Bool(true)),
            Err(ValueError::NonNumericMathOperation {
                lhs: I64(base),
                operator: NumericBinaryOperator::Multiply,
                rhs: Bool(true)
            }
            .into())
        );
    }

    #[test]
    fn try_divide() {
        let base = 6_i64;

        // 6/2 = 3
        assert_eq!(base.try_divide(&I8(2)), Ok(I64(3)));
        assert_eq!(base.try_divide(&I64(2)), Ok(I64(3)));
        assert_eq!(base.try_divide(&I128(2)), Ok(I128(3)));

        // 6/-6 = -1
        assert_eq!(base.try_divide(&I8(-6)), Ok(I64(-1)));
        assert_eq!(base.try_divide(&I64(-6)), Ok(I64(-1)));
        assert_eq!(base.try_divide(&I128(-6)), Ok(I128(-1)));

        assert!(
            matches!(base.try_divide(&F64(1.0)), Ok(F64(x)) if (x - 6.0).abs() < f64::EPSILON )
        );

        let _decimal_result = Decimal::from(base);
        assert_eq!(
            base.try_divide(&Decimal(Decimal::ONE)),
            Ok(Decimal(_decimal_result))
        );

        assert_eq!(
            base.try_divide(&Bool(true)),
            Err(ValueError::NonNumericMathOperation {
                lhs: I64(base),
                operator: NumericBinaryOperator::Divide,
                rhs: Bool(true)
            }
            .into())
        );
    }

    #[test]
    fn try_modulo() {
        let base = 9_i64;

        assert_eq!(base.try_modulo(&I8(1)), Ok(I64(0)));
        assert_eq!(base.try_modulo(&I64(1)), Ok(I64(0)));
        assert_eq!(base.try_modulo(&I128(1)), Ok(I128(0)));

        assert_eq!(base.try_modulo(&I8(2)), Ok(I64(1)));
        assert_eq!(base.try_modulo(&I64(2)), Ok(I64(1)));
        assert_eq!(base.try_modulo(&I128(2)), Ok(I128(1)));

        assert!(matches!(base.try_modulo(&F64(1.0)), Ok(F64(x)) if (x).abs() < f64::EPSILON ));
        assert_eq!(
            base.try_modulo(&Decimal(Decimal::ONE)),
            Ok(Decimal(Decimal::ZERO))
        );

        assert_eq!(
            base.try_modulo(&Bool(true)),
            Err(ValueError::NonNumericMathOperation {
                lhs: I64(base),
                operator: NumericBinaryOperator::Modulo,
                rhs: Bool(true)
            }
            .into())
        );
    }
}<|MERGE_RESOLUTION|>--- conflicted
+++ resolved
@@ -17,12 +17,8 @@
         match *other {
             I8(rhs) => lhs == rhs as i64,
             I64(rhs) => lhs == rhs,
-<<<<<<< HEAD
             I128(rhs) => lhs as i128 == rhs,
-            F64(rhs) => lhs as f64 == rhs,
-=======
             F64(rhs) => ((lhs as f64) - rhs).abs() < f64::EPSILON,
->>>>>>> 0a116adc
             Decimal(rhs) => Decimal::from(lhs) == rhs,
             _ => false,
         }
@@ -365,7 +361,6 @@
         assert_eq!(type_min, I64(type_min));
         assert_eq!(type_max, I64(type_max));
 
-        //try_add
         assert_eq!(
             type_max.try_add(&I8(1)),
             Err(ValueError::BinaryOperationOverflow {
@@ -398,7 +393,6 @@
             .into())
         );
 
-        //try_subtract
         assert_eq!(
             type_min.try_subtract(&I8(1)),
             Err(ValueError::BinaryOperationOverflow {
@@ -431,7 +425,6 @@
             .into())
         );
 
-        //try multiply
         assert_eq!(type_max.try_multiply(&I8(1)), Ok(I64(type_max)));
         assert_eq!(type_max.try_multiply(&I64(1)), Ok(I64(type_maxi64)));
         assert_eq!(type_max.try_multiply(&I128(1)), Ok(I128(type_maxi128)));
@@ -616,7 +609,6 @@
     fn try_multiply() {
         let base = 3_i64;
 
-        // 3 * 2 = 6
         assert_eq!(base.try_multiply(&I8(2)), Ok(I64(6)));
         assert_eq!(base.try_multiply(&I64(2)), Ok(I64(6)));
         assert_eq!(base.try_multiply(&I128(2)), Ok(I128(6)));
@@ -650,12 +642,10 @@
     fn try_divide() {
         let base = 6_i64;
 
-        // 6/2 = 3
         assert_eq!(base.try_divide(&I8(2)), Ok(I64(3)));
         assert_eq!(base.try_divide(&I64(2)), Ok(I64(3)));
         assert_eq!(base.try_divide(&I128(2)), Ok(I128(3)));
 
-        // 6/-6 = -1
         assert_eq!(base.try_divide(&I8(-6)), Ok(I64(-1)));
         assert_eq!(base.try_divide(&I64(-6)), Ok(I64(-1)));
         assert_eq!(base.try_divide(&I128(-6)), Ok(I128(-1)));
