use {
    super::TryBinaryOperator,
    crate::{
        data::{NumericBinaryOperator, ValueError},
        prelude::Value,
        result::Result,
    },
    rust_decimal::prelude::Decimal,
    std::cmp::Ordering,
    Value::*,
};

impl PartialEq<Value> for i64 {
    fn eq(&self, other: &Value) -> bool {
        let lhs = *self;

        match *other {
            I8(rhs) => lhs == rhs as i64,
            I32(rhs) => lhs == rhs as i64,
            I64(rhs) => lhs == rhs,
            I128(rhs) => lhs as i128 == rhs,
            F64(rhs) => ((lhs as f64) - rhs).abs() < f64::EPSILON,
            Decimal(rhs) => Decimal::from(lhs) == rhs,
            _ => false,
        }
    }
}

impl PartialOrd<Value> for i64 {
    fn partial_cmp(&self, rhs: &Value) -> Option<Ordering> {
        match rhs {
            I8(rhs) => PartialOrd::partial_cmp(self, &(*rhs as i64)),
            I32(rhs) => PartialOrd::partial_cmp(self, &(*rhs as i64)),
            I64(rhs) => PartialOrd::partial_cmp(self, rhs),
            I128(rhs) => PartialOrd::partial_cmp(&(*self as i128), rhs),
            F64(rhs) => PartialOrd::partial_cmp(&(*self as f64), rhs),
            Decimal(other) => Decimal::from(*self).partial_cmp(other),
            _ => None,
        }
    }
}

impl TryBinaryOperator for i64 {
    type Rhs = Value;

    fn try_add(&self, rhs: &Self::Rhs) -> Result<Value> {
        let lhs = *self;

        match *rhs {
            I8(rhs) => lhs
                .checked_add(rhs as i64)
                .ok_or_else(|| {
                    ValueError::BinaryOperationOverflow {
                        lhs: I64(lhs),
                        rhs: I8(rhs),
                        operator: NumericBinaryOperator::Add,
                    }
                    .into()
                })
                .map(I64),
            I32(rhs) => lhs
                .checked_add(rhs as i64)
                .ok_or_else(|| {
                    ValueError::BinaryOperationOverflow {
                        lhs: I64(lhs),
                        rhs: I32(rhs),
                        operator: NumericBinaryOperator::Add,
                    }
                    .into()
                })
                .map(I64),
            I64(rhs) => lhs
                .checked_add(rhs)
                .ok_or_else(|| {
                    ValueError::BinaryOperationOverflow {
                        lhs: I64(lhs),
                        rhs: I64(rhs),
                        operator: NumericBinaryOperator::Add,
                    }
                    .into()
                })
                .map(I64),
            I128(rhs) => (lhs as i128)
                .checked_add(rhs)
                .ok_or_else(|| {
                    ValueError::BinaryOperationOverflow {
                        lhs: I64(lhs),
                        rhs: I128(rhs),
                        operator: NumericBinaryOperator::Add,
                    }
                    .into()
                })
                .map(I128),
            F64(rhs) => Ok(F64(lhs as f64 + rhs)),
            Decimal(rhs) => Decimal::from(lhs)
                .checked_add(rhs)
                .ok_or_else(|| {
                    ValueError::BinaryOperationOverflow {
                        lhs: I64(lhs),
                        rhs: Decimal(rhs),
                        operator: NumericBinaryOperator::Add,
                    }
                    .into()
                })
                .map(Decimal),
            Null => Ok(Null),
            _ => Err(ValueError::NonNumericMathOperation {
                lhs: I64(lhs),
                operator: NumericBinaryOperator::Add,
                rhs: rhs.clone(),
            }
            .into()),
        }
    }

    fn try_subtract(&self, rhs: &Self::Rhs) -> Result<Value> {
        let lhs = *self;

        match *rhs {
            I8(rhs) => lhs
                .checked_sub(rhs as i64)
                .ok_or_else(|| {
                    ValueError::BinaryOperationOverflow {
                        lhs: I64(lhs),
                        rhs: I8(rhs),
                        operator: NumericBinaryOperator::Subtract,
                    }
                    .into()
                })
                .map(I64),
            I32(rhs) => lhs
                .checked_sub(rhs as i64)
                .ok_or_else(|| {
                    ValueError::BinaryOperationOverflow {
                        lhs: I64(lhs),
                        rhs: I32(rhs),
                        operator: NumericBinaryOperator::Subtract,
                    }
                    .into()
                })
                .map(I64),
            I64(rhs) => lhs
                .checked_sub(rhs)
                .ok_or_else(|| {
                    ValueError::BinaryOperationOverflow {
                        lhs: I64(lhs),
                        rhs: I64(rhs),
                        operator: NumericBinaryOperator::Subtract,
                    }
                    .into()
                })
                .map(I64),
            I128(rhs) => (lhs as i128)
                .checked_sub(rhs)
                .ok_or_else(|| {
                    ValueError::BinaryOperationOverflow {
                        lhs: I64(lhs),
                        rhs: I128(rhs),
                        operator: NumericBinaryOperator::Subtract,
                    }
                    .into()
                })
                .map(I128),
            F64(rhs) => Ok(F64(lhs as f64 - rhs)),
            Decimal(rhs) => Decimal::from(lhs)
                .checked_sub(rhs)
                .ok_or_else(|| {
                    ValueError::BinaryOperationOverflow {
                        lhs: I64(lhs),
                        rhs: Decimal(rhs),
                        operator: NumericBinaryOperator::Subtract,
                    }
                    .into()
                })
                .map(Decimal),
            Null => Ok(Null),
            _ => Err(ValueError::NonNumericMathOperation {
                lhs: I64(lhs),
                operator: NumericBinaryOperator::Subtract,
                rhs: rhs.clone(),
            }
            .into()),
        }
    }

    fn try_multiply(&self, rhs: &Self::Rhs) -> Result<Value> {
        let lhs = *self;

        match *rhs {
            I8(rhs) => lhs
                .checked_mul(rhs as i64)
                .ok_or_else(|| {
                    ValueError::BinaryOperationOverflow {
                        lhs: I64(lhs),
                        rhs: I8(rhs),
                        operator: NumericBinaryOperator::Multiply,
                    }
                    .into()
                })
                .map(I64),
            I32(rhs) => lhs
                .checked_mul(rhs as i64)
                .ok_or_else(|| {
                    ValueError::BinaryOperationOverflow {
                        lhs: I64(lhs),
                        rhs: I32(rhs),
                        operator: NumericBinaryOperator::Multiply,
                    }
                    .into()
                })
                .map(I64),
            I64(rhs) => lhs
                .checked_mul(rhs)
                .ok_or_else(|| {
                    ValueError::BinaryOperationOverflow {
                        lhs: I64(lhs),
                        rhs: I64(rhs),
                        operator: NumericBinaryOperator::Multiply,
                    }
                    .into()
                })
                .map(I64),
            I128(rhs) => (lhs as i128)
                .checked_mul(rhs)
                .ok_or_else(|| {
                    ValueError::BinaryOperationOverflow {
                        lhs: I64(lhs),
                        rhs: I128(rhs),
                        operator: NumericBinaryOperator::Multiply,
                    }
                    .into()
                })
                .map(I128),
            F64(rhs) => Ok(F64(lhs as f64 * rhs)),
            Decimal(rhs) => Decimal::from(lhs)
                .checked_mul(rhs)
                .ok_or_else(|| {
                    ValueError::BinaryOperationOverflow {
                        lhs: I64(lhs),
                        rhs: Decimal(rhs),
                        operator: NumericBinaryOperator::Multiply,
                    }
                    .into()
                })
                .map(Decimal),
            Interval(rhs) => Ok(Interval(lhs * rhs)),
            Null => Ok(Null),
            _ => Err(ValueError::NonNumericMathOperation {
                lhs: I64(lhs),
                operator: NumericBinaryOperator::Multiply,
                rhs: rhs.clone(),
            }
            .into()),
        }
    }

    fn try_divide(&self, rhs: &Self::Rhs) -> Result<Value> {
        let lhs = *self;

        match *rhs {
            I8(rhs) => lhs
                .checked_div(rhs as i64)
                .ok_or_else(|| {
                    ValueError::BinaryOperationOverflow {
                        lhs: I64(lhs),
                        rhs: I8(rhs),
                        operator: NumericBinaryOperator::Divide,
                    }
                    .into()
                })
                .map(I64),
            I32(rhs) => lhs
                .checked_div(rhs as i64)
                .ok_or_else(|| {
                    ValueError::BinaryOperationOverflow {
                        lhs: I64(lhs),
                        rhs: I32(rhs),
                        operator: NumericBinaryOperator::Divide,
                    }
                    .into()
                })
                .map(I64),
            I64(rhs) => lhs
                .checked_div(rhs)
                .ok_or_else(|| {
                    ValueError::BinaryOperationOverflow {
                        lhs: I64(lhs),
                        rhs: I64(rhs),
                        operator: NumericBinaryOperator::Divide,
                    }
                    .into()
                })
                .map(I64),
            I128(rhs) => (lhs as i128)
                .checked_div(rhs)
                .ok_or_else(|| {
                    ValueError::BinaryOperationOverflow {
                        lhs: I64(lhs),
                        rhs: I128(rhs),
                        operator: NumericBinaryOperator::Divide,
                    }
                    .into()
                })
                .map(I128),
            F64(rhs) => Ok(F64(lhs as f64 / rhs)),
            Decimal(rhs) => Decimal::from(lhs)
                .checked_div(rhs)
                .ok_or_else(|| {
                    ValueError::BinaryOperationOverflow {
                        lhs: I64(lhs),
                        rhs: Decimal(rhs),
                        operator: NumericBinaryOperator::Divide,
                    }
                    .into()
                })
                .map(Decimal),
            Null => Ok(Null),
            _ => Err(ValueError::NonNumericMathOperation {
                lhs: I64(lhs),
                operator: NumericBinaryOperator::Divide,
                rhs: rhs.clone(),
            }
            .into()),
        }
    }

    fn try_modulo(&self, rhs: &Self::Rhs) -> Result<Value> {
        let lhs = *self;

        match *rhs {
            I8(rhs) => lhs
                .checked_rem(rhs as i64)
                .ok_or_else(|| {
                    ValueError::BinaryOperationOverflow {
                        lhs: I64(lhs),
                        rhs: I8(rhs),
                        operator: NumericBinaryOperator::Modulo,
                    }
                    .into()
                })
                .map(I64),
            I32(rhs) => lhs
                .checked_rem(rhs as i64)
                .ok_or_else(|| {
                    ValueError::BinaryOperationOverflow {
                        lhs: I64(lhs),
                        rhs: I32(rhs),
                        operator: NumericBinaryOperator::Modulo,
                    }
                    .into()
                })
                .map(I64),
            I64(rhs) => lhs
                .checked_rem(rhs)
                .ok_or_else(|| {
                    ValueError::BinaryOperationOverflow {
                        lhs: I64(lhs),
                        rhs: I64(rhs),
                        operator: NumericBinaryOperator::Modulo,
                    }
                    .into()
                })
                .map(I64),
            I128(rhs) => (lhs as i128)
                .checked_rem(rhs)
                .ok_or_else(|| {
                    ValueError::BinaryOperationOverflow {
                        lhs: I64(lhs),
                        rhs: I128(rhs),
                        operator: NumericBinaryOperator::Modulo,
                    }
                    .into()
                })
                .map(I128),
            F64(rhs) => Ok(F64(lhs as f64 % rhs)),
            Decimal(rhs) => Decimal::from(lhs)
                .checked_rem(rhs)
                .ok_or_else(|| {
                    ValueError::BinaryOperationOverflow {
                        lhs: I64(lhs),
                        operator: NumericBinaryOperator::Modulo,
                        rhs: Decimal(rhs),
                    }
                    .into()
                })
                .map(Decimal),
            Null => Ok(Null),
            _ => Err(ValueError::NonNumericMathOperation {
                lhs: I64(lhs),
                operator: NumericBinaryOperator::Modulo,
                rhs: rhs.clone(),
            }
            .into()),
        }
    }
}

#[cfg(test)]
mod tests {
    use {
        super::{TryBinaryOperator, Value::*},
        crate::data::{NumericBinaryOperator, ValueError},
        rust_decimal::prelude::Decimal,
        std::cmp::Ordering,
    };

    #[test]
    fn test_extremes() {
        assert_eq!(-1i64, I64(-1));
        assert_eq!(0i64, I64(0));
        assert_eq!(1i64, I64(1));
        assert_eq!(i64::MIN, I64(i64::MIN));
        assert_eq!(i64::MAX, I64(i64::MAX));

        assert_eq!(
            i64::MAX.try_add(&I8(1)),
            Err(ValueError::BinaryOperationOverflow {
                lhs: I64(i64::MAX),
                rhs: I8(1),
                operator: (NumericBinaryOperator::Add)
            }
            .into())
        );
        assert_eq!(
<<<<<<< HEAD
            i64::MAX.try_add(&I32(1)),
            Err(ValueError::BinaryOperationOverflow {
                lhs: I64(i64::MAX),
                rhs: I32(1),
                operator: (NumericBinaryOperator::Add)
            }
            .into())
        );
        assert_eq!(
            i64::MAX.try_add(&I64(1)),
            Err(ValueError::BinaryOperationOverflow {
                lhs: I64(i64::MAX),
=======
            i64::MAX.try_add(&I64(1)),
            Err(ValueError::BinaryOperationOverflow {
                lhs: I64(i64::MAX),
>>>>>>> f86009aa
                rhs: I64(1),
                operator: (NumericBinaryOperator::Add)
            }
            .into())
        );

        assert_eq!(i64::MAX.try_add(&I128(1)), Ok(I128(i64::MAX as i128 + 1)));

<<<<<<< HEAD
        assert_eq!(
            i64::MAX.try_add(&I128(i128::MAX)),
            Err(ValueError::BinaryOperationOverflow {
                lhs: I64(i64::MAX),
                rhs: I128(i128::MAX),
                operator: (NumericBinaryOperator::Add)
            }
            .into())
        );

        assert_eq!(
            i64::MIN.try_subtract(&I8(1)),
            Err(ValueError::BinaryOperationOverflow {
=======
        assert_eq!(
            i64::MAX.try_add(&I128(i128::MAX)),
            Err(ValueError::BinaryOperationOverflow {
                lhs: I64(i64::MAX),
                rhs: I128(i128::MAX),
                operator: (NumericBinaryOperator::Add)
            }
            .into())
        );

        assert_eq!(
            i64::MIN.try_subtract(&I8(1)),
            Err(ValueError::BinaryOperationOverflow {
>>>>>>> f86009aa
                lhs: I64(i64::MIN),
                rhs: I8(1),
                operator: (NumericBinaryOperator::Subtract)
            }
            .into())
        );
        assert_eq!(
<<<<<<< HEAD
            i64::MIN.try_subtract(&I32(1)),
            Err(ValueError::BinaryOperationOverflow {
                lhs: I64(i64::MIN),
                rhs: I32(1),
                operator: (NumericBinaryOperator::Subtract)
            }
            .into())
        );
        assert_eq!(
            i64::MIN.try_subtract(&I64(1)),
            Err(ValueError::BinaryOperationOverflow {
                lhs: I64(i64::MIN),
=======
            i64::MIN.try_subtract(&I64(1)),
            Err(ValueError::BinaryOperationOverflow {
                lhs: I64(i64::MIN),
>>>>>>> f86009aa
                rhs: I64(1),
                operator: (NumericBinaryOperator::Subtract)
            }
            .into())
        );
        assert_eq!(
            i64::MIN.try_subtract(&I128(1)),
            Ok(I128(i64::MIN as i128 - 1))
        );

        assert_eq!(
            i64::MIN.try_subtract(&I128(i128::MAX)),
            Err(ValueError::BinaryOperationOverflow {
                lhs: I64(i64::MIN),
                rhs: I128(i128::MAX),
                operator: (NumericBinaryOperator::Subtract)
            }
            .into())
        );

<<<<<<< HEAD
        assert_eq!(i64::MAX.try_multiply(&I8(1)), Ok(I64(i64::MAX)));
        assert_eq!(i64::MAX.try_multiply(&I32(1)), Ok(I64(i64::MAX)));
        assert_eq!(i64::MAX.try_multiply(&I64(1)), Ok(I64(i64::MAX)));
        assert_eq!(i64::MAX.try_multiply(&I128(1)), Ok(I128(i64::MAX as i128)));

        assert_eq!(
            i64::MAX.try_multiply(&I8(2)),
            Err(ValueError::BinaryOperationOverflow {
=======
        assert_eq!(
            i64::MIN.try_subtract(&I128(1)),
            Ok(I128(i64::MIN as i128 - 1))
        );

        assert_eq!(
            i64::MIN.try_subtract(&I128(i128::MAX)),
            Err(ValueError::BinaryOperationOverflow {
                lhs: I64(i64::MIN),
                rhs: I128(i128::MAX),
                operator: (NumericBinaryOperator::Subtract)
            }
            .into())
        );

        assert_eq!(i64::MAX.try_multiply(&I8(1)), Ok(I64(i64::MAX)));
        assert_eq!(i64::MAX.try_multiply(&I64(1)), Ok(I64(i64::MAX)));
        assert_eq!(i64::MAX.try_multiply(&I128(1)), Ok(I128(i64::MAX as i128)));

        assert_eq!(
            i64::MAX.try_multiply(&I8(2)),
            Err(ValueError::BinaryOperationOverflow {
>>>>>>> f86009aa
                lhs: I64(i64::MAX),
                rhs: I8(2),
                operator: (NumericBinaryOperator::Multiply)
            }
            .into())
        );

        assert_eq!(
            i64::MAX.try_multiply(&I64(2)),
            Err(ValueError::BinaryOperationOverflow {
                lhs: I64(i64::MAX),
                rhs: I64(2),
                operator: (NumericBinaryOperator::Multiply)
            }
            .into())
        );
        assert_eq!(
<<<<<<< HEAD
            i64::MAX.try_multiply(&I32(2)),
            Err(ValueError::BinaryOperationOverflow {
                lhs: I64(i64::MAX),
                rhs: I32(2),
                operator: (NumericBinaryOperator::Multiply)
            }
            .into())
        );
        assert_eq!(
=======
>>>>>>> f86009aa
            i64::MAX.try_multiply(&I128(2)),
            Ok(I128(2 * i64::MAX as i128))
        );

        assert_eq!(
            i64::MAX.try_divide(&I8(0)),
            Err(ValueError::BinaryOperationOverflow {
                lhs: I64(i64::MAX),
                rhs: I8(0),
                operator: (NumericBinaryOperator::Divide)
            }
            .into())
        );
        assert_eq!(
<<<<<<< HEAD
            i64::MAX.try_divide(&I32(0)),
            Err(ValueError::BinaryOperationOverflow {
                lhs: I64(i64::MAX),
                rhs: I32(0),
                operator: (NumericBinaryOperator::Divide)
            }
            .into())
        );
        assert_eq!(
            i64::MAX.try_divide(&I64(0)),
            Err(ValueError::BinaryOperationOverflow {
                lhs: I64(i64::MAX),
=======
            i64::MAX.try_divide(&I64(0)),
            Err(ValueError::BinaryOperationOverflow {
                lhs: I64(i64::MAX),
>>>>>>> f86009aa
                rhs: I64(0),
                operator: (NumericBinaryOperator::Divide)
            }
            .into())
        );
        assert_eq!(
            i64::MAX.try_divide(&I128(0)),
            Err(ValueError::BinaryOperationOverflow {
                lhs: I64(i64::MAX),
                rhs: I128(0),
                operator: (NumericBinaryOperator::Divide)
            }
            .into())
        );

        assert_eq!(
<<<<<<< HEAD
=======
            i64::MAX.try_divide(&I128(0)),
            Err(ValueError::BinaryOperationOverflow {
                lhs: I64(i64::MAX),
                rhs: I128(0),
                operator: (NumericBinaryOperator::Divide)
            }
            .into())
        );

        assert_eq!(
>>>>>>> f86009aa
            i64::MAX.try_modulo(&I8(0)),
            Err(ValueError::BinaryOperationOverflow {
                lhs: I64(i64::MAX),
                rhs: I8(0),
                operator: (NumericBinaryOperator::Modulo)
            }
            .into())
        );
        assert_eq!(
<<<<<<< HEAD
            i64::MAX.try_modulo(&I32(0)),
            Err(ValueError::BinaryOperationOverflow {
                lhs: I64(i64::MAX),
                rhs: I32(0),
                operator: (NumericBinaryOperator::Modulo)
            }
            .into())
        );
        assert_eq!(
            i64::MAX.try_modulo(&I64(0)),
            Err(ValueError::BinaryOperationOverflow {
                lhs: I64(i64::MAX),
=======
            i64::MAX.try_modulo(&I64(0)),
            Err(ValueError::BinaryOperationOverflow {
                lhs: I64(i64::MAX),
>>>>>>> f86009aa
                rhs: I64(0),
                operator: (NumericBinaryOperator::Modulo)
            }
            .into())
        );

        assert_eq!(
            i64::MAX.try_modulo(&I128(0)),
            Err(ValueError::BinaryOperationOverflow {
                lhs: I64(i64::MAX),
                rhs: I128(0),
                operator: (NumericBinaryOperator::Modulo)
            }
            .into())
        );
    }

    #[test]
    fn eq() {
        let base = 1_i64;

        assert_eq!(base, I8(1));
        assert_eq!(base, I32(1));
        assert_eq!(base, I64(1));
        assert_eq!(base, I128(1));
        assert_eq!(base, F64(1.0));
        assert_eq!(base, Decimal(Decimal::ONE));

        assert_ne!(base, Bool(true));
    }

    #[test]
    fn partial_cmp() {
        let base = 1_i64;

        assert_eq!(base.partial_cmp(&I8(0)), Some(Ordering::Greater));
        assert_eq!(base.partial_cmp(&I32(0)), Some(Ordering::Greater));
        assert_eq!(base.partial_cmp(&I64(0)), Some(Ordering::Greater));
        assert_eq!(base.partial_cmp(&I128(0)), Some(Ordering::Greater));
        assert_eq!(base.partial_cmp(&F64(0.0)), Some(Ordering::Greater));

        assert_eq!(base.partial_cmp(&I8(1)), Some(Ordering::Equal));
        assert_eq!(base.partial_cmp(&I32(1)), Some(Ordering::Equal));
        assert_eq!(base.partial_cmp(&I64(1)), Some(Ordering::Equal));
        assert_eq!(base.partial_cmp(&I128(1)), Some(Ordering::Equal));
        assert_eq!(base.partial_cmp(&F64(1.0)), Some(Ordering::Equal));

        assert_eq!(base.partial_cmp(&I8(2)), Some(Ordering::Less));
        assert_eq!(base.partial_cmp(&I32(2)), Some(Ordering::Less));
        assert_eq!(base.partial_cmp(&I64(2)), Some(Ordering::Less));
        assert_eq!(base.partial_cmp(&I128(2)), Some(Ordering::Less));
        assert_eq!(base.partial_cmp(&F64(2.0)), Some(Ordering::Less));

        assert_eq!(
            base.partial_cmp(&Decimal(Decimal::ONE)),
            Some(Ordering::Equal)
        );

        assert_eq!(base.partial_cmp(&Bool(true)), None);
    }

    #[test]
    fn try_add() {
        let base = 1_i64;

        assert_eq!(base.try_add(&I8(1)), Ok(I64(2)));
        assert_eq!(base.try_add(&I32(1)), Ok(I64(2)));
        assert_eq!(base.try_add(&I64(1)), Ok(I64(2)));
        assert_eq!(base.try_add(&I128(1)), Ok(I128(2)));

        assert!(matches!(base.try_add(&F64(1.0)), Ok(F64(x)) if (x - 2.0).abs() < f64::EPSILON));
        assert_eq!(
            base.try_add(&Decimal(Decimal::ONE)),
            Ok(Decimal(Decimal::TWO))
        );

        assert_eq!(
            base.try_add(&Bool(true)),
            Err(ValueError::NonNumericMathOperation {
                lhs: I64(base),
                operator: NumericBinaryOperator::Add,
                rhs: Bool(true)
            }
            .into())
        );
    }

    #[test]
    fn try_subtract() {
        let base = 1_i64;

        assert_eq!(base.try_subtract(&I8(1)), Ok(I64(0)));
        assert_eq!(base.try_subtract(&I32(1)), Ok(I64(0)));
        assert_eq!(base.try_subtract(&I64(1)), Ok(I64(0)));
        assert_eq!(base.try_subtract(&I128(1)), Ok(I128(0)));

        assert!(
            matches!(base.try_subtract(&F64(1.0)), Ok(F64(x)) if (x - 0.0).abs() < f64::EPSILON )
        );

        assert_eq!(
            base.try_subtract(&Decimal(Decimal::ONE)),
            Ok(Decimal(Decimal::ZERO))
        );

        assert_eq!(
            base.try_subtract(&Bool(true)),
            Err(ValueError::NonNumericMathOperation {
                lhs: I64(base),
                operator: NumericBinaryOperator::Subtract,
                rhs: Bool(true)
            }
            .into())
        );
    }

    #[test]
    fn try_multiply() {
        let base = 3_i64;

        assert_eq!(base.try_multiply(&I8(2)), Ok(I64(6)));
<<<<<<< HEAD
        assert_eq!(base.try_multiply(&I32(2)), Ok(I64(6)));
=======
>>>>>>> f86009aa
        assert_eq!(base.try_multiply(&I64(2)), Ok(I64(6)));
        assert_eq!(base.try_multiply(&I128(2)), Ok(I128(6)));

        assert_eq!(base.try_multiply(&I8(-1)), Ok(I64(-3)));
        assert_eq!(base.try_multiply(&I32(-1)), Ok(I64(-3)));
        assert_eq!(base.try_multiply(&I64(-1)), Ok(I64(-3)));
        assert_eq!(base.try_multiply(&I128(-1)), Ok(I128(-3)));

        assert!(
            matches!(base.try_multiply(&F64(1.0)), Ok(F64(x)) if (x - 3.0).abs() < f64::EPSILON )
        );

        let _result: Decimal = Decimal::from(3);
        assert_eq!(
            base.try_multiply(&Decimal(Decimal::ONE)),
            Ok(Decimal(_result))
        );

        assert_eq!(
            base.try_multiply(&Bool(true)),
            Err(ValueError::NonNumericMathOperation {
                lhs: I64(base),
                operator: NumericBinaryOperator::Multiply,
                rhs: Bool(true)
            }
            .into())
        );
    }

    #[test]
    fn try_divide() {
        let base = 6_i64;

        assert_eq!(base.try_divide(&I8(2)), Ok(I64(3)));
        assert_eq!(base.try_divide(&I32(2)), Ok(I32(3)));
        assert_eq!(base.try_divide(&I64(2)), Ok(I64(3)));
        assert_eq!(base.try_divide(&I128(2)), Ok(I128(3)));

        assert_eq!(base.try_divide(&I8(-6)), Ok(I64(-1)));
        assert_eq!(base.try_divide(&I32(-6)), Ok(I64(-1)));
        assert_eq!(base.try_divide(&I64(-6)), Ok(I64(-1)));
        assert_eq!(base.try_divide(&I128(-6)), Ok(I128(-1)));

        assert!(
            matches!(base.try_divide(&F64(1.0)), Ok(F64(x)) if (x - 6.0).abs() < f64::EPSILON )
        );

        let _decimal_result = Decimal::from(base);
        assert_eq!(
            base.try_divide(&Decimal(Decimal::ONE)),
            Ok(Decimal(_decimal_result))
        );

        assert_eq!(
            base.try_divide(&Bool(true)),
            Err(ValueError::NonNumericMathOperation {
                lhs: I64(base),
                operator: NumericBinaryOperator::Divide,
                rhs: Bool(true)
            }
            .into())
        );
    }

    #[test]
    fn try_modulo() {
        let base = 9_i64;

        assert_eq!(base.try_modulo(&I8(1)), Ok(I64(0)));
        assert_eq!(base.try_modulo(&I32(1)), Ok(I64(0)));
        assert_eq!(base.try_modulo(&I64(1)), Ok(I64(0)));
        assert_eq!(base.try_modulo(&I128(1)), Ok(I128(0)));

        assert_eq!(base.try_modulo(&I8(2)), Ok(I64(1)));
        assert_eq!(base.try_modulo(&I32(2)), Ok(I64(1)));
        assert_eq!(base.try_modulo(&I64(2)), Ok(I64(1)));
        assert_eq!(base.try_modulo(&I128(2)), Ok(I128(1)));

        assert!(matches!(base.try_modulo(&F64(1.0)), Ok(F64(x)) if (x).abs() < f64::EPSILON ));
        assert_eq!(
            base.try_modulo(&Decimal(Decimal::ONE)),
            Ok(Decimal(Decimal::ZERO))
        );

        assert_eq!(
            base.try_modulo(&Bool(true)),
            Err(ValueError::NonNumericMathOperation {
                lhs: I64(base),
                operator: NumericBinaryOperator::Modulo,
                rhs: Bool(true)
            }
            .into())
        );
    }
}<|MERGE_RESOLUTION|>--- conflicted
+++ resolved
@@ -422,7 +422,6 @@
             .into())
         );
         assert_eq!(
-<<<<<<< HEAD
             i64::MAX.try_add(&I32(1)),
             Err(ValueError::BinaryOperationOverflow {
                 lhs: I64(i64::MAX),
@@ -435,11 +434,6 @@
             i64::MAX.try_add(&I64(1)),
             Err(ValueError::BinaryOperationOverflow {
                 lhs: I64(i64::MAX),
-=======
-            i64::MAX.try_add(&I64(1)),
-            Err(ValueError::BinaryOperationOverflow {
-                lhs: I64(i64::MAX),
->>>>>>> f86009aa
                 rhs: I64(1),
                 operator: (NumericBinaryOperator::Add)
             }
@@ -448,7 +442,6 @@
 
         assert_eq!(i64::MAX.try_add(&I128(1)), Ok(I128(i64::MAX as i128 + 1)));
 
-<<<<<<< HEAD
         assert_eq!(
             i64::MAX.try_add(&I128(i128::MAX)),
             Err(ValueError::BinaryOperationOverflow {
@@ -462,21 +455,6 @@
         assert_eq!(
             i64::MIN.try_subtract(&I8(1)),
             Err(ValueError::BinaryOperationOverflow {
-=======
-        assert_eq!(
-            i64::MAX.try_add(&I128(i128::MAX)),
-            Err(ValueError::BinaryOperationOverflow {
-                lhs: I64(i64::MAX),
-                rhs: I128(i128::MAX),
-                operator: (NumericBinaryOperator::Add)
-            }
-            .into())
-        );
-
-        assert_eq!(
-            i64::MIN.try_subtract(&I8(1)),
-            Err(ValueError::BinaryOperationOverflow {
->>>>>>> f86009aa
                 lhs: I64(i64::MIN),
                 rhs: I8(1),
                 operator: (NumericBinaryOperator::Subtract)
@@ -484,7 +462,6 @@
             .into())
         );
         assert_eq!(
-<<<<<<< HEAD
             i64::MIN.try_subtract(&I32(1)),
             Err(ValueError::BinaryOperationOverflow {
                 lhs: I64(i64::MIN),
@@ -497,11 +474,6 @@
             i64::MIN.try_subtract(&I64(1)),
             Err(ValueError::BinaryOperationOverflow {
                 lhs: I64(i64::MIN),
-=======
-            i64::MIN.try_subtract(&I64(1)),
-            Err(ValueError::BinaryOperationOverflow {
-                lhs: I64(i64::MIN),
->>>>>>> f86009aa
                 rhs: I64(1),
                 operator: (NumericBinaryOperator::Subtract)
             }
@@ -522,7 +494,6 @@
             .into())
         );
 
-<<<<<<< HEAD
         assert_eq!(i64::MAX.try_multiply(&I8(1)), Ok(I64(i64::MAX)));
         assert_eq!(i64::MAX.try_multiply(&I32(1)), Ok(I64(i64::MAX)));
         assert_eq!(i64::MAX.try_multiply(&I64(1)), Ok(I64(i64::MAX)));
@@ -531,30 +502,6 @@
         assert_eq!(
             i64::MAX.try_multiply(&I8(2)),
             Err(ValueError::BinaryOperationOverflow {
-=======
-        assert_eq!(
-            i64::MIN.try_subtract(&I128(1)),
-            Ok(I128(i64::MIN as i128 - 1))
-        );
-
-        assert_eq!(
-            i64::MIN.try_subtract(&I128(i128::MAX)),
-            Err(ValueError::BinaryOperationOverflow {
-                lhs: I64(i64::MIN),
-                rhs: I128(i128::MAX),
-                operator: (NumericBinaryOperator::Subtract)
-            }
-            .into())
-        );
-
-        assert_eq!(i64::MAX.try_multiply(&I8(1)), Ok(I64(i64::MAX)));
-        assert_eq!(i64::MAX.try_multiply(&I64(1)), Ok(I64(i64::MAX)));
-        assert_eq!(i64::MAX.try_multiply(&I128(1)), Ok(I128(i64::MAX as i128)));
-
-        assert_eq!(
-            i64::MAX.try_multiply(&I8(2)),
-            Err(ValueError::BinaryOperationOverflow {
->>>>>>> f86009aa
                 lhs: I64(i64::MAX),
                 rhs: I8(2),
                 operator: (NumericBinaryOperator::Multiply)
@@ -572,7 +519,6 @@
             .into())
         );
         assert_eq!(
-<<<<<<< HEAD
             i64::MAX.try_multiply(&I32(2)),
             Err(ValueError::BinaryOperationOverflow {
                 lhs: I64(i64::MAX),
@@ -582,8 +528,6 @@
             .into())
         );
         assert_eq!(
-=======
->>>>>>> f86009aa
             i64::MAX.try_multiply(&I128(2)),
             Ok(I128(2 * i64::MAX as i128))
         );
@@ -598,7 +542,6 @@
             .into())
         );
         assert_eq!(
-<<<<<<< HEAD
             i64::MAX.try_divide(&I32(0)),
             Err(ValueError::BinaryOperationOverflow {
                 lhs: I64(i64::MAX),
@@ -611,11 +554,6 @@
             i64::MAX.try_divide(&I64(0)),
             Err(ValueError::BinaryOperationOverflow {
                 lhs: I64(i64::MAX),
-=======
-            i64::MAX.try_divide(&I64(0)),
-            Err(ValueError::BinaryOperationOverflow {
-                lhs: I64(i64::MAX),
->>>>>>> f86009aa
                 rhs: I64(0),
                 operator: (NumericBinaryOperator::Divide)
             }
@@ -632,8 +570,6 @@
         );
 
         assert_eq!(
-<<<<<<< HEAD
-=======
             i64::MAX.try_divide(&I128(0)),
             Err(ValueError::BinaryOperationOverflow {
                 lhs: I64(i64::MAX),
@@ -644,7 +580,6 @@
         );
 
         assert_eq!(
->>>>>>> f86009aa
             i64::MAX.try_modulo(&I8(0)),
             Err(ValueError::BinaryOperationOverflow {
                 lhs: I64(i64::MAX),
@@ -654,7 +589,6 @@
             .into())
         );
         assert_eq!(
-<<<<<<< HEAD
             i64::MAX.try_modulo(&I32(0)),
             Err(ValueError::BinaryOperationOverflow {
                 lhs: I64(i64::MAX),
@@ -667,12 +601,17 @@
             i64::MAX.try_modulo(&I64(0)),
             Err(ValueError::BinaryOperationOverflow {
                 lhs: I64(i64::MAX),
-=======
-            i64::MAX.try_modulo(&I64(0)),
-            Err(ValueError::BinaryOperationOverflow {
-                lhs: I64(i64::MAX),
->>>>>>> f86009aa
                 rhs: I64(0),
+                operator: (NumericBinaryOperator::Modulo)
+            }
+            .into())
+        );
+
+        assert_eq!(
+            i64::MAX.try_modulo(&I128(0)),
+            Err(ValueError::BinaryOperationOverflow {
+                lhs: I64(i64::MAX),
+                rhs: I128(0),
                 operator: (NumericBinaryOperator::Modulo)
             }
             .into())
@@ -793,10 +732,7 @@
         let base = 3_i64;
 
         assert_eq!(base.try_multiply(&I8(2)), Ok(I64(6)));
-<<<<<<< HEAD
         assert_eq!(base.try_multiply(&I32(2)), Ok(I64(6)));
-=======
->>>>>>> f86009aa
         assert_eq!(base.try_multiply(&I64(2)), Ok(I64(6)));
         assert_eq!(base.try_multiply(&I128(2)), Ok(I128(6)));
 
