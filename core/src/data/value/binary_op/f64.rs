use {
    super::TryBinaryOperator,
    crate::{
        data::{NumericBinaryOperator, ValueError},
        prelude::Value,
        result::Result,
    },
    rust_decimal::prelude::Decimal,
    std::cmp::Ordering,
    Value::*,
};

impl PartialEq<Value> for f64 {
    fn eq(&self, other: &Value) -> bool {
        let lhs = *self;

        match *other {
<<<<<<< HEAD
            I8(rhs) => lhs == rhs as f64,
            I64(rhs) => lhs == rhs as f64,
            I128(rhs) => lhs == rhs as f64,
            F64(rhs) => lhs == rhs,
=======
            I8(rhs) => (lhs - (rhs as f64)).abs() < f64::EPSILON,
            I64(rhs) => (lhs - (rhs as f64)).abs() < f64::EPSILON,
            F64(rhs) => (lhs - rhs).abs() < f64::EPSILON,
>>>>>>> 0a116adc
            Decimal(rhs) => Decimal::from_f64_retain(lhs)
                .map(|x| rhs == x)
                .unwrap_or(false),
            _ => false,
        }
    }
}

impl PartialOrd<Value> for f64 {
    fn partial_cmp(&self, other: &Value) -> Option<Ordering> {
        match *other {
            I8(rhs) => self.partial_cmp(&(rhs as f64)),
            I64(rhs) => self.partial_cmp(&(rhs as f64)),
            I128(rhs) => self.partial_cmp(&(rhs as f64)),
            F64(rhs) => self.partial_cmp(&rhs),
            Decimal(rhs) => Decimal::from_f64_retain(*self)
                .map(|x| x.partial_cmp(&rhs))
                .unwrap_or(None),
            _ => None,
        }
    }
}

impl TryBinaryOperator for f64 {
    type Rhs = Value;

    fn try_add(&self, rhs: &Self::Rhs) -> Result<Value> {
        let lhs = *self;

        match *rhs {
            I8(rhs) => Ok(F64(lhs + rhs as f64)),
            I64(rhs) => Ok(F64(lhs + rhs as f64)),
            I128(rhs) => Ok(F64(lhs + rhs as f64)),
            F64(rhs) => Ok(F64(lhs + rhs)),
            Decimal(rhs) => Decimal::from_f64_retain(lhs)
                .map(|x| Ok(Decimal(x + rhs)))
                .unwrap_or_else(|| Err(ValueError::FloatToDecimalConversionFailure(lhs).into())),
            Null => Ok(Null),
            _ => Err(ValueError::NonNumericMathOperation {
                lhs: F64(lhs),
                operator: NumericBinaryOperator::Add,
                rhs: rhs.clone(),
            }
            .into()),
        }
    }

    fn try_subtract(&self, rhs: &Self::Rhs) -> Result<Value> {
        let lhs = *self;

        match *rhs {
            I8(rhs) => Ok(F64(lhs - rhs as f64)),
            I64(rhs) => Ok(F64(lhs - rhs as f64)),
            I128(rhs) => Ok(F64(lhs - rhs as f64)),
            F64(rhs) => Ok(F64(lhs - rhs)),
            Decimal(rhs) => Decimal::from_f64_retain(lhs)
                .map(|x| Ok(Decimal(x - rhs)))
                .unwrap_or_else(|| Err(ValueError::FloatToDecimalConversionFailure(lhs).into())),
            Null => Ok(Null),
            _ => Err(ValueError::NonNumericMathOperation {
                lhs: F64(lhs),
                operator: NumericBinaryOperator::Subtract,
                rhs: rhs.clone(),
            }
            .into()),
        }
    }

    fn try_multiply(&self, rhs: &Self::Rhs) -> Result<Value> {
        let lhs = *self;

        match *rhs {
            I8(rhs) => Ok(F64(lhs * rhs as f64)),
            I64(rhs) => Ok(F64(lhs * rhs as f64)),
            I128(rhs) => Ok(F64(lhs * rhs as f64)),
            F64(rhs) => Ok(F64(lhs * rhs)),
            Interval(rhs) => Ok(Interval(lhs * rhs)),
            Decimal(rhs) => Decimal::from_f64_retain(lhs)
                .map(|x| Ok(Decimal(x * rhs)))
                .unwrap_or_else(|| Err(ValueError::FloatToDecimalConversionFailure(lhs).into())),
            Null => Ok(Null),
            _ => Err(ValueError::NonNumericMathOperation {
                lhs: F64(lhs),
                operator: NumericBinaryOperator::Multiply,
                rhs: rhs.clone(),
            }
            .into()),
        }
    }

    fn try_divide(&self, rhs: &Self::Rhs) -> Result<Value> {
        let lhs = *self;

        match *rhs {
            I8(rhs) => Ok(F64(lhs / rhs as f64)),
            I64(rhs) => Ok(F64(lhs / rhs as f64)),
            I128(rhs) => Ok(F64(lhs / rhs as f64)),
            F64(rhs) => Ok(F64(lhs / rhs)),
            Decimal(rhs) => Decimal::from_f64_retain(lhs)
                .map(|x| Ok(Decimal(x * rhs)))
                .unwrap_or_else(|| Err(ValueError::FloatToDecimalConversionFailure(lhs).into())),
            Null => Ok(Null),
            _ => Err(ValueError::NonNumericMathOperation {
                lhs: F64(lhs),
                operator: NumericBinaryOperator::Divide,
                rhs: rhs.clone(),
            }
            .into()),
        }
    }

    fn try_modulo(&self, rhs: &Self::Rhs) -> Result<Value> {
        let lhs = *self;

        match *rhs {
            I8(rhs) => Ok(F64(lhs % rhs as f64)),
            I64(rhs) => Ok(F64(lhs % rhs as f64)),
            I128(rhs) => Ok(F64(lhs % rhs as f64)),
            F64(rhs) => Ok(F64(lhs % rhs)),
            Decimal(rhs) => match Decimal::from_f64_retain(lhs) {
                Some(x) => x
                    .checked_rem(rhs)
                    .map(|y| Ok(Decimal(y)))
                    .unwrap_or_else(|| {
                        Err(ValueError::BinaryOperationOverflow {
                            lhs: F64(lhs),
                            operator: NumericBinaryOperator::Modulo,
                            rhs: Decimal(rhs),
                        }
                        .into())
                    }),
                _ => Err(ValueError::FloatToDecimalConversionFailure(lhs).into()),
            },
            Null => Ok(Null),
            _ => Err(ValueError::NonNumericMathOperation {
                lhs: F64(lhs),
                operator: NumericBinaryOperator::Modulo,
                rhs: rhs.clone(),
            }
            .into()),
        }
    }
}

#[cfg(test)]
mod tests {
    use {
        super::{TryBinaryOperator, Value::*},
        crate::data::{NumericBinaryOperator, ValueError},
        rust_decimal::prelude::Decimal,
        std::cmp::Ordering,
    };

    #[test]
    fn eq() {
        let base = 1.0_f64;

        assert_eq!(base, I8(1));
        assert_eq!(base, I64(1));
        assert_eq!(base, I128(1));
        assert_eq!(base, F64(1.0));
        assert_eq!(base, Decimal(Decimal::from(1)));

        assert_ne!(base, Bool(true));
    }

    #[test]
    fn partial_cmp() {
        let base = 1.0_f64;

        assert_eq!(base.partial_cmp(&I8(1)), Some(Ordering::Equal));
        assert_eq!(base.partial_cmp(&I64(1)), Some(Ordering::Equal));
        assert_eq!(base.partial_cmp(&I128(1)), Some(Ordering::Equal));
        assert_eq!(base.partial_cmp(&F64(1.0)), Some(Ordering::Equal));
        assert_eq!(
            base.partial_cmp(&Decimal(Decimal::ONE)),
            Some(Ordering::Equal)
        );

        assert_eq!(base.partial_cmp(&Bool(true)), None);
    }

    #[test]
    fn try_add() {
        let base = 1.0_f64;

        assert!(matches!(base.try_add(&I8(1)), Ok(F64(x)) if (x - 2.0).abs() < f64::EPSILON ));
        assert!(matches!(base.try_add(&I64(1)), Ok(F64(x)) if (x - 2.0).abs() < f64::EPSILON ));
        assert!(matches!(base.try_add(&I128(1)), Ok(F64(x)) if (x - 2.0).abs() < f64::EPSILON ));
        assert!(matches!(base.try_add(&F64(1.0)), Ok(F64(x)) if (x - 2.0).abs() < f64::EPSILON ));
        assert!(
            matches!(base.try_add(&Decimal(Decimal::ONE)), Ok(Decimal(x)) if x == Decimal::TWO)
        );

        assert_eq!(
            base.try_add(&Bool(true)),
            Err(ValueError::NonNumericMathOperation {
                lhs: F64(1.0),
                operator: NumericBinaryOperator::Add,
                rhs: Bool(true)
            }
            .into())
        );
    }

    #[test]
    fn try_subtract() {
        let base = 1.0_f64;

        assert!(matches!(base.try_subtract(&I8(1)), Ok(F64(x)) if (x - 0.0).abs() < f64::EPSILON ));
        assert!(
            matches!(base.try_subtract(&I64(1)), Ok(F64(x)) if (x - 0.0).abs() < f64::EPSILON )
        );
        assert!(
            matches!(base.try_subtract(&I128(1)), Ok(F64(x)) if (x - 0.0).abs() < f64::EPSILON )
        );
        assert!(
            matches!(base.try_subtract(&F64(1.0)), Ok(F64(x)) if (x - 0.0).abs() < f64::EPSILON )
        );
        assert!(
            matches!(base.try_subtract(&Decimal(Decimal::ONE)), Ok(Decimal(x)) if x == Decimal::ZERO)
        );

        assert_eq!(
            base.try_subtract(&Bool(true)),
            Err(ValueError::NonNumericMathOperation {
                lhs: F64(1.0),
                operator: NumericBinaryOperator::Subtract,
                rhs: Bool(true)
            }
            .into())
        );
    }

    #[test]
    fn try_multiply() {
        let base = 1.0_f64;

        assert!(matches!(base.try_multiply(&I8(1)), Ok(F64(x)) if (x - 1.0).abs() < f64::EPSILON ));
        assert!(
            matches!(base.try_multiply(&I64(1)), Ok(F64(x)) if (x - 1.0).abs() < f64::EPSILON )
        );
        assert!(
            matches!(base.try_multiply(&I128(1)), Ok(F64(x)) if (x - 1.0).abs() < f64::EPSILON )
        );
        assert!(
            matches!(base.try_multiply(&F64(1.0)), Ok(F64(x)) if (x - 1.0).abs() < f64::EPSILON )
        );
        assert!(
            matches!(base.try_multiply(&Decimal(Decimal::ONE)), Ok(Decimal(x)) if x == Decimal::ONE)
        );

        assert_eq!(
            base.try_multiply(&Bool(true)),
            Err(ValueError::NonNumericMathOperation {
                lhs: F64(1.0),
                operator: NumericBinaryOperator::Multiply,
                rhs: Bool(true)
            }
            .into())
        );
    }

    #[test]
    fn try_divide() {
        let base = 1.0_f64;

        assert!(matches!(base.try_divide(&I8(1)), Ok(F64(x)) if (x - 1.0).abs() < f64::EPSILON ));
        assert!(matches!(base.try_divide(&I64(1)), Ok(F64(x)) if (x - 1.0).abs() < f64::EPSILON ));
        assert!(matches!(base.try_divide(&I128(1)), Ok(F64(x)) if (x - 1.0).abs() < f64::EPSILON ));
        assert!(
            matches!(base.try_divide(&F64(1.0)), Ok(F64(x)) if (x - 1.0).abs() < f64::EPSILON )
        );
        assert!(
            matches!(base.try_divide(&Decimal(Decimal::ONE)), Ok(Decimal(x)) if x == Decimal::ONE)
        );

        assert_eq!(
            base.try_divide(&Bool(true)),
            Err(ValueError::NonNumericMathOperation {
                lhs: F64(1.0),
                operator: NumericBinaryOperator::Divide,
                rhs: Bool(true)
            }
            .into())
        );
    }

    #[test]
    fn try_modulo() {
        let base = 1.0_f64;

        assert!(matches!(base.try_modulo(&I8(1)), Ok(F64(x)) if (x - 0.0).abs() < f64::EPSILON ));
        assert!(matches!(base.try_modulo(&I64(1)), Ok(F64(x)) if (x - 0.0).abs() < f64::EPSILON ));
        assert!(matches!(base.try_modulo(&I128(1)), Ok(F64(x)) if (x - 0.0).abs() < f64::EPSILON ));
        assert!(
            matches!(base.try_modulo(&F64(1.0)), Ok(F64(x)) if (x - 0.0).abs() < f64::EPSILON )
        );
        assert!(
            matches!(base.try_modulo(&Decimal(Decimal::ONE)), Ok(Decimal(x)) if x == Decimal::ZERO)
        );

        assert_eq!(
            base.try_modulo(&Bool(true)),
            Err(ValueError::NonNumericMathOperation {
                lhs: F64(1.0),
                operator: NumericBinaryOperator::Modulo,
                rhs: Bool(true)
            }
            .into())
        );
    }
}<|MERGE_RESOLUTION|>--- conflicted
+++ resolved
@@ -15,16 +15,10 @@
         let lhs = *self;
 
         match *other {
-<<<<<<< HEAD
-            I8(rhs) => lhs == rhs as f64,
-            I64(rhs) => lhs == rhs as f64,
-            I128(rhs) => lhs == rhs as f64,
-            F64(rhs) => lhs == rhs,
-=======
             I8(rhs) => (lhs - (rhs as f64)).abs() < f64::EPSILON,
             I64(rhs) => (lhs - (rhs as f64)).abs() < f64::EPSILON,
+            I128(rhs) => (lhs - (rhs as f64)).abs() < f64::EPSILON,
             F64(rhs) => (lhs - rhs).abs() < f64::EPSILON,
->>>>>>> 0a116adc
             Decimal(rhs) => Decimal::from_f64_retain(lhs)
                 .map(|x| rhs == x)
                 .unwrap_or(false),
