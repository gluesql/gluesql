macro_rules! impl_interval_method {
    (checked_mul, $lhs_variant: ident, $op: ident, $lhs: ident, $rhs: ident) => {
        return Ok(Value::Interval($lhs * $rhs))
    };
    ($other: ident, $lhs_variant: ident, $op: ident, $lhs: ident, $rhs: ident) => {
        return Err(ValueError::NonNumericMathOperation {
            lhs: $lhs_variant($lhs),
            operator: $op,
            rhs: Value::Interval($rhs),
        }
        .into())
    };
}

macro_rules! impl_method {
    ($lhs_variant: ident, $lhs_primitive: ident, $lhs: ident, $method: ident, $op: ident, $rhs: ident) => {{
        match *$rhs {
            I8(rhs) => $lhs
                .$method($lhs_primitive::try_from($rhs)?)
                .ok_or_else(|| {
                    ValueError::BinaryOperationOverflow {
                        lhs: $lhs_variant($lhs),
                        rhs: I8(rhs),
                        operator: $op,
                    }
                    .into()
                }),
            I16(rhs) => $lhs
                .$method($lhs_primitive::try_from($rhs)?)
                .ok_or_else(|| {
                    ValueError::BinaryOperationOverflow {
                        lhs: $lhs_variant($lhs),
                        rhs: I16(rhs),
                        operator: $op,
                    }
                    .into()
                }),
            I32(rhs) => $lhs
                .$method($lhs_primitive::try_from($rhs)?)
                .ok_or_else(|| {
                    ValueError::BinaryOperationOverflow {
                        lhs: $lhs_variant($lhs),
                        rhs: I32(rhs),
                        operator: $op,
                    }
                    .into()
                }),
            I64(rhs) => $lhs
                .$method($lhs_primitive::try_from($rhs)?)
                .ok_or_else(|| {
                    ValueError::BinaryOperationOverflow {
                        lhs: $lhs_variant($lhs),
                        rhs: I64(rhs),
                        operator: $op,
                    }
                    .into()
                }),
            I128(rhs) => $lhs
                .$method($lhs_primitive::try_from($rhs)?)
                .ok_or_else(|| {
                    ValueError::BinaryOperationOverflow {
                        lhs: $lhs_variant($lhs),
                        rhs: I128(rhs),
                        operator: $op,
                    }
                    .into()
                }),
            U8(rhs) => $lhs
                .$method($lhs_primitive::try_from($rhs)?)
                .ok_or_else(|| {
                    ValueError::BinaryOperationOverflow {
                        lhs: $lhs_variant($lhs),
                        rhs: U8(rhs),
                        operator: $op,
                    }
                    .into()
                }),
            U16(rhs) => $lhs
                .$method($lhs_primitive::try_from($rhs)?)
                .ok_or_else(|| {
                    ValueError::BinaryOperationOverflow {
                        lhs: $lhs_variant($lhs),
                        rhs: U16(rhs),
                        operator: $op,
                    }
                    .into()
                }),
            F64(rhs) => $lhs
                .$method($lhs_primitive::try_from($rhs)?)
                .ok_or_else(|| {
                    ValueError::BinaryOperationOverflow {
                        lhs: $lhs_variant($lhs),
                        rhs: F64(rhs),
                        operator: $op,
                    }
                    .into()
                }),
            Decimal(rhs) => $lhs
                .$method($lhs_primitive::try_from($rhs)?)
                .ok_or_else(|| {
                    ValueError::BinaryOperationOverflow {
                        lhs: $lhs_variant($lhs),
                        rhs: Decimal(rhs),
                        operator: $op,
                    }
                    .into()
                }),
            Null => return Ok(Null),
            Interval(rhs) => {
                super::macros::impl_interval_method!($method, $lhs_variant, $op, $lhs, rhs);
            }
            _ => Err(ValueError::NonNumericMathOperation {
                lhs: $lhs_variant($lhs),
                operator: $op,
                rhs: $rhs.clone(),
            }
            .into()),
        }
        .map($lhs_variant)
    }};
}

macro_rules! impl_try_binary_op {
    ($variant: ident, $primitive: ident) => {
        use $crate::{
            data::value::{
                error::{NumericBinaryOperator::*, ValueError},
                TryBinaryOperator,
                Value::*,
            },
            result::Result,
        };

        impl TryBinaryOperator for $primitive {
            type Rhs = Value;

            fn try_add(&self, rhs: &Self::Rhs) -> Result<Value> {
                let lhs = *self;
                super::macros::impl_method!($variant, $primitive, lhs, checked_add, Add, rhs)
            }

            fn try_subtract(&self, rhs: &Self::Rhs) -> Result<Value> {
                let lhs = *self;
                super::macros::impl_method!($variant, $primitive, lhs, checked_sub, Subtract, rhs)
            }

            fn try_multiply(&self, rhs: &Self::Rhs) -> Result<Value> {
                let lhs = *self;
                super::macros::impl_method!($variant, $primitive, lhs, checked_mul, Multiply, rhs)
            }

            fn try_divide(&self, rhs: &Self::Rhs) -> Result<Value> {
                let lhs = *self;
                super::macros::impl_method!($variant, $primitive, lhs, checked_div, Divide, rhs)
            }

            fn try_modulo(&self, rhs: &Self::Rhs) -> Result<Value> {
                let lhs = *self;
                super::macros::impl_method!($variant, $primitive, lhs, checked_rem, Modulo, rhs)
            }
        }
    };
}

#[cfg(test)]
macro_rules! generate_binary_op_tests {
    ($variant: ident, $primitive: ident) => {
        mod tests {
            use {
                rust_decimal::prelude::Decimal,
                std::cmp::Ordering,
                $crate::data::{
                    value::{
                        TryBinaryOperator,
                        Value::{self, *},
                    },
                    NumericBinaryOperator::{self, *},
                    ValueError,
                },
            };

            fn overflow_err(
                lhs: Value,
                rhs: Value,
                op: NumericBinaryOperator,
            ) -> Result<Value, $crate::result::Error> {
                Err(ValueError::BinaryOperationOverflow {
                    lhs,
                    rhs,
                    operator: op,
                }
                .into())
            }

            #[test]
            fn eq() {
                let base: $primitive = 1;

                assert_eq!(base, Decimal(Decimal::ONE));
                assert_eq!(base, F64(1.0));
                assert_eq!(base, I8(1));
                assert_eq!(base, I16(1));
                assert_eq!(base, I32(1));
                assert_eq!(base, I64(1));
                assert_eq!(base, I128(1));
                assert_eq!(base, U8(1));
                assert_eq!(base, U16(1));

                assert_ne!(base, Bool(true));
            }

            #[test]
            fn partial_cmp() {
                let base: $primitive = 1;

                assert_eq!(
                    base.partial_cmp(&Decimal(Decimal::ZERO)),
                    Some(Ordering::Greater)
                );
                assert_eq!(base.partial_cmp(&F64(0.0)), Some(Ordering::Greater));
                assert_eq!(base.partial_cmp(&I8(0)), Some(Ordering::Greater));
                assert_eq!(base.partial_cmp(&I16(0)), Some(Ordering::Greater));
                assert_eq!(base.partial_cmp(&I32(0)), Some(Ordering::Greater));
                assert_eq!(base.partial_cmp(&I64(0)), Some(Ordering::Greater));
                assert_eq!(base.partial_cmp(&I128(0)), Some(Ordering::Greater));
                assert_eq!(base.partial_cmp(&U8(0)), Some(Ordering::Greater));
                assert_eq!(base.partial_cmp(&U16(0)), Some(Ordering::Greater));

                assert_eq!(
                    base.partial_cmp(&Decimal(Decimal::ONE)),
                    Some(Ordering::Equal)
                );
                assert_eq!(base.partial_cmp(&F64(1.0)), Some(Ordering::Equal));
                assert_eq!(base.partial_cmp(&I8(1)), Some(Ordering::Equal));
                assert_eq!(base.partial_cmp(&I16(1)), Some(Ordering::Equal));
                assert_eq!(base.partial_cmp(&I32(1)), Some(Ordering::Equal));
                assert_eq!(base.partial_cmp(&I64(1)), Some(Ordering::Equal));
                assert_eq!(base.partial_cmp(&I128(1)), Some(Ordering::Equal));
                assert_eq!(base.partial_cmp(&U8(1)), Some(Ordering::Equal));
<<<<<<< HEAD
                assert_eq!(base.partial_cmp(&U16(1)), Some(Ordering::Equal));
                assert_eq!(base.partial_cmp(&F64(1.0)), Some(Ordering::Equal));
=======
>>>>>>> d2a07dc8

                assert_eq!(
                    base.partial_cmp(&Decimal(Decimal::TWO)),
                    Some(Ordering::Less)
                );
                assert_eq!(base.partial_cmp(&F64(2.0)), Some(Ordering::Less));
                assert_eq!(base.partial_cmp(&I8(2)), Some(Ordering::Less));
                assert_eq!(base.partial_cmp(&I16(2)), Some(Ordering::Less));
                assert_eq!(base.partial_cmp(&I32(2)), Some(Ordering::Less));
                assert_eq!(base.partial_cmp(&I64(2)), Some(Ordering::Less));
                assert_eq!(base.partial_cmp(&I128(2)), Some(Ordering::Less));
                assert_eq!(base.partial_cmp(&U8(2)), Some(Ordering::Less));
                assert_eq!(base.partial_cmp(&U16(2)), Some(Ordering::Less));

                assert_eq!(base.partial_cmp(&Bool(true)), None);
            }

            #[test]
            fn add_overflow() {
                assert_eq!(
                    $primitive::MAX.try_add(&Decimal(Decimal::from(1))),
                    overflow_err($variant($primitive::MAX), Decimal(Decimal::from(1)), Add)
                );
                assert_eq!(
                    $primitive::MAX.try_add(&F64(1.0)),
                    overflow_err($variant($primitive::MAX), F64(1.0), Add)
                );
                assert_eq!(
                    $primitive::MAX.try_add(&I8(1)),
                    overflow_err($variant($primitive::MAX), I8(1), Add)
                );
                assert_eq!(
                    $primitive::MAX.try_add(&I16(1)),
                    overflow_err($variant($primitive::MAX), I64(1), Add)
                );
                assert_eq!(
                    $primitive::MAX.try_add(&I32(1)),
                    overflow_err($variant($primitive::MAX), I32(1), Add)
                );
                assert_eq!(
                    $primitive::MAX.try_add(&I64(1)),
                    overflow_err($variant($primitive::MAX), I64(1), Add)
                );
                assert_eq!(
                    $primitive::MAX.try_add(&I128(1)),
                    overflow_err($variant($primitive::MAX), I128(1), Add)
                );
                assert_eq!(
                    $primitive::MAX.try_add(&U8(1)),
                    overflow_err($variant($primitive::MAX), U8(1), Add)
                );
                assert_eq!(
                    $primitive::MAX.try_add(&U16(1)),
                    overflow_err($variant($primitive::MAX), U16(1), Add)
                );
            }

            #[test]
            fn sub_overflow() {
                assert_eq!(
                    $primitive::MIN.try_subtract(&Decimal(Decimal::from(1))),
                    overflow_err(
                        $variant($primitive::MIN),
                        Decimal(Decimal::from(1)),
                        Subtract
                    )
                );
                assert_eq!(
                    $primitive::MIN.try_subtract(&F64(1.0)),
                    overflow_err($variant($primitive::MIN), F64(1.0), Subtract)
                );
                assert_eq!(
                    $primitive::MIN.try_subtract(&I8(1)),
                    overflow_err($variant($primitive::MIN), I8(1), Subtract)
                );
                assert_eq!(
                    $primitive::MIN.try_subtract(&I16(1)),
                    overflow_err($variant($primitive::MIN), I16(1), Subtract)
                );
                assert_eq!(
                    $primitive::MIN.try_subtract(&I32(1)),
                    overflow_err($variant($primitive::MIN), I32(1), Subtract)
                );
                assert_eq!(
                    $primitive::MIN.try_subtract(&I64(1)),
                    overflow_err($variant($primitive::MIN), I64(1), Subtract)
                );
                assert_eq!(
                    $primitive::MIN.try_subtract(&I128(1)),
                    overflow_err($variant($primitive::MIN), I128(1), Subtract)
                );
                assert_eq!(
                    $primitive::MIN.try_subtract(&U8(1)),
                    overflow_err($variant($primitive::MIN), U8(1), Subtract)
                );
                assert_eq!(
                    $primitive::MIN.try_subtract(&U16(1)),
                    overflow_err($variant($primitive::MIN), U16(1), Subtract)
                );
            }

            #[test]
            fn mul_overflow() {
                assert_eq!(
                    $primitive::MAX.try_multiply(&Decimal(Decimal::from(2))),
                    overflow_err(
                        $variant($primitive::MAX),
                        Decimal(Decimal::from(2)),
                        Multiply
                    )
                );
                assert_eq!(
                    $primitive::MAX.try_multiply(&F64(2.0)),
                    overflow_err($variant($primitive::MAX), F64(2.0), Multiply)
                );
                assert_eq!(
                    $primitive::MAX.try_multiply(&I8(2)),
                    overflow_err($variant($primitive::MAX), I8(2), Multiply)
                );
                assert_eq!(
                    $primitive::MAX.try_multiply(&I16(2)),
                    overflow_err($variant($primitive::MAX), I16(2), Multiply)
                );
                assert_eq!(
                    $primitive::MAX.try_multiply(&I32(2)),
                    overflow_err($variant($primitive::MAX), I32(2), Multiply)
                );
                assert_eq!(
                    $primitive::MAX.try_multiply(&I64(2)),
                    overflow_err($variant($primitive::MAX), I64(2), Multiply)
                );
                assert_eq!(
                    $primitive::MAX.try_multiply(&I128(2)),
                    overflow_err($variant($primitive::MAX), I128(2), Multiply)
                );
                assert_eq!(
                    $primitive::MAX.try_multiply(&U8(2)),
                    overflow_err($variant($primitive::MAX), U8(2), Multiply)
                );
                assert_eq!(
                    $primitive::MAX.try_multiply(&U16(2)),
                    overflow_err($variant($primitive::MAX), U16(2), Multiply)
                );
            }

            #[test]
            fn div_overflow() {
                assert_eq!(
                    $primitive::MAX.try_divide(&Decimal(Decimal::from(0))),
                    overflow_err($variant($primitive::MAX), Decimal(Decimal::from(0)), Divide)
                );
                assert_eq!(
                    $primitive::MAX.try_divide(&F64(0.0)),
                    overflow_err($variant($primitive::MAX), F64(0.0), Divide)
                );
                assert_eq!(
                    $primitive::MAX.try_divide(&I8(0)),
                    overflow_err($variant($primitive::MAX), I8(0), Divide)
                );
                assert_eq!(
                    $primitive::MAX.try_divide(&I16(0)),
                    overflow_err($variant($primitive::MAX), I16(0), Divide)
                );
                assert_eq!(
                    $primitive::MAX.try_divide(&I32(0)),
                    overflow_err($variant($primitive::MAX), I32(0), Divide)
                );
                assert_eq!(
                    $primitive::MAX.try_divide(&I64(0)),
                    overflow_err($variant($primitive::MAX), I64(0), Divide)
                );
                assert_eq!(
                    $primitive::MAX.try_divide(&I128(0)),
                    overflow_err($variant($primitive::MAX), I128(0), Divide)
                );
                assert_eq!(
                    $primitive::MAX.try_divide(&U8(0)),
                    overflow_err($variant($primitive::MAX), U8(0), Divide)
                );
                assert_eq!(
                    $primitive::MAX.try_divide(&U16(0)),
                    overflow_err($variant($primitive::MAX), U16(0), Divide)
                );
            }

            #[test]
            fn mod_overflow() {
                assert_eq!(
                    $primitive::MAX.try_modulo(&Decimal(Decimal::from(0))),
                    overflow_err($variant($primitive::MAX), Decimal(Decimal::from(0)), Modulo)
                );
                assert_eq!(
                    $primitive::MAX.try_modulo(&F64(0.0)),
                    overflow_err($variant($primitive::MAX), F64(0.0), Modulo)
                );
                assert_eq!(
                    $primitive::MAX.try_modulo(&I8(0)),
                    overflow_err($variant($primitive::MAX), I8(0), Modulo)
                );
                assert_eq!(
                    $primitive::MAX.try_modulo(&I16(0)),
                    overflow_err($variant($primitive::MAX), I16(0), Modulo)
                );
                assert_eq!(
                    $primitive::MAX.try_modulo(&I32(0)),
                    overflow_err($variant($primitive::MAX), I32(0), Modulo)
                );
                assert_eq!(
                    $primitive::MAX.try_modulo(&I64(0)),
                    overflow_err($variant($primitive::MAX), I64(0), Modulo)
                );
                assert_eq!(
                    $primitive::MAX.try_modulo(&I128(0)),
                    overflow_err($variant($primitive::MAX), I128(0), Modulo)
                );
                assert_eq!(
                    $primitive::MAX.try_modulo(&U8(0)),
                    overflow_err($variant($primitive::MAX), U8(0), Modulo)
                );
                assert_eq!(
                    $primitive::MAX.try_modulo(&U16(0)),
                    overflow_err($variant($primitive::MAX), U16(0), Modulo)
                );
            }

            #[test]
            fn try_add() {
                let base: $primitive = 1;

                assert_eq!(base.try_add(&Decimal(Decimal::ONE)), Ok($variant(2)));
                assert_eq!(base.try_add(&F64(1.0)), Ok($variant(2)));
                assert_eq!(base.try_add(&I8(1)), Ok($variant(2)));
                assert_eq!(base.try_add(&I16(1)), Ok($variant(2)));
                assert_eq!(base.try_add(&I32(1)), Ok($variant(2)));
                assert_eq!(base.try_add(&I64(1)), Ok($variant(2)));
                assert_eq!(base.try_add(&I128(1)), Ok($variant(2)));
                assert_eq!(base.try_add(&U8(1)), Ok($variant(2)));
                assert_eq!(base.try_add(&U16(1)), Ok($variant(2)));

                assert_eq!(
                    base.try_add(&Bool(true)),
                    Err(ValueError::NonNumericMathOperation {
                        lhs: $variant(base),
                        operator: NumericBinaryOperator::Add,
                        rhs: Bool(true)
                    }
                    .into())
                );
            }

            #[test]
            fn try_subtract() {
                let base: $primitive = 1;

                assert_eq!(base.try_subtract(&Decimal(Decimal::ONE)), Ok($variant(0)));
                assert_eq!(base.try_subtract(&F64(1.0)), Ok($variant(0)));
                assert_eq!(base.try_subtract(&I8(1)), Ok($variant(0)));
                assert_eq!(base.try_subtract(&I16(1)), Ok($variant(0)));
                assert_eq!(base.try_subtract(&I32(1)), Ok($variant(0)));
                assert_eq!(base.try_subtract(&I64(1)), Ok($variant(0)));
                assert_eq!(base.try_subtract(&I128(1)), Ok($variant(0)));
                assert_eq!(base.try_subtract(&U8(1)), Ok($variant(0)));
                assert_eq!(base.try_subtract(&U16(1)), Ok($variant(0)));

                assert_eq!(
                    base.try_subtract(&Bool(true)),
                    Err(ValueError::NonNumericMathOperation {
                        lhs: $variant(base),
                        operator: NumericBinaryOperator::Subtract,
                        rhs: Bool(true)
                    }
                    .into())
                );
            }

            #[test]
            fn try_multiply() {
                let base: $primitive = 3;

                assert_eq!(base.try_multiply(&Decimal(Decimal::TWO)), Ok($variant(6)));
                assert_eq!(base.try_multiply(&F64(2.0)), Ok($variant(6)));
                assert_eq!(base.try_multiply(&I8(2)), Ok($variant(6)));
                assert_eq!(base.try_multiply(&I16(2)), Ok($variant(6)));
                assert_eq!(base.try_multiply(&I32(2)), Ok($variant(6)));
                assert_eq!(base.try_multiply(&I64(2)), Ok($variant(6)));
                assert_eq!(base.try_multiply(&I128(2)), Ok($variant(6)));
                assert_eq!(base.try_multiply(&U8(2)), Ok($variant(6)));
                assert_eq!(base.try_multiply(&U16(2)), Ok($variant(6)));

                assert_eq!(
                    base.try_multiply(&Bool(true)),
                    Err(ValueError::NonNumericMathOperation {
                        lhs: $variant(base),
                        operator: NumericBinaryOperator::Multiply,
                        rhs: Bool(true)
                    }
                    .into())
                );
            }

            #[test]
            fn try_divide() {
                let base: $primitive = 6;

                assert_eq!(base.try_divide(&Decimal(Decimal::TWO)), Ok($variant(3)));
                assert_eq!(base.try_divide(&F64(2.0)), Ok($variant(3)));
                assert_eq!(base.try_divide(&I8(2)), Ok($variant(3)));
                assert_eq!(base.try_divide(&I16(2)), Ok($variant(3)));
                assert_eq!(base.try_divide(&I32(2)), Ok($variant(3)));
                assert_eq!(base.try_divide(&I64(2)), Ok($variant(3)));
                assert_eq!(base.try_divide(&I128(2)), Ok($variant(3)));
                assert_eq!(base.try_divide(&U8(2)), Ok($variant(3)));
                assert_eq!(base.try_divide(&U16(2)), Ok($variant(3)));

                assert_eq!(
                    base.try_divide(&Bool(true)),
                    Err(ValueError::NonNumericMathOperation {
                        lhs: $variant(base),
                        operator: NumericBinaryOperator::Divide,
                        rhs: Bool(true)
                    }
                    .into())
                );
            }

            #[test]
            fn try_modulo() {
                let base: $primitive = 9;

                assert_eq!(base.try_modulo(&Decimal(Decimal::ONE)), Ok($variant(0)));
                assert_eq!(base.try_modulo(&F64(1.0)), Ok($variant(0)));
                assert_eq!(base.try_modulo(&I8(1)), Ok($variant(0)));
                assert_eq!(base.try_modulo(&I16(1)), Ok($variant(0)));
                assert_eq!(base.try_modulo(&I32(1)), Ok($variant(0)));
                assert_eq!(base.try_modulo(&I64(1)), Ok($variant(0)));
                assert_eq!(base.try_modulo(&I128(1)), Ok($variant(0)));
                assert_eq!(base.try_modulo(&U8(1)), Ok($variant(0)));
                assert_eq!(base.try_modulo(&U16(1)), Ok($variant(0)));

                assert_eq!(
                    base.try_modulo(&Bool(true)),
                    Err(ValueError::NonNumericMathOperation {
                        lhs: $variant(base),
                        operator: NumericBinaryOperator::Modulo,
                        rhs: Bool(true)
                    }
                    .into())
                );
            }
        }
    };
}

#[cfg(test)]
pub(crate) use generate_binary_op_tests;
pub(crate) use impl_interval_method;
pub(crate) use impl_method;
pub(crate) use impl_try_binary_op;<|MERGE_RESOLUTION|>--- conflicted
+++ resolved
@@ -237,11 +237,7 @@
                 assert_eq!(base.partial_cmp(&I64(1)), Some(Ordering::Equal));
                 assert_eq!(base.partial_cmp(&I128(1)), Some(Ordering::Equal));
                 assert_eq!(base.partial_cmp(&U8(1)), Some(Ordering::Equal));
-<<<<<<< HEAD
                 assert_eq!(base.partial_cmp(&U16(1)), Some(Ordering::Equal));
-                assert_eq!(base.partial_cmp(&F64(1.0)), Some(Ordering::Equal));
-=======
->>>>>>> d2a07dc8
 
                 assert_eq!(
                     base.partial_cmp(&Decimal(Decimal::TWO)),
