use {
    super::TryBinaryOperator,
    crate::{
        data::{NumericBinaryOperator, ValueError},
        prelude::Value,
        result::Result,
    },
    rust_decimal::prelude::Decimal,
    std::cmp::Ordering,
    Value::*,
};

impl PartialEq<Value> for i8 {
    fn eq(&self, other: &Value) -> bool {
        match other {
            I8(other) => self == other,
            I32(other) => (*self as i32) == *other,
            I64(other) => (*self as i64) == *other,
            I128(other) => (*self as i128) == *other,
            F64(other) => ((*self as f64) - other).abs() < f64::EPSILON,
            Decimal(other) => Decimal::from(*self) == *other,
            _ => false,
        }
    }
}

impl PartialOrd<Value> for i8 {
    fn partial_cmp(&self, other: &Value) -> Option<Ordering> {
        match other {
            I8(other) => self.partial_cmp(other),
            I32(other) => (*self as i32).partial_cmp(other),
            I64(other) => (*self as i64).partial_cmp(other),
            I128(other) => (*self as i128).partial_cmp(other),
            F64(other) => (*self as f64).partial_cmp(other),
            Decimal(other) => Decimal::from(*self).partial_cmp(other),
            _ => None,
        }
    }
}

impl TryBinaryOperator for i8 {
    type Rhs = Value;

    fn try_add(&self, rhs: &Self::Rhs) -> Result<Value> {
        let lhs = *self;

        match *rhs {
            I8(rhs) => lhs
                .checked_add(rhs)
                .ok_or_else(|| {
                    ValueError::BinaryOperationOverflow {
                        lhs: I8(lhs),
                        rhs: I8(rhs),
                        operator: NumericBinaryOperator::Add,
                    }
                    .into()
                })
                .map(I8),
            I32(rhs) => (lhs as i32)
                .checked_add(rhs)
                .ok_or_else(|| {
                    ValueError::BinaryOperationOverflow {
                        lhs: I8(lhs),
                        rhs: I32(rhs),
                        operator: NumericBinaryOperator::Add,
                    }
                    .into()
                })
                .map(I32),
            I64(rhs) => (lhs as i64)
                .checked_add(rhs)
                .ok_or_else(|| {
                    ValueError::BinaryOperationOverflow {
                        lhs: I8(lhs),
                        rhs: I64(rhs),
                        operator: NumericBinaryOperator::Add,
                    }
                    .into()
                })
                .map(I64),
            I128(rhs) => (lhs as i128)
                .checked_add(rhs)
                .ok_or_else(|| {
                    ValueError::BinaryOperationOverflow {
                        lhs: I8(lhs),
                        rhs: I128(rhs),
                        operator: NumericBinaryOperator::Add,
                    }
                    .into()
                })
                .map(I128),
            F64(rhs) => Ok(F64(lhs as f64 + rhs)),
            Decimal(rhs) => Ok(Decimal(Decimal::from(lhs) + rhs)),
            Null => Ok(Null),
            _ => Err(ValueError::NonNumericMathOperation {
                lhs: I8(lhs),
                operator: NumericBinaryOperator::Add,
                rhs: rhs.clone(),
            }
            .into()),
        }
    }

    fn try_subtract(&self, rhs: &Self::Rhs) -> Result<Value> {
        let lhs = *self;

        match *rhs {
            I8(rhs) => lhs
                .checked_sub(rhs)
                .ok_or_else(|| {
                    ValueError::BinaryOperationOverflow {
                        lhs: I8(lhs),
                        rhs: I8(rhs),
                        operator: NumericBinaryOperator::Subtract,
                    }
                    .into()
                })
                .map(I8),
            I32(rhs) => (lhs as i32)
                .checked_sub(rhs)
                .ok_or_else(|| {
                    ValueError::BinaryOperationOverflow {
                        lhs: I8(lhs),
                        rhs: I32(rhs),
                        operator: NumericBinaryOperator::Subtract,
                    }
                    .into()
                })
                .map(I32),
            I64(rhs) => (lhs as i64)
                .checked_sub(rhs)
                .ok_or_else(|| {
                    ValueError::BinaryOperationOverflow {
                        lhs: I8(lhs),
                        rhs: I64(rhs),
                        operator: NumericBinaryOperator::Subtract,
                    }
                    .into()
                })
                .map(I64),
            I128(rhs) => (lhs as i128)
                .checked_sub(rhs)
                .ok_or_else(|| {
                    ValueError::BinaryOperationOverflow {
                        lhs: I8(lhs),
                        rhs: I128(rhs),
                        operator: NumericBinaryOperator::Subtract,
                    }
                    .into()
                })
                .map(I128),
            F64(rhs) => Ok(F64(lhs as f64 - rhs)),
            Decimal(rhs) => Decimal::from(lhs)
                .checked_sub(rhs)
                .ok_or_else(|| {
                    ValueError::BinaryOperationOverflow {
                        lhs: I8(lhs),
                        rhs: Decimal(rhs),
                        operator: NumericBinaryOperator::Subtract,
                    }
                    .into()
                })
                .map(Decimal),
            Null => Ok(Null),
            _ => Err(ValueError::NonNumericMathOperation {
                lhs: I8(lhs),
                operator: NumericBinaryOperator::Subtract,
                rhs: rhs.clone(),
            }
            .into()),
        }
    }

    fn try_multiply(&self, rhs: &Self::Rhs) -> Result<Value> {
        let lhs = *self;

        match *rhs {
            I8(rhs) => lhs
                .checked_mul(rhs)
                .ok_or_else(|| {
                    ValueError::BinaryOperationOverflow {
                        lhs: I8(lhs),
                        rhs: I8(rhs),
                        operator: NumericBinaryOperator::Multiply,
                    }
                    .into()
                })
                .map(I8),
            I32(rhs) => (lhs as i32)
                .checked_mul(rhs)
                .ok_or_else(|| {
                    ValueError::BinaryOperationOverflow {
                        lhs: I8(lhs),
                        rhs: I32(rhs),
                        operator: NumericBinaryOperator::Multiply,
                    }
                    .into()
                })
                .map(I32),
            I64(rhs) => (lhs as i64)
                .checked_mul(rhs)
                .ok_or_else(|| {
                    ValueError::BinaryOperationOverflow {
                        lhs: I8(lhs),
                        rhs: I64(rhs),
                        operator: NumericBinaryOperator::Multiply,
                    }
                    .into()
                })
                .map(I64),
            I128(rhs) => (lhs as i128)
                .checked_mul(rhs)
                .ok_or_else(|| {
                    ValueError::BinaryOperationOverflow {
                        lhs: I8(lhs),
                        rhs: I128(rhs),
                        operator: NumericBinaryOperator::Multiply,
                    }
                    .into()
                })
                .map(I128),
            F64(rhs) => Ok(F64(lhs as f64 * rhs)),
            Decimal(rhs) => Decimal::from(lhs)
                .checked_mul(rhs)
                .ok_or_else(|| {
                    ValueError::BinaryOperationOverflow {
                        lhs: I8(lhs),
                        rhs: Decimal(rhs),
                        operator: NumericBinaryOperator::Multiply,
                    }
                    .into()
                })
                .map(Decimal),
            Interval(rhs) => Ok(Interval(lhs * rhs)),
            Null => Ok(Null),
            _ => Err(ValueError::NonNumericMathOperation {
                lhs: I8(lhs),
                operator: NumericBinaryOperator::Multiply,
                rhs: rhs.clone(),
            }
            .into()),
        }
    }

    fn try_divide(&self, rhs: &Self::Rhs) -> Result<Value> {
        let lhs = *self;

        match *rhs {
            I8(rhs) => lhs
                .checked_div(rhs)
                .ok_or_else(|| {
                    ValueError::BinaryOperationOverflow {
                        lhs: I8(lhs),
                        rhs: I8(rhs),
                        operator: NumericBinaryOperator::Divide,
                    }
                    .into()
                })
                .map(I8),
            I32(rhs) => (lhs as i32)
                .checked_div(rhs)
                .ok_or_else(|| {
                    ValueError::BinaryOperationOverflow {
                        lhs: I8(lhs),
                        rhs: I32(rhs),
                        operator: NumericBinaryOperator::Divide,
                    }
                    .into()
                })
                .map(I32),
            I64(rhs) => (lhs as i64)
                .checked_div(rhs)
                .ok_or_else(|| {
                    ValueError::BinaryOperationOverflow {
                        lhs: I8(lhs),
                        rhs: I64(rhs),
                        operator: NumericBinaryOperator::Divide,
                    }
                    .into()
                })
                .map(I64),
            I128(rhs) => (lhs as i128)
                .checked_div(rhs)
                .ok_or_else(|| {
                    ValueError::BinaryOperationOverflow {
                        lhs: I8(lhs),
                        rhs: I128(rhs),
                        operator: NumericBinaryOperator::Divide,
                    }
                    .into()
                })
                .map(I128),
            F64(rhs) => Ok(F64(lhs as f64 / rhs)),
            Decimal(rhs) => Decimal::from(lhs)
                .checked_div(rhs)
                .ok_or_else(|| {
                    ValueError::BinaryOperationOverflow {
                        lhs: I8(lhs),
                        rhs: Decimal(rhs),
                        operator: NumericBinaryOperator::Divide,
                    }
                    .into()
                })
                .map(Decimal),
            Null => Ok(Null),
            _ => Err(ValueError::NonNumericMathOperation {
                lhs: I8(lhs),
                operator: NumericBinaryOperator::Divide,
                rhs: rhs.clone(),
            }
            .into()),
        }
    }

    fn try_modulo(&self, rhs: &Self::Rhs) -> Result<Value> {
        let lhs = *self;

        match *rhs {
            I8(rhs) => lhs
                .checked_rem(rhs)
                .ok_or_else(|| {
                    ValueError::BinaryOperationOverflow {
                        lhs: I8(lhs),
                        rhs: I8(rhs),
                        operator: NumericBinaryOperator::Modulo,
                    }
                    .into()
                })
                .map(I8),
            I32(rhs) => (lhs as i32)
                .checked_rem(rhs)
                .ok_or_else(|| {
                    ValueError::BinaryOperationOverflow {
                        lhs: I8(lhs),
                        rhs: I32(rhs),
                        operator: NumericBinaryOperator::Modulo,
                    }
                    .into()
                })
                .map(I32),
            I64(rhs) => (lhs as i64)
                .checked_rem(rhs)
                .ok_or_else(|| {
                    ValueError::BinaryOperationOverflow {
                        lhs: I8(lhs),
                        rhs: I64(rhs),
                        operator: NumericBinaryOperator::Modulo,
                    }
                    .into()
                })
                .map(I64),
            I128(rhs) => (lhs as i128)
                .checked_rem(rhs)
                .ok_or_else(|| {
                    ValueError::BinaryOperationOverflow {
                        lhs: I8(lhs),
                        rhs: I128(rhs),
                        operator: NumericBinaryOperator::Modulo,
                    }
                    .into()
                })
                .map(I128),
            F64(rhs) => Ok(F64(lhs as f64 % rhs)),
            Decimal(rhs) => Decimal::from(lhs)
                .checked_rem(rhs)
                .ok_or_else(|| {
                    ValueError::BinaryOperationOverflow {
                        lhs: I8(lhs),
                        rhs: Decimal(rhs),
                        operator: NumericBinaryOperator::Modulo,
                    }
                    .into()
                })
                .map(Decimal),
            Null => Ok(Null),
            _ => Err(ValueError::NonNumericMathOperation {
                lhs: I8(lhs),
                operator: NumericBinaryOperator::Modulo,
                rhs: rhs.clone(),
            }
            .into()),
        }
    }
}

#[cfg(test)]
mod tests {
    use {
        super::{TryBinaryOperator, Value::*},
        crate::data::{NumericBinaryOperator, ValueError},
        rust_decimal::prelude::Decimal,
        std::cmp::Ordering,
    };

    #[test]
    fn test_extremes() {
        assert_eq!(-1i8, I8(-1));
        assert_eq!(0i8, I8(0));
        assert_eq!(1i8, I8(1));
        assert_eq!(i8::MAX, I8(i8::MAX));
        assert_eq!(i8::MIN, I8(i8::MIN));

        assert_eq!(
            i8::MAX.try_add(&I8(1)),
            Err(ValueError::BinaryOperationOverflow {
                lhs: I8(i8::MAX),
                rhs: I8(1),
                operator: (NumericBinaryOperator::Add)
            }
            .into())
        );

<<<<<<< HEAD
        assert_eq!(i8::MAX.try_add(&I32(1)), Ok(I32(i8::MAX as i32 + 1)));
=======
>>>>>>> f86009aa
        assert_eq!(i8::MAX.try_add(&I64(1)), Ok(I64(i8::MAX as i64 + 1)));
        assert_eq!(i8::MAX.try_add(&I128(1)), Ok(I128(i8::MAX as i128 + 1)));

        assert_eq!(
            i8::MAX.try_add(&I8(i8::MAX)),
            Err(ValueError::BinaryOperationOverflow {
                lhs: I8(i8::MAX),
                rhs: I8(i8::MAX),
                operator: (NumericBinaryOperator::Add)
            }
            .into())
        );

        assert_eq!(
<<<<<<< HEAD
            i8::MAX.try_add(&I32(i32::MAX)),
            Err(ValueError::BinaryOperationOverflow {
                lhs: I8(i8::MAX),
                rhs: I32(i32::MAX),
                operator: (NumericBinaryOperator::Add)
            }
            .into())
        );

        assert_eq!(
            i8::MAX.try_add(&I64(i64::MAX)),
            Err(ValueError::BinaryOperationOverflow {
                lhs: I8(i8::MAX),
=======
            i8::MAX.try_add(&I64(i64::MAX)),
            Err(ValueError::BinaryOperationOverflow {
                lhs: I8(i8::MAX),
>>>>>>> f86009aa
                rhs: I64(i64::MAX),
                operator: (NumericBinaryOperator::Add)
            }
            .into())
        );

        assert_eq!(
            i8::MAX.try_add(&I128(i128::MAX)),
            Err(ValueError::BinaryOperationOverflow {
                lhs: I8(i8::MAX),
                rhs: I128(i128::MAX),
                operator: (NumericBinaryOperator::Add)
            }
            .into())
        );

        assert_eq!(
            i8::MIN.try_subtract(&I8(1)),
            Err(ValueError::BinaryOperationOverflow {
                lhs: I8(i8::MIN),
                rhs: I8(1),
                operator: (NumericBinaryOperator::Subtract)
            }
            .into())
        );

        // these dont overflow since they are not i8 (ie, i32, i64, i128)
<<<<<<< HEAD
        assert_eq!(i8::MIN.try_subtract(&I32(1)), Ok(I32(i8::MIN as i32 - 1)));
=======
>>>>>>> f86009aa
        assert_eq!(i8::MIN.try_subtract(&I64(1)), Ok(I64(i8::MIN as i64 - 1)));
        assert_eq!(
            i8::MIN.try_subtract(&I128(1)),
            Ok(I128(i8::MIN as i128 - 1))
        );

        assert_eq!(
            i8::MIN.try_subtract(&I8(i8::MAX)),
            Err(ValueError::BinaryOperationOverflow {
                lhs: I8(i8::MIN),
                rhs: I8(i8::MAX),
                operator: (NumericBinaryOperator::Subtract)
            }
            .into())
        );
        assert_eq!(
<<<<<<< HEAD
            i8::MIN.try_subtract(&I32(i32::MAX)),
            Err(ValueError::BinaryOperationOverflow {
                lhs: I8(i8::MIN),
                rhs: I32(i32::MAX),
=======
            i8::MIN.try_subtract(&I64(i64::MAX)),
            Err(ValueError::BinaryOperationOverflow {
                lhs: I8(i8::MIN),
                rhs: I64(i64::MAX as i64),
>>>>>>> f86009aa
                operator: (NumericBinaryOperator::Subtract)
            }
            .into())
        );
<<<<<<< HEAD
        assert_eq!(
            i8::MIN.try_subtract(&I64(i64::MAX)),
            Err(ValueError::BinaryOperationOverflow {
                lhs: I8(i8::MIN),
                rhs: I64(i64::MAX),
=======

        assert_eq!(
            i8::MIN.try_subtract(&I128(i128::MAX)),
            Err(ValueError::BinaryOperationOverflow {
                lhs: I8(i8::MIN),
                rhs: I128(i128::MAX),
>>>>>>> f86009aa
                operator: (NumericBinaryOperator::Subtract)
            }
            .into())
        );
        assert_eq!(
            i8::MIN.try_subtract(&I128(i128::MAX)),
            Err(ValueError::BinaryOperationOverflow {
                lhs: I8(i8::MIN),
                rhs: I128(i128::MAX),
                operator: (NumericBinaryOperator::Subtract)
            }
            .into())
        );

        assert_eq!(i8::MAX.try_multiply(&I8(1)), Ok(I8(i8::MAX)));
<<<<<<< HEAD
        assert_eq!(i8::MAX.try_multiply(&I32(1)), Ok(I32(i8::MAX as i32)));
=======
>>>>>>> f86009aa
        assert_eq!(i8::MAX.try_multiply(&I64(1)), Ok(I64(i8::MAX as i64)));
        assert_eq!(i8::MAX.try_multiply(&I128(1)), Ok(I128(i8::MAX as i128)));

        assert_eq!(
            i8::MAX.try_multiply(&I8(2)),
            Err(ValueError::BinaryOperationOverflow {
                lhs: I8(i8::MAX),
                rhs: I8(2),
                operator: (NumericBinaryOperator::Multiply)
            }
            .into())
        );
        assert_eq!(
            2i8.try_multiply(&I32(i32::MAX)),
            Err(ValueError::BinaryOperationOverflow {
                lhs: I8(2),
                rhs: I32(i32::MAX),
                operator: (NumericBinaryOperator::Multiply)
            }
            .into())
        );
        assert_eq!(
            2i8.try_multiply(&I64(i64::MAX)),
            Err(ValueError::BinaryOperationOverflow {
                lhs: I8(2),
                rhs: I64(i64::MAX),
                operator: (NumericBinaryOperator::Multiply)
            }
            .into())
        );
        assert_eq!(
            2i8.try_multiply(&I128(i128::MAX)),
            Err(ValueError::BinaryOperationOverflow {
                lhs: I8(2),
                rhs: I128(i128::MAX),
                operator: (NumericBinaryOperator::Multiply)
            }
            .into())
        );

        assert_eq!(
            2i8.try_multiply(&I128(i128::MAX)),
            Err(ValueError::BinaryOperationOverflow {
                lhs: I8(2),
                rhs: I128(i128::MAX),
                operator: (NumericBinaryOperator::Multiply)
            }
            .into())
        );

        //try_divide
        assert_eq!(
            i8::MAX.try_divide(&I8(0)),
            Err(ValueError::BinaryOperationOverflow {
                lhs: I8(i8::MAX),
                rhs: I8(0),
                operator: (NumericBinaryOperator::Divide)
            }
            .into())
        );
        assert_eq!(
<<<<<<< HEAD
            i8::MAX.try_divide(&I32(0)),
            Err(ValueError::BinaryOperationOverflow {
                lhs: I8(i8::MAX),
                rhs: I32(0),
                operator: (NumericBinaryOperator::Divide)
            }
            .into())
        );
        assert_eq!(
            i8::MAX.try_divide(&I64(0)),
            Err(ValueError::BinaryOperationOverflow {
                lhs: I8(i8::MAX),
=======
            i8::MAX.try_divide(&I64(0)),
            Err(ValueError::BinaryOperationOverflow {
                lhs: I8(i8::MAX),
>>>>>>> f86009aa
                rhs: I64(0),
                operator: (NumericBinaryOperator::Divide)
            }
            .into())
        );
        assert_eq!(
            i8::MAX.try_divide(&I128(0)),
            Err(ValueError::BinaryOperationOverflow {
                lhs: I8(i8::MAX),
                rhs: I128(0),
                operator: (NumericBinaryOperator::Divide)
            }
            .into())
        );

        assert_eq!(
            i8::MAX.try_modulo(&I8(0)),
            Err(ValueError::BinaryOperationOverflow {
                lhs: I8(i8::MAX),
                rhs: I8(0),
                operator: (NumericBinaryOperator::Modulo)
            }
            .into())
        );
        assert_eq!(
<<<<<<< HEAD
            i8::MAX.try_modulo(&I32(0)),
            Err(ValueError::BinaryOperationOverflow {
                lhs: I8(i8::MAX),
                rhs: I32(0),
                operator: (NumericBinaryOperator::Modulo)
            }
            .into())
        );
        assert_eq!(
=======
>>>>>>> f86009aa
            i8::MAX.try_modulo(&I64(0)),
            Err(ValueError::BinaryOperationOverflow {
                lhs: I8(i8::MAX),
                rhs: I64(0),
                operator: (NumericBinaryOperator::Modulo)
            }
            .into())
        );
        assert_eq!(
            i8::MAX.try_modulo(&I128(0)),
            Err(ValueError::BinaryOperationOverflow {
                lhs: I8(i8::MAX),
                rhs: I128(0),
                operator: (NumericBinaryOperator::Modulo)
            }
            .into())
        );
    }

    #[test]
    fn eq() {
        let base = 1_i8;

        assert_eq!(base, I8(1));
        assert_eq!(base, I32(1));
        assert_eq!(base, I64(1));
        assert_eq!(base, I128(1));
        assert_eq!(base, F64(1.0));
        assert_eq!(base, Decimal(Decimal::ONE));

        assert_ne!(base, Bool(true));
    }

    #[test]
    fn partial_cmp() {
        let base = 1_i8;

        assert_eq!(base.partial_cmp(&I8(0)), Some(Ordering::Greater));
        assert_eq!(base.partial_cmp(&I32(0)), Some(Ordering::Greater));
        assert_eq!(base.partial_cmp(&I64(0)), Some(Ordering::Greater));
        assert_eq!(base.partial_cmp(&I128(0)), Some(Ordering::Greater));
        assert_eq!(base.partial_cmp(&F64(0.0)), Some(Ordering::Greater));

        assert_eq!(base.partial_cmp(&I8(1)), Some(Ordering::Equal));
        assert_eq!(base.partial_cmp(&I32(1)), Some(Ordering::Equal));
        assert_eq!(base.partial_cmp(&I64(1)), Some(Ordering::Equal));
        assert_eq!(base.partial_cmp(&I128(1)), Some(Ordering::Equal));
        assert_eq!(base.partial_cmp(&F64(1.0)), Some(Ordering::Equal));

        assert_eq!(base.partial_cmp(&I8(2)), Some(Ordering::Less));
        assert_eq!(base.partial_cmp(&I32(2)), Some(Ordering::Less));
        assert_eq!(base.partial_cmp(&I64(2)), Some(Ordering::Less));
        assert_eq!(base.partial_cmp(&I128(2)), Some(Ordering::Less));
        assert_eq!(base.partial_cmp(&F64(2.0)), Some(Ordering::Less));

        assert_eq!(
            base.partial_cmp(&Decimal(Decimal::ONE)),
            Some(Ordering::Equal)
        );

        assert_eq!(base.partial_cmp(&Bool(true)), None);
    }

    #[test]
    fn try_add() {
        let base = 1_i8;

        assert_eq!(base.try_add(&I8(1)), Ok(I8(2)));
        assert_eq!(base.try_add(&I32(1)), Ok(I32(2)));
        assert_eq!(base.try_add(&I64(1)), Ok(I64(2)));
        assert_eq!(base.try_add(&I128(1)), Ok(I128(2)));

        assert!(matches!(base.try_add(&F64(1.0)), Ok(F64(x)) if (x - 2.0).abs() < f64::EPSILON));
        assert_eq!(
            base.try_add(&Decimal(Decimal::ONE)),
            Ok(Decimal(Decimal::TWO))
        );

        assert_eq!(
            base.try_add(&Bool(true)),
            Err(ValueError::NonNumericMathOperation {
                lhs: I8(base),
                operator: NumericBinaryOperator::Add,
                rhs: Bool(true)
            }
            .into())
        );
    }

    #[test]
    fn try_subtract() {
        let base = 1_i8;

        assert_eq!(base.try_subtract(&I8(1)), Ok(I8(0)));
        assert_eq!(base.try_subtract(&I32(1)), Ok(I32(0)));
        assert_eq!(base.try_subtract(&I64(1)), Ok(I64(0)));
        assert_eq!(base.try_subtract(&I128(1)), Ok(I128(0)));

        assert!(
            matches!(base.try_subtract(&F64(1.0)), Ok(F64(x)) if (x - 0.0).abs() < f64::EPSILON )
        );

        assert_eq!(
            base.try_subtract(&Decimal(Decimal::ONE)),
            Ok(Decimal(Decimal::ZERO))
        );

        assert_eq!(
            base.try_subtract(&Bool(true)),
            Err(ValueError::NonNumericMathOperation {
                lhs: I8(base),
                operator: NumericBinaryOperator::Subtract,
                rhs: Bool(true)
            }
            .into())
        );
    }

    #[test]
    fn try_multiply() {
        let base = 3_i8;

        // 3 * 2 = 6
        assert_eq!(base.try_multiply(&I8(2)), Ok(I8(6)));
        assert_eq!(base.try_multiply(&I32(2)), Ok(I32(6)));
        assert_eq!(base.try_multiply(&I64(2)), Ok(I64(6)));
        assert_eq!(base.try_multiply(&I128(2)), Ok(I128(6)));

        assert_eq!(base.try_multiply(&I8(-1)), Ok(I8(-3)));
        assert_eq!(base.try_multiply(&I32(-1)), Ok(I32(-3)));
        assert_eq!(base.try_multiply(&I64(-1)), Ok(I64(-3)));
        assert_eq!(base.try_multiply(&I128(-1)), Ok(I128(-3)));

        assert!(
            matches!(base.try_multiply(&F64(1.0)), Ok(F64(x)) if (x - 3.0).abs() < f64::EPSILON )
        );

        let _result: Decimal = Decimal::from(3);
        assert_eq!(
            base.try_multiply(&Decimal(Decimal::ONE)),
            Ok(Decimal(_result))
        );

        assert_eq!(
            base.try_multiply(&Bool(true)),
            Err(ValueError::NonNumericMathOperation {
                lhs: I8(base),
                operator: NumericBinaryOperator::Multiply,
                rhs: Bool(true)
            }
            .into())
        );
    }

    #[test]
    fn try_divide() {
        let base = 6_i8;

        assert_eq!(base.try_divide(&I8(2)), Ok(I8(3)));
        assert_eq!(base.try_divide(&I32(2)), Ok(I32(3)));
        assert_eq!(base.try_divide(&I64(2)), Ok(I64(3)));
        assert_eq!(base.try_divide(&I128(2)), Ok(I128(3)));

        assert_eq!(base.try_divide(&I8(-6)), Ok(I8(-1)));
        assert_eq!(base.try_divide(&I32(-6)), Ok(I32(-1)));
        assert_eq!(base.try_divide(&I64(-6)), Ok(I64(-1)));
        assert_eq!(base.try_divide(&I128(-6)), Ok(I128(-1)));

        assert!(
            matches!(base.try_divide(&F64(1.0)), Ok(F64(x)) if (x - 6.0).abs() < f64::EPSILON )
        );

        let _decimal_result = Decimal::from(base);
        assert_eq!(
            base.try_divide(&Decimal(Decimal::ONE)),
            Ok(Decimal(_decimal_result))
        );

        assert_eq!(
            base.try_divide(&Bool(true)),
            Err(ValueError::NonNumericMathOperation {
                lhs: I8(base),
                operator: NumericBinaryOperator::Divide,
                rhs: Bool(true)
            }
            .into())
        );
    }

    #[test]
    fn try_modulo() {
        let base = 9_i8;

        assert_eq!(base.try_modulo(&I8(1)), Ok(I8(0)));
        assert_eq!(base.try_modulo(&I32(1)), Ok(I32(0)));
        assert_eq!(base.try_modulo(&I64(1)), Ok(I64(0)));
        assert_eq!(base.try_modulo(&I128(1)), Ok(I128(0)));

        assert_eq!(base.try_modulo(&I8(2)), Ok(I8(1)));
        assert_eq!(base.try_modulo(&I32(2)), Ok(I32(1)));
        assert_eq!(base.try_modulo(&I64(2)), Ok(I64(1)));
        assert_eq!(base.try_modulo(&I128(2)), Ok(I128(1)));

        assert!(matches!(base.try_modulo(&F64(1.0)), Ok(F64(x)) if (x).abs() < f64::EPSILON ));
        assert_eq!(
            base.try_modulo(&Decimal(Decimal::ONE)),
            Ok(Decimal(Decimal::ZERO))
        );

        assert_eq!(
            base.try_modulo(&Bool(true)),
            Err(ValueError::NonNumericMathOperation {
                lhs: I8(base),
                operator: NumericBinaryOperator::Modulo,
                rhs: Bool(true)
            }
            .into())
        );
    }
}<|MERGE_RESOLUTION|>--- conflicted
+++ resolved
@@ -410,10 +410,7 @@
             .into())
         );
 
-<<<<<<< HEAD
         assert_eq!(i8::MAX.try_add(&I32(1)), Ok(I32(i8::MAX as i32 + 1)));
-=======
->>>>>>> f86009aa
         assert_eq!(i8::MAX.try_add(&I64(1)), Ok(I64(i8::MAX as i64 + 1)));
         assert_eq!(i8::MAX.try_add(&I128(1)), Ok(I128(i8::MAX as i128 + 1)));
 
@@ -428,7 +425,6 @@
         );
 
         assert_eq!(
-<<<<<<< HEAD
             i8::MAX.try_add(&I32(i32::MAX)),
             Err(ValueError::BinaryOperationOverflow {
                 lhs: I8(i8::MAX),
@@ -442,11 +438,6 @@
             i8::MAX.try_add(&I64(i64::MAX)),
             Err(ValueError::BinaryOperationOverflow {
                 lhs: I8(i8::MAX),
-=======
-            i8::MAX.try_add(&I64(i64::MAX)),
-            Err(ValueError::BinaryOperationOverflow {
-                lhs: I8(i8::MAX),
->>>>>>> f86009aa
                 rhs: I64(i64::MAX),
                 operator: (NumericBinaryOperator::Add)
             }
@@ -474,10 +465,7 @@
         );
 
         // these dont overflow since they are not i8 (ie, i32, i64, i128)
-<<<<<<< HEAD
         assert_eq!(i8::MIN.try_subtract(&I32(1)), Ok(I32(i8::MIN as i32 - 1)));
-=======
->>>>>>> f86009aa
         assert_eq!(i8::MIN.try_subtract(&I64(1)), Ok(I64(i8::MIN as i64 - 1)));
         assert_eq!(
             i8::MIN.try_subtract(&I128(1)),
@@ -494,35 +482,19 @@
             .into())
         );
         assert_eq!(
-<<<<<<< HEAD
             i8::MIN.try_subtract(&I32(i32::MAX)),
             Err(ValueError::BinaryOperationOverflow {
                 lhs: I8(i8::MIN),
                 rhs: I32(i32::MAX),
-=======
-            i8::MIN.try_subtract(&I64(i64::MAX)),
-            Err(ValueError::BinaryOperationOverflow {
-                lhs: I8(i8::MIN),
-                rhs: I64(i64::MAX as i64),
->>>>>>> f86009aa
                 operator: (NumericBinaryOperator::Subtract)
             }
             .into())
         );
-<<<<<<< HEAD
         assert_eq!(
             i8::MIN.try_subtract(&I64(i64::MAX)),
             Err(ValueError::BinaryOperationOverflow {
                 lhs: I8(i8::MIN),
                 rhs: I64(i64::MAX),
-=======
-
-        assert_eq!(
-            i8::MIN.try_subtract(&I128(i128::MAX)),
-            Err(ValueError::BinaryOperationOverflow {
-                lhs: I8(i8::MIN),
-                rhs: I128(i128::MAX),
->>>>>>> f86009aa
                 operator: (NumericBinaryOperator::Subtract)
             }
             .into())
@@ -538,10 +510,18 @@
         );
 
         assert_eq!(i8::MAX.try_multiply(&I8(1)), Ok(I8(i8::MAX)));
-<<<<<<< HEAD
         assert_eq!(i8::MAX.try_multiply(&I32(1)), Ok(I32(i8::MAX as i32)));
-=======
->>>>>>> f86009aa
+        assert_eq!(
+            i8::MIN.try_subtract(&I128(i128::MAX)),
+            Err(ValueError::BinaryOperationOverflow {
+                lhs: I8(i8::MIN),
+                rhs: I128(i128::MAX),
+                operator: (NumericBinaryOperator::Subtract)
+            }
+            .into())
+        );
+
+        assert_eq!(i8::MAX.try_multiply(&I8(1)), Ok(I8(i8::MAX)));
         assert_eq!(i8::MAX.try_multiply(&I64(1)), Ok(I64(i8::MAX as i64)));
         assert_eq!(i8::MAX.try_multiply(&I128(1)), Ok(I128(i8::MAX as i128)));
 
@@ -603,7 +583,6 @@
             .into())
         );
         assert_eq!(
-<<<<<<< HEAD
             i8::MAX.try_divide(&I32(0)),
             Err(ValueError::BinaryOperationOverflow {
                 lhs: I8(i8::MAX),
@@ -616,11 +595,6 @@
             i8::MAX.try_divide(&I64(0)),
             Err(ValueError::BinaryOperationOverflow {
                 lhs: I8(i8::MAX),
-=======
-            i8::MAX.try_divide(&I64(0)),
-            Err(ValueError::BinaryOperationOverflow {
-                lhs: I8(i8::MAX),
->>>>>>> f86009aa
                 rhs: I64(0),
                 operator: (NumericBinaryOperator::Divide)
             }
@@ -646,7 +620,6 @@
             .into())
         );
         assert_eq!(
-<<<<<<< HEAD
             i8::MAX.try_modulo(&I32(0)),
             Err(ValueError::BinaryOperationOverflow {
                 lhs: I8(i8::MAX),
@@ -656,8 +629,6 @@
             .into())
         );
         assert_eq!(
-=======
->>>>>>> f86009aa
             i8::MAX.try_modulo(&I64(0)),
             Err(ValueError::BinaryOperationOverflow {
                 lhs: I8(i8::MAX),
