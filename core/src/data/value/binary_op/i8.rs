use {
    super::TryBinaryOperator,
    crate::{
        data::{NumericBinaryOperator, ValueError},
        prelude::Value,
        result::Result,
    },
    rust_decimal::prelude::Decimal,
    std::cmp::Ordering,
    Value::*,
};

impl PartialEq<Value> for i8 {
    fn eq(&self, other: &Value) -> bool {
        match other {
            I8(other) => self == other,
            I64(other) => (*self as i64) == *other,
<<<<<<< HEAD
            I128(other) => (*self as i128) == *other,
            F64(other) => &(*self as f64) == other,
=======
            F64(other) => ((*self as f64) - other).abs() < f64::EPSILON,
>>>>>>> 0a116adc
            Decimal(other) => Decimal::from(*self) == *other,
            _ => false,
        }
    }
}

impl PartialOrd<Value> for i8 {
    fn partial_cmp(&self, other: &Value) -> Option<Ordering> {
        match other {
            I8(other) => self.partial_cmp(other),
            I64(other) => (*self as i64).partial_cmp(other),
            I128(other) => (*self as i128).partial_cmp(other),
            F64(other) => (*self as f64).partial_cmp(other),
            Decimal(other) => Decimal::from(*self).partial_cmp(other),
            _ => None,
        }
    }
}

impl TryBinaryOperator for i8 {
    type Rhs = Value;

    fn try_add(&self, rhs: &Self::Rhs) -> Result<Value> {
        let lhs = *self;

        match *rhs {
            I8(rhs) => lhs
                .checked_add(rhs)
                .ok_or_else(|| {
                    ValueError::BinaryOperationOverflow {
                        lhs: I8(lhs),
                        rhs: I8(rhs),
                        operator: NumericBinaryOperator::Add,
                    }
                    .into()
                })
                .map(I8),
            I64(rhs) => (lhs as i64)
                .checked_add(rhs)
                .ok_or_else(|| {
                    ValueError::BinaryOperationOverflow {
                        lhs: I8(lhs),
                        rhs: I64(rhs),
                        operator: NumericBinaryOperator::Add,
                    }
                    .into()
                })
                .map(I64),
            I128(rhs) => (lhs as i128)
                .checked_add(rhs)
                .ok_or_else(|| {
                    ValueError::BinaryOperationOverflow {
                        lhs: I8(lhs),
                        rhs: I128(rhs),
                        operator: NumericBinaryOperator::Add,
                    }
                    .into()
                })
                .map(I128),
            F64(rhs) => Ok(F64(lhs as f64 + rhs)),
            Decimal(rhs) => Ok(Decimal(Decimal::from(lhs) + rhs)),
            Null => Ok(Null),
            _ => Err(ValueError::NonNumericMathOperation {
                lhs: I8(lhs),
                operator: NumericBinaryOperator::Add,
                rhs: rhs.clone(),
            }
            .into()),
        }
    }

    fn try_subtract(&self, rhs: &Self::Rhs) -> Result<Value> {
        let lhs = *self;

        match *rhs {
            I8(rhs) => lhs
                .checked_sub(rhs)
                .ok_or_else(|| {
                    ValueError::BinaryOperationOverflow {
                        lhs: I8(lhs),
                        rhs: I8(rhs),
                        operator: NumericBinaryOperator::Subtract,
                    }
                    .into()
                })
                .map(I8),
            I64(rhs) => (lhs as i64)
                .checked_sub(rhs)
                .ok_or_else(|| {
                    ValueError::BinaryOperationOverflow {
                        lhs: I8(lhs),
                        rhs: I64(rhs),
                        operator: NumericBinaryOperator::Subtract,
                    }
                    .into()
                })
                .map(I64),
            I128(rhs) => (lhs as i128)
                .checked_sub(rhs)
                .ok_or_else(|| {
                    ValueError::BinaryOperationOverflow {
                        lhs: I8(lhs),
                        rhs: I128(rhs),
                        operator: NumericBinaryOperator::Subtract,
                    }
                    .into()
                })
                .map(I128),

            F64(rhs) => Ok(F64(lhs as f64 - rhs)),
            Decimal(rhs) => Decimal::from(lhs)
                .checked_sub(rhs)
                .ok_or_else(|| {
                    ValueError::BinaryOperationOverflow {
                        lhs: I8(lhs),
                        rhs: Decimal(rhs),
                        operator: NumericBinaryOperator::Subtract,
                    }
                    .into()
                })
                .map(Decimal),
            Null => Ok(Null),
            _ => Err(ValueError::NonNumericMathOperation {
                lhs: I8(lhs),
                operator: NumericBinaryOperator::Subtract,
                rhs: rhs.clone(),
            }
            .into()),
        }
    }

    fn try_multiply(&self, rhs: &Self::Rhs) -> Result<Value> {
        let lhs = *self;

        match *rhs {
            I8(rhs) => lhs
                .checked_mul(rhs)
                .ok_or_else(|| {
                    ValueError::BinaryOperationOverflow {
                        lhs: I8(lhs),
                        rhs: I8(rhs),
                        operator: NumericBinaryOperator::Multiply,
                    }
                    .into()
                })
                .map(I8),
            I64(rhs) => (lhs as i64)
                .checked_mul(rhs)
                .ok_or_else(|| {
                    ValueError::BinaryOperationOverflow {
                        lhs: I8(lhs),
                        rhs: I64(rhs),
                        operator: NumericBinaryOperator::Multiply,
                    }
                    .into()
                })
                .map(I64),
            I128(rhs) => (lhs as i128)
                .checked_mul(rhs)
                .ok_or_else(|| {
                    ValueError::BinaryOperationOverflow {
                        lhs: I8(lhs),
                        rhs: I128(rhs),
                        operator: NumericBinaryOperator::Multiply,
                    }
                    .into()
                })
                .map(I128),
            F64(rhs) => Ok(F64(lhs as f64 * rhs)),
            Decimal(rhs) => Decimal::from(lhs)
                .checked_mul(rhs)
                .ok_or_else(|| {
                    ValueError::BinaryOperationOverflow {
                        lhs: I8(lhs),
                        rhs: Decimal(rhs),
                        operator: NumericBinaryOperator::Multiply,
                    }
                    .into()
                })
                .map(Decimal),
            Interval(rhs) => Ok(Interval(lhs * rhs)),
            Null => Ok(Null),
            _ => Err(ValueError::NonNumericMathOperation {
                lhs: I8(lhs),
                operator: NumericBinaryOperator::Multiply,
                rhs: rhs.clone(),
            }
            .into()),
        }
    }

    fn try_divide(&self, rhs: &Self::Rhs) -> Result<Value> {
        let lhs = *self;

        match *rhs {
            I8(rhs) => lhs
                .checked_div(rhs)
                .ok_or_else(|| {
                    ValueError::BinaryOperationOverflow {
                        lhs: I8(lhs),
                        rhs: I8(rhs),
                        operator: NumericBinaryOperator::Divide,
                    }
                    .into()
                })
                .map(I8),
            I64(rhs) => (lhs as i64)
                .checked_div(rhs)
                .ok_or_else(|| {
                    ValueError::BinaryOperationOverflow {
                        lhs: I8(lhs),
                        rhs: I64(rhs),
                        operator: NumericBinaryOperator::Divide,
                    }
                    .into()
                })
                .map(I64),
            I128(rhs) => (lhs as i128)
                .checked_div(rhs)
                .ok_or_else(|| {
                    ValueError::BinaryOperationOverflow {
                        lhs: I8(lhs),
                        rhs: I128(rhs),
                        operator: NumericBinaryOperator::Divide,
                    }
                    .into()
                })
                .map(I128),
            F64(rhs) => Ok(F64(lhs as f64 / rhs)),
            Decimal(rhs) => Decimal::from(lhs)
                .checked_div(rhs)
                .ok_or_else(|| {
                    ValueError::BinaryOperationOverflow {
                        lhs: I8(lhs),
                        rhs: Decimal(rhs),
                        operator: NumericBinaryOperator::Divide,
                    }
                    .into()
                })
                .map(Decimal),
            Null => Ok(Null),
            _ => Err(ValueError::NonNumericMathOperation {
                lhs: I8(lhs),
                operator: NumericBinaryOperator::Divide,
                rhs: rhs.clone(),
            }
            .into()),
        }
    }

    fn try_modulo(&self, rhs: &Self::Rhs) -> Result<Value> {
        let lhs = *self;

        match *rhs {
            I8(rhs) => lhs
                .checked_rem(rhs)
                .ok_or_else(|| {
                    ValueError::BinaryOperationOverflow {
                        lhs: I8(lhs),
                        rhs: I8(rhs),
                        operator: NumericBinaryOperator::Modulo,
                    }
                    .into()
                })
                .map(I8),
            I64(rhs) => (lhs as i64)
                .checked_rem(rhs)
                .ok_or_else(|| {
                    ValueError::BinaryOperationOverflow {
                        lhs: I8(lhs),
                        rhs: I64(rhs),
                        operator: NumericBinaryOperator::Modulo,
                    }
                    .into()
                })
                .map(I64),
            I128(rhs) => (lhs as i128)
                .checked_rem(rhs)
                .ok_or_else(|| {
                    ValueError::BinaryOperationOverflow {
                        lhs: I8(lhs),
                        rhs: I128(rhs),
                        operator: NumericBinaryOperator::Modulo,
                    }
                    .into()
                })
                .map(I128),

            F64(rhs) => Ok(F64(lhs as f64 % rhs)),
            Decimal(rhs) => Decimal::from(lhs)
                .checked_rem(rhs)
                .ok_or_else(|| {
                    ValueError::BinaryOperationOverflow {
                        lhs: I8(lhs),
                        rhs: Decimal(rhs),
                        operator: NumericBinaryOperator::Modulo,
                    }
                    .into()
                })
                .map(Decimal),
            Null => Ok(Null),
            _ => Err(ValueError::NonNumericMathOperation {
                lhs: I8(lhs),
                operator: NumericBinaryOperator::Modulo,
                rhs: rhs.clone(),
            }
            .into()),
        }
    }
}

#[cfg(test)]
mod tests {
    use {
        super::{TryBinaryOperator, Value::*},
        crate::data::{NumericBinaryOperator, ValueError},
        rust_decimal::prelude::Decimal,
        std::cmp::Ordering,
    };

    #[test]
    fn test_extremes() {
        let type_max: i8 = i8::MAX;
        let type_min: i8 = i8::MIN;
        let type_maxi64: i64 = type_max.into();
        let type_mini64: i64 = type_min.into();
        let type_maxi128: i128 = type_max.into();
        let type_mini128: i128 = type_min.into();

        assert_eq!(-1i8, I8(-1));
        assert_eq!(0i8, I8(0));
        assert_eq!(1i8, I8(1));
        assert_eq!(type_min, I8(type_min));
        assert_eq!(type_max, I8(type_max));

        //try_add
        assert_eq!(
            type_max.try_add(&I8(1)),
            Err(ValueError::BinaryOperationOverflow {
                lhs: I8(type_max),
                rhs: I8(1),
                operator: (NumericBinaryOperator::Add)
            }
            .into())
        );

        assert_eq!(type_max.try_add(&I64(1)), Ok(I64(type_maxi64 + 1)));
        assert_eq!(type_max.try_add(&I128(1)), Ok(I128(type_maxi128 + 1)));

        assert_eq!(
            type_max.try_add(&I8(i8::MAX)),
            Err(ValueError::BinaryOperationOverflow {
                lhs: I8(type_max),
                rhs: I8(i8::MAX),
                operator: (NumericBinaryOperator::Add)
            }
            .into())
        );

        assert_eq!(
            type_max.try_add(&I64(i64::MAX)),
            Err(ValueError::BinaryOperationOverflow {
                lhs: I8(type_max),
                rhs: I64(i64::MAX),
                operator: (NumericBinaryOperator::Add)
            }
            .into())
        );

        assert_eq!(
            type_max.try_add(&I128(i128::MAX)),
            Err(ValueError::BinaryOperationOverflow {
                lhs: I8(type_max),
                rhs: I128(i128::MAX),
                operator: (NumericBinaryOperator::Add)
            }
            .into())
        );

        //try_subtract
        assert_eq!(
            type_min.try_subtract(&I8(1)),
            Err(ValueError::BinaryOperationOverflow {
                lhs: I8(type_min),
                rhs: I8(1),
                operator: (NumericBinaryOperator::Subtract)
            }
            .into())
        );

        // these dont overflow since they are not i8 (ie, i32, i64, i128)
        assert_eq!(type_min.try_subtract(&I64(1)), Ok(I64(type_mini64 - 1)));
        assert_eq!(type_min.try_subtract(&I128(1)), Ok(I128(type_mini128 - 1)));

        assert_eq!(
            type_min.try_subtract(&I8(i8::MAX)),
            Err(ValueError::BinaryOperationOverflow {
                lhs: I8(type_min),
                rhs: I8(i8::MAX),
                operator: (NumericBinaryOperator::Subtract)
            }
            .into())
        );

        assert_eq!(
            type_min.try_subtract(&I64(i64::MAX)),
            Err(ValueError::BinaryOperationOverflow {
                lhs: I8(type_min),
                rhs: I64(i64::MAX),
                operator: (NumericBinaryOperator::Subtract)
            }
            .into())
        );

        assert_eq!(
            type_min.try_subtract(&I128(i128::MAX)),
            Err(ValueError::BinaryOperationOverflow {
                lhs: I8(type_min),
                rhs: I128(i128::MAX),
                operator: (NumericBinaryOperator::Subtract)
            }
            .into())
        );

        //try multiply
        assert_eq!(type_max.try_multiply(&I8(1)), Ok(I8(type_max)));
        assert_eq!(type_max.try_multiply(&I64(1)), Ok(I64(type_maxi64)));
        assert_eq!(type_max.try_multiply(&I128(1)), Ok(I128(type_maxi128)));

        assert_eq!(
            i8::MAX.try_multiply(&I8(2)),
            Err(ValueError::BinaryOperationOverflow {
                lhs: I8(i8::MAX),
                rhs: I8(2),
                operator: (NumericBinaryOperator::Multiply)
            }
            .into())
        );

        assert_eq!(
            2i8.try_multiply(&I64(i64::MAX)),
            Err(ValueError::BinaryOperationOverflow {
                lhs: I8(2),
                rhs: I64(i64::MAX),
                operator: (NumericBinaryOperator::Multiply)
            }
            .into())
        );

        assert_eq!(
            2i8.try_multiply(&I128(i128::MAX)),
            Err(ValueError::BinaryOperationOverflow {
                lhs: I8(2),
                rhs: I128(i128::MAX),
                operator: (NumericBinaryOperator::Multiply)
            }
            .into())
        );

        //try_divide
        assert_eq!(
            type_max.try_divide(&I8(0)),
            Err(ValueError::BinaryOperationOverflow {
                lhs: I8(type_max),
                rhs: I8(0),
                operator: (NumericBinaryOperator::Divide)
            }
            .into())
        );

        assert_eq!(
            type_max.try_divide(&I64(0)),
            Err(ValueError::BinaryOperationOverflow {
                lhs: I8(type_max),
                rhs: I64(0),
                operator: (NumericBinaryOperator::Divide)
            }
            .into())
        );
        assert_eq!(
            type_max.try_divide(&I128(0)),
            Err(ValueError::BinaryOperationOverflow {
                lhs: I8(type_max),
                rhs: I128(0),
                operator: (NumericBinaryOperator::Divide)
            }
            .into())
        );

        //try_divide
        assert_eq!(
            type_max.try_modulo(&I8(0)),
            Err(ValueError::BinaryOperationOverflow {
                lhs: I8(type_max),
                rhs: I8(0),
                operator: (NumericBinaryOperator::Modulo)
            }
            .into())
        );
        assert_eq!(
            type_max.try_modulo(&I64(0)),
            Err(ValueError::BinaryOperationOverflow {
                lhs: I8(type_max),
                rhs: I64(0),
                operator: (NumericBinaryOperator::Modulo)
            }
            .into())
        );
        assert_eq!(
            type_max.try_modulo(&I128(0)),
            Err(ValueError::BinaryOperationOverflow {
                lhs: I8(type_max),
                rhs: I128(0),
                operator: (NumericBinaryOperator::Modulo)
            }
            .into())
        );
    }

    #[test]
    fn eq() {
        let base = 1_i8;

        assert_eq!(base, I8(1));
        assert_eq!(base, I64(1));
        assert_eq!(base, I128(1));
        assert_eq!(base, F64(1.0));
        assert_eq!(base, Decimal(Decimal::ONE));

        assert_ne!(base, Bool(true));
    }

    #[test]
    fn partial_cmp() {
        let base = 1_i8;

        assert_eq!(base.partial_cmp(&I8(0)), Some(Ordering::Greater));
        assert_eq!(base.partial_cmp(&I64(0)), Some(Ordering::Greater));
        assert_eq!(base.partial_cmp(&I128(0)), Some(Ordering::Greater));
        assert_eq!(base.partial_cmp(&F64(0.0)), Some(Ordering::Greater));

        assert_eq!(base.partial_cmp(&I8(1)), Some(Ordering::Equal));
        assert_eq!(base.partial_cmp(&I64(1)), Some(Ordering::Equal));
        assert_eq!(base.partial_cmp(&I128(1)), Some(Ordering::Equal));
        assert_eq!(base.partial_cmp(&F64(1.0)), Some(Ordering::Equal));

        assert_eq!(base.partial_cmp(&I8(2)), Some(Ordering::Less));
        assert_eq!(base.partial_cmp(&I64(2)), Some(Ordering::Less));
        assert_eq!(base.partial_cmp(&I128(2)), Some(Ordering::Less));
        assert_eq!(base.partial_cmp(&F64(2.0)), Some(Ordering::Less));

        assert_eq!(
            base.partial_cmp(&Decimal(Decimal::ONE)),
            Some(Ordering::Equal)
        );

        assert_eq!(base.partial_cmp(&Bool(true)), None);
    }

    #[test]
    fn try_add() {
        let base = 1_i8;

        assert_eq!(base.try_add(&I8(1)), Ok(I8(2)));
        assert_eq!(base.try_add(&I64(1)), Ok(I64(2)));
        assert_eq!(base.try_add(&I128(1)), Ok(I128(2)));

        assert!(matches!(base.try_add(&F64(1.0)), Ok(F64(x)) if (x - 2.0).abs() < f64::EPSILON));
        assert_eq!(
            base.try_add(&Decimal(Decimal::ONE)),
            Ok(Decimal(Decimal::TWO))
        );

        assert_eq!(
            base.try_add(&Bool(true)),
            Err(ValueError::NonNumericMathOperation {
                lhs: I8(base),
                operator: NumericBinaryOperator::Add,
                rhs: Bool(true)
            }
            .into())
        );
    }

    #[test]
    fn try_subtract() {
        let base = 1_i8;

        assert_eq!(base.try_subtract(&I8(1)), Ok(I8(0)));
        assert_eq!(base.try_subtract(&I64(1)), Ok(I64(0)));
        assert_eq!(base.try_subtract(&I128(1)), Ok(I128(0)));

        assert!(
            matches!(base.try_subtract(&F64(1.0)), Ok(F64(x)) if (x - 0.0).abs() < f64::EPSILON )
        );

        assert_eq!(
            base.try_subtract(&Decimal(Decimal::ONE)),
            Ok(Decimal(Decimal::ZERO))
        );

        assert_eq!(
            base.try_subtract(&Bool(true)),
            Err(ValueError::NonNumericMathOperation {
                lhs: I8(base),
                operator: NumericBinaryOperator::Subtract,
                rhs: Bool(true)
            }
            .into())
        );
    }

    #[test]
    fn try_multiply() {
        let base = 3_i8;

        // 3 * 2 = 6
        assert_eq!(base.try_multiply(&I8(2)), Ok(I8(6)));
        assert_eq!(base.try_multiply(&I64(2)), Ok(I64(6)));
        assert_eq!(base.try_multiply(&I128(2)), Ok(I128(6)));

        assert_eq!(base.try_multiply(&I8(-1)), Ok(I8(-3)));
        assert_eq!(base.try_multiply(&I64(-1)), Ok(I64(-3)));
        assert_eq!(base.try_multiply(&I128(-1)), Ok(I128(-3)));

        assert!(
            matches!(base.try_multiply(&F64(1.0)), Ok(F64(x)) if (x - 3.0).abs() < f64::EPSILON )
        );

        let _result: Decimal = Decimal::from(3);
        assert_eq!(
            base.try_multiply(&Decimal(Decimal::ONE)),
            Ok(Decimal(_result))
        );

        assert_eq!(
            base.try_multiply(&Bool(true)),
            Err(ValueError::NonNumericMathOperation {
                lhs: I8(base),
                operator: NumericBinaryOperator::Multiply,
                rhs: Bool(true)
            }
            .into())
        );
    }

    #[test]
    fn try_divide() {
        let base = 6_i8;

        // 6/2 = 3
        assert_eq!(base.try_divide(&I8(2)), Ok(I8(3)));
        assert_eq!(base.try_divide(&I64(2)), Ok(I64(3)));
        assert_eq!(base.try_divide(&I128(2)), Ok(I128(3)));

        // 6/-6 = -1
        assert_eq!(base.try_divide(&I8(-6)), Ok(I8(-1)));
        assert_eq!(base.try_divide(&I64(-6)), Ok(I64(-1)));
        assert_eq!(base.try_divide(&I128(-6)), Ok(I128(-1)));

        assert!(
            matches!(base.try_divide(&F64(1.0)), Ok(F64(x)) if (x - 6.0).abs() < f64::EPSILON )
        );

        let _decimal_result = Decimal::from(base);
        assert_eq!(
            base.try_divide(&Decimal(Decimal::ONE)),
            Ok(Decimal(_decimal_result))
        );

        assert_eq!(
            base.try_divide(&Bool(true)),
            Err(ValueError::NonNumericMathOperation {
                lhs: I8(base),
                operator: NumericBinaryOperator::Divide,
                rhs: Bool(true)
            }
            .into())
        );
    }

    #[test]
    fn try_modulo() {
        let base = 9_i8;

        assert_eq!(base.try_modulo(&I8(1)), Ok(I8(0)));
        assert_eq!(base.try_modulo(&I64(1)), Ok(I64(0)));
        assert_eq!(base.try_modulo(&I128(1)), Ok(I128(0)));

        assert_eq!(base.try_modulo(&I8(2)), Ok(I8(1)));
        assert_eq!(base.try_modulo(&I64(2)), Ok(I64(1)));
        assert_eq!(base.try_modulo(&I128(2)), Ok(I128(1)));

        assert!(matches!(base.try_modulo(&F64(1.0)), Ok(F64(x)) if (x).abs() < f64::EPSILON ));
        assert_eq!(
            base.try_modulo(&Decimal(Decimal::ONE)),
            Ok(Decimal(Decimal::ZERO))
        );

        assert_eq!(
            base.try_modulo(&Bool(true)),
            Err(ValueError::NonNumericMathOperation {
                lhs: I8(base),
                operator: NumericBinaryOperator::Modulo,
                rhs: Bool(true)
            }
            .into())
        );
    }
}<|MERGE_RESOLUTION|>--- conflicted
+++ resolved
@@ -15,12 +15,8 @@
         match other {
             I8(other) => self == other,
             I64(other) => (*self as i64) == *other,
-<<<<<<< HEAD
             I128(other) => (*self as i128) == *other,
-            F64(other) => &(*self as f64) == other,
-=======
             F64(other) => ((*self as f64) - other).abs() < f64::EPSILON,
->>>>>>> 0a116adc
             Decimal(other) => Decimal::from(*self) == *other,
             _ => false,
         }
@@ -356,7 +352,6 @@
         assert_eq!(type_min, I8(type_min));
         assert_eq!(type_max, I8(type_max));
 
-        //try_add
         assert_eq!(
             type_max.try_add(&I8(1)),
             Err(ValueError::BinaryOperationOverflow {
@@ -400,7 +395,6 @@
             .into())
         );
 
-        //try_subtract
         assert_eq!(
             type_min.try_subtract(&I8(1)),
             Err(ValueError::BinaryOperationOverflow {
@@ -445,7 +439,6 @@
             .into())
         );
 
-        //try multiply
         assert_eq!(type_max.try_multiply(&I8(1)), Ok(I8(type_max)));
         assert_eq!(type_max.try_multiply(&I64(1)), Ok(I64(type_maxi64)));
         assert_eq!(type_max.try_multiply(&I128(1)), Ok(I128(type_maxi128)));
@@ -510,7 +503,6 @@
             .into())
         );
 
-        //try_divide
         assert_eq!(
             type_max.try_modulo(&I8(0)),
             Err(ValueError::BinaryOperationOverflow {
@@ -671,12 +663,10 @@
     fn try_divide() {
         let base = 6_i8;
 
-        // 6/2 = 3
         assert_eq!(base.try_divide(&I8(2)), Ok(I8(3)));
         assert_eq!(base.try_divide(&I64(2)), Ok(I64(3)));
         assert_eq!(base.try_divide(&I128(2)), Ok(I128(3)));
 
-        // 6/-6 = -1
         assert_eq!(base.try_divide(&I8(-6)), Ok(I8(-1)));
         assert_eq!(base.try_divide(&I64(-6)), Ok(I64(-1)));
         assert_eq!(base.try_divide(&I128(-6)), Ok(I128(-1)));
