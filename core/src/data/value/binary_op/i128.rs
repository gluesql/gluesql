--- conflicted
+++ resolved
@@ -599,10 +599,6 @@
         assert_eq!(base.try_divide(&I64(2)), Ok(I64(3)));
         assert_eq!(base.try_divide(&I128(2)), Ok(I128(3)));
 
-<<<<<<< HEAD
-=======
-
->>>>>>> c00150e7
         assert_eq!(base.try_divide(&I8(-6)), Ok(I8(-1)));
         assert_eq!(base.try_divide(&I64(-6)), Ok(I64(-1)));
         assert_eq!(base.try_divide(&I128(-6)), Ok(I128(-1)));
