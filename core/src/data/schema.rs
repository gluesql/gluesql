--- conflicted
+++ resolved
@@ -1,13 +1,8 @@
 use {
     super::Value,
     crate::{
-<<<<<<< HEAD
         ast::{ColumnDef, Expr, ForeignKey, OrderByExpr, Statement, ToSql, UniqueConstraint},
-        prelude::{parse, translate},
-=======
-        ast::{ColumnDef, Expr, ForeignKey, OrderByExpr, Statement, ToSql},
         prelude::{parse, translate, Key},
->>>>>>> 516d4905
         result::Result,
     },
     chrono::{NaiveDateTime, Utc},
