--- conflicted
+++ resolved
@@ -52,11 +52,7 @@
         let create_table = Statement::CreateTable {
             if_not_exists: false,
             name: table_name.to_owned(),
-<<<<<<< HEAD
-            columns: column_defs.to_owned().unwrap_or_default(),
-=======
             columns: column_defs.to_owned(),
->>>>>>> ffcef50b
             engine: engine.to_owned(),
             source: None,
         }
