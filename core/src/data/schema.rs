use {
    crate::{
        ast::{ColumnDef, Expr, ForeignKey, OrderByExpr, Statement, ToSql, UniqueConstraint},
        prelude::{parse, translate},
        result::Result,
    },
    chrono::{NaiveDateTime, Utc},
    serde::{Deserialize, Serialize},
    std::{fmt::Debug, iter},
    strum_macros::Display,
    thiserror::Error as ThisError,
};

#[derive(Clone, Copy, Debug, Serialize, Deserialize, PartialEq, Eq, Display)]
#[strum(serialize_all = "SCREAMING_SNAKE_CASE")]
pub enum SchemaIndexOrd {
    Asc,
    Desc,
    Both,
}

#[derive(Clone, Debug, Serialize, Deserialize, PartialEq, Eq)]
pub struct SchemaIndex {
    pub name: String,
    pub expr: Expr,
    pub order: SchemaIndexOrd,
    pub created: NaiveDateTime,
}

#[derive(Clone, Debug, Serialize, Deserialize, PartialEq, Eq)]
pub struct Schema {
    pub table_name: String,
    pub column_defs: Option<Vec<ColumnDef>>,
    pub indexes: Vec<SchemaIndex>,
    pub engine: Option<String>,
    pub foreign_keys: Vec<ForeignKey>,
<<<<<<< HEAD
    pub primary_key: Option<Vec<usize>>,
=======
    pub primary_key: Option<Vec<String>>,
    pub unique_constraints: Vec<UniqueConstraint>,
>>>>>>> 258d1853
    pub comment: Option<String>,
}

impl Schema {
    /// Returns an iterator over the ColumnDef instances in the schema that compose the primary key.
    pub fn primary_key_columns(&self) -> Option<impl Iterator<Item = &ColumnDef>> {
        self.primary_key.as_ref().map(|primary_key| {
            primary_key.iter().filter_map(move |index| {
                self.column_defs
                    .as_ref()
                    .and_then(|column_defs| column_defs.get(*index))
            })
        })
    }

    /// Returns an iterator over the ColumnDef instances in the schema that compose the primary key.
    pub fn primary_key_column_names(&self) -> Option<impl Iterator<Item = &str>> {
        self.primary_key_columns()
            .map(|columns| columns.map(|column| column.name.as_str()))
    }

    /// Returns whether the schema has a primary key.
    pub fn has_primary_key(&self) -> bool {
        self.primary_key.is_some()
    }

    /// Returns the table name associated with the schema.
    pub fn table_name(&self) -> &str {
        &self.table_name
    }

    /// Returns whether the schema has column definitions.
    pub fn has_column_defs(&self) -> bool {
        self.column_defs.is_some()
    }

    /// Returns whether the schema has a given column.
    pub fn has_column<S: AsRef<str>>(&self, column: S) -> bool {
        self.column_defs
            .as_ref()
            .map(|column_defs| {
                column_defs
                    .iter()
                    .any(|column_def| column_def.name == column.as_ref())
            })
            .unwrap_or(false)
    }

    /// Returns reference to the column definition for the given column name.
    ///
    /// # Arguments
    /// * `column` - The column name to look up.
    pub fn get_column_def<S: AsRef<str>>(&self, column: S) -> Option<&ColumnDef> {
        self.column_defs.as_ref().and_then(|column_defs| {
            column_defs
                .iter()
                .find(|column_def| column_def.name == column.as_ref())
        })
    }

    /// Returns the names of the columns defined in the schema, if any.
    pub fn get_column_names(&self) -> Option<Vec<String>> {
        self.column_defs.as_ref().map(|column_defs| {
            column_defs
                .iter()
                .map(|column_def| column_def.name.clone())
                .collect()
        })
    }

    /// Returns whether the provided column is part of the primary key.
    ///
    /// # Arguments
    /// * `column` - The column to check.
    pub fn is_primary_key<S: AsRef<str>>(&self, column: S) -> bool {
        self.primary_key_columns()
            .map(|mut columns| columns.any(|column_def| column_def.name == column.as_ref()))
            .unwrap_or(false)
    }

    /// Returns whether any of the columns in the provided iterator are part of the primary key.
    pub fn has_primary_key_columns<I: IntoIterator<Item = S>, S: AsRef<str>>(
        &self,
        columns: I,
    ) -> bool {
        columns
            .into_iter()
            .any(|column| self.is_primary_key(column))
    }

    /// Returns the indices of the columns that compose the primary key.
    pub fn get_primary_key_column_indices(&self) -> Option<&[usize]> {
        self.primary_key.as_deref()
    }

    pub fn to_ddl(&self) -> String {
        let Schema {
            table_name,
            column_defs,
            indexes,
            engine,
            foreign_keys,
            primary_key,
            unique_constraints,
            comment,
        } = self;

        let create_table = Statement::CreateTable {
            if_not_exists: false,
            name: table_name.to_owned(),
            columns: column_defs.to_owned(),
            engine: engine.to_owned(),
            comment: comment.to_owned(),
            source: None,
            foreign_keys: foreign_keys.to_owned(),
            primary_key: primary_key.to_owned(),
            unique_constraints: unique_constraints.to_owned(),
        }
        .to_sql();

        let create_indexes = indexes.iter().map(|SchemaIndex { name, expr, .. }| {
            let expr = expr.to_sql();

            format!(r#"CREATE INDEX "{name}" ON "{table_name}" ({expr});"#)
        });

        iter::once(create_table)
            .chain(create_indexes)
            .collect::<Vec<_>>()
            .join("\n")
    }

    pub fn from_ddl(ddl: &str) -> Result<Schema> {
        let created = Utc::now().naive_utc();
        let statements = parse(ddl)?;

        let indexes = statements
            .iter()
            .skip(1)
            .map(|create_index| {
                let create_index = translate(create_index)?;
                match create_index {
                    Statement::CreateIndex {
                        name,
                        column: OrderByExpr { expr, asc },
                        ..
                    } => {
                        let order = asc
                            .and_then(|bool| bool.then_some(SchemaIndexOrd::Asc))
                            .unwrap_or(SchemaIndexOrd::Both);

                        let index = SchemaIndex {
                            name,
                            expr,
                            order,
                            created,
                        };

                        Ok(index)
                    }
                    _ => Err(SchemaParseError::CannotParseDDL.into()),
                }
            })
            .collect::<Result<Vec<_>>>()?;

        let create_table = statements.first().ok_or(SchemaParseError::CannotParseDDL)?;
        let create_table = translate(create_table)?;

        match create_table {
            Statement::CreateTable {
                name,
                columns,
                engine,
                foreign_keys,
                primary_key,
                unique_constraints,
                comment,
                ..
            } => Ok(Schema {
                table_name: name,
                column_defs: columns,
                indexes,
                engine,
                foreign_keys,
                primary_key,
                unique_constraints,
                comment,
            }),
            _ => Err(SchemaParseError::CannotParseDDL.into()),
        }
    }
}

#[derive(ThisError, Debug, PartialEq, Serialize)]
pub enum SchemaParseError {
    #[error("cannot parse ddl")]
    CannotParseDDL,
}

#[cfg(test)]
mod tests {
    use {
        super::SchemaParseError,
        crate::{
            ast::{AstLiteral, ColumnDef, Expr, UniqueConstraint},
            chrono::Utc,
            data::{Schema, SchemaIndex, SchemaIndexOrd},
            prelude::DataType,
        },
    };

    fn assert_schema(actual: Schema, expected: Schema) {
        let Schema {
            table_name,
            column_defs,
            indexes,
            engine,
            foreign_keys,
            primary_key,
            unique_constraints,
            comment,
        } = actual;

        let Schema {
            table_name: table_name_e,
            column_defs: column_defs_e,
            indexes: indexes_e,
            engine: engine_e,
            foreign_keys: foreign_keys_e,
            primary_key: primary_key_e,
            unique_constraints: unique_constraints_e,
            comment: comment_e,
        } = expected;

        assert_eq!(table_name, table_name_e);
        assert_eq!(column_defs, column_defs_e);
        assert_eq!(engine, engine_e);
        assert_eq!(foreign_keys, foreign_keys_e);
        assert_eq!(primary_key, primary_key_e);
        assert_eq!(unique_constraints, unique_constraints_e);
        assert_eq!(comment, comment_e);
        indexes
            .into_iter()
            .zip(indexes_e)
            .for_each(|(actual, expected)| assert_index(actual, expected));
    }

    fn assert_index(actual: SchemaIndex, expected: SchemaIndex) {
        let SchemaIndex {
            name, expr, order, ..
        } = actual;
        let SchemaIndex {
            name: name_e,
            expr: expr_e,
            order: order_e,
            ..
        } = expected;

        assert_eq!(name, name_e);
        assert_eq!(expr, expr_e);
        assert_eq!(order, order_e);
    }

    #[test]
    fn table_basic() {
        let schema = Schema {
            table_name: "User".to_owned(),
            column_defs: Some(vec![
                ColumnDef {
                    name: "id".to_owned(),
                    data_type: DataType::Int,
                    nullable: false,
                    default: None,
                    comment: None,
                },
                ColumnDef {
                    name: "name".to_owned(),
                    data_type: DataType::Text,
                    nullable: true,
                    default: Some(Expr::Literal(AstLiteral::QuotedString("glue".to_owned()))),
                    comment: None,
                },
            ]),
            indexes: Vec::new(),
            engine: None,
            foreign_keys: Vec::new(),
            primary_key: None,
            unique_constraints: Vec::new(),
            comment: None,
        };

        let ddl = r#"CREATE TABLE "User" ("id" INT NOT NULL, "name" TEXT NULL DEFAULT 'glue');"#;
        assert_eq!(schema.to_ddl(), ddl);

        let actual = Schema::from_ddl(ddl).unwrap();
        assert_schema(actual, schema);

        let schema = Schema {
            table_name: "Test".to_owned(),
            column_defs: None,
            indexes: Vec::new(),
            engine: None,
            foreign_keys: Vec::new(),
            primary_key: None,
            unique_constraints: Vec::new(),
            comment: None,
        };
        let ddl = r#"CREATE TABLE "Test";"#;
        assert_eq!(schema.to_ddl(), ddl);

        let actual = Schema::from_ddl(ddl).unwrap();
        assert_schema(actual, schema);
    }

    #[test]
    fn table_primary() {
        let schema = Schema {
            table_name: "User".to_owned(),
            column_defs: Some(vec![ColumnDef {
                name: "id".to_owned(),
                data_type: DataType::Int,
                nullable: false,
                default: None,
                comment: None,
            }]),
            indexes: Vec::new(),
            engine: None,
            foreign_keys: Vec::new(),
<<<<<<< HEAD
            primary_key: Some(vec![0]),
=======
            primary_key: Some(vec!["id".to_owned()]),
            unique_constraints: Vec::new(),
>>>>>>> 258d1853
            comment: None,
        };

        let ddl = r#"CREATE TABLE "User" ("id" INT NOT NULL, PRIMARY KEY (id));"#;
        assert_eq!(schema.to_ddl(), ddl);

        let actual = Schema::from_ddl(ddl).unwrap();
        assert_schema(actual, schema);
    }

    #[test]
    fn table_composite_primary() {
        let schema = Schema {
            table_name: "User".to_owned(),
            column_defs: Some(vec![
                ColumnDef {
                    name: "id".to_owned(),
                    data_type: DataType::Int,
                    nullable: false,
                    default: None,
                    comment: None,
                },
                ColumnDef {
                    name: "user_id".to_owned(),
                    data_type: DataType::Int,
                    nullable: false,
                    default: None,
                    comment: None,
                },
                ColumnDef {
                    name: "image_id".to_owned(),
                    data_type: DataType::Int,
                    nullable: false,
                    default: None,
                    comment: None,
                },
            ]),
            indexes: Vec::new(),
            engine: None,
            foreign_keys: Vec::new(),
<<<<<<< HEAD
            primary_key: Some(vec![0, 1]),
=======
            primary_key: Some(vec!["id".to_owned(), "user_id".to_owned()]),
            unique_constraints: vec![UniqueConstraint::new(None, vec!["image_id".to_owned()])],
>>>>>>> 258d1853
            comment: None,
        };

        let ddl = r#"CREATE TABLE "User" ("id" INT NOT NULL, "user_id" INT NOT NULL, "image_id" INT NOT NULL UNIQUE, PRIMARY KEY (id, user_id));"#;
        assert_eq!(schema.to_ddl(), ddl);

        let actual = Schema::from_ddl(ddl).unwrap();
        assert_schema(actual, schema);
    }

    #[test]
    fn invalid_ddl() {
        // Only Statement::CreateTable is supported
        let invalid_ddl = r#"DROP TABLE "Users";"#;
        let actual = Schema::from_ddl(invalid_ddl);
        assert_eq!(actual, Err(SchemaParseError::CannotParseDDL.into()));
    }

    #[test]
    fn table_with_index() {
        let schema = Schema {
            table_name: "User".to_owned(),
            column_defs: Some(vec![
                ColumnDef {
                    name: "id".to_owned(),
                    data_type: DataType::Int,
                    nullable: false,
                    default: None,
                    comment: None,
                },
                ColumnDef {
                    name: "name".to_owned(),
                    data_type: DataType::Text,
                    nullable: false,
                    default: None,
                    comment: None,
                },
            ]),
            indexes: vec![
                SchemaIndex {
                    name: "User_id".to_owned(),
                    expr: Expr::Identifier("id".to_owned()),
                    order: SchemaIndexOrd::Both,
                    created: Utc::now().naive_utc(),
                },
                SchemaIndex {
                    name: "User_name".to_owned(),
                    expr: Expr::Identifier("name".to_owned()),
                    order: SchemaIndexOrd::Both,
                    created: Utc::now().naive_utc(),
                },
            ],
            engine: None,
            primary_key: None,
            foreign_keys: Vec::new(),
            unique_constraints: Vec::new(),
            comment: None,
        };
        let ddl = r#"CREATE TABLE "User" ("id" INT NOT NULL, "name" TEXT NOT NULL);
CREATE INDEX "User_id" ON "User" ("id");
CREATE INDEX "User_name" ON "User" ("name");"#;
        assert_eq!(schema.to_ddl(), ddl);

        let actual = Schema::from_ddl(ddl).unwrap();
        assert_schema(actual, schema);

        let index_should_not_be_first = r#"CREATE INDEX "User_id" ON "User" ("id");
CREATE TABLE "User" ("id" INT NOT NULL, "name" TEXT NOT NULL);"#;
        let actual = Schema::from_ddl(index_should_not_be_first);
        assert_eq!(actual, Err(SchemaParseError::CannotParseDDL.into()));
    }

    #[test]
    fn non_word_identifier() {
        let schema = Schema {
            table_name: 1.to_string(),
            column_defs: Some(vec![
                ColumnDef {
                    name: 2.to_string(),
                    data_type: DataType::Int,
                    nullable: true,
                    default: None,
                    comment: None,
                },
                ColumnDef {
                    name: ";".to_owned(),
                    data_type: DataType::Int,
                    nullable: true,
                    default: None,
                    comment: None,
                },
            ]),
            indexes: vec![SchemaIndex {
                name: ".".to_owned(),
                expr: Expr::Identifier(";".to_owned()),
                order: SchemaIndexOrd::Both,
                created: Utc::now().naive_utc(),
            }],
            engine: None,
            foreign_keys: Vec::new(),
            primary_key: None,
            unique_constraints: Vec::new(),
            comment: None,
        };
        let ddl = r#"CREATE TABLE "1" ("2" INT NULL, ";" INT NULL);
CREATE INDEX "." ON "1" (";");"#;
        assert_eq!(schema.to_ddl(), ddl);

        let actual = Schema::from_ddl(ddl).unwrap();
        assert_schema(actual, schema);
    }

    #[test]
    /// Test schema involving unique constraints.
    fn unique_identifiers() {
        let schema = Schema {
            table_name: "User".to_owned(),
            column_defs: Some(vec![
                ColumnDef {
                    name: "id".to_owned(),
                    data_type: DataType::Int,
                    nullable: false,
                    default: None,
                    comment: None,
                },
                ColumnDef {
                    name: "name".to_owned(),
                    data_type: DataType::Text,
                    nullable: false,
                    default: None,
                    comment: None,
                },
            ]),
            indexes: Vec::new(),
            engine: None,
            foreign_keys: Vec::new(),
            primary_key: None,
            unique_constraints: vec![
                UniqueConstraint::new(Some("unique_name".to_owned()), vec!["name".to_owned()]),
                UniqueConstraint::new(
                    Some("unique_id_and_name".to_owned()),
                    vec!["id".to_owned(), "name".to_owned()],
                ),
            ],
            comment: None,
        };

        let ddl = r#"CREATE TABLE "User" ("id" INT NOT NULL, "name" TEXT NOT NULL, CONSTRAINT "unique_name" UNIQUE ("name"), CONSTRAINT "unique_id_and_name" UNIQUE ("id", "name"));"#;
        assert_eq!(schema.to_ddl(), ddl);

        let actual = Schema::from_ddl(ddl).unwrap();
        assert_schema(actual, schema);
    }
}<|MERGE_RESOLUTION|>--- conflicted
+++ resolved
@@ -10,6 +10,7 @@
     strum_macros::Display,
     thiserror::Error as ThisError,
 };
+use itertools::Itertools;
 
 #[derive(Clone, Copy, Debug, Serialize, Deserialize, PartialEq, Eq, Display)]
 #[strum(serialize_all = "SCREAMING_SNAKE_CASE")]
@@ -34,12 +35,8 @@
     pub indexes: Vec<SchemaIndex>,
     pub engine: Option<String>,
     pub foreign_keys: Vec<ForeignKey>,
-<<<<<<< HEAD
     pub primary_key: Option<Vec<usize>>,
-=======
-    pub primary_key: Option<Vec<String>>,
     pub unique_constraints: Vec<UniqueConstraint>,
->>>>>>> 258d1853
     pub comment: Option<String>,
 }
 
@@ -55,10 +52,47 @@
         })
     }
 
+    /// Returns an iterator over the unique constraint column indices and names.
+    pub fn unique_constraint_columns_and_indices(&self) -> impl Iterator<Item = (&[usize], Vec<&str>)> {
+        self.unique_constraints
+            .iter()
+            .map(move |constraint| {
+                let indices = constraint.column_indices();
+                let names = indices
+                    .iter()
+                    .filter_map(move |index| {
+                        self.column_defs
+                            .as_ref()
+                            .and_then(|column_defs| column_defs.get(*index))
+                            .map(|column_def| column_def.name.as_str())
+                    })
+                    .collect();
+
+                (indices, names)
+            })
+    }
+
     /// Returns an iterator over the ColumnDef instances in the schema that compose the primary key.
     pub fn primary_key_column_names(&self) -> Option<impl Iterator<Item = &str>> {
         self.primary_key_columns()
             .map(|columns| columns.map(|column| column.name.as_str()))
+    }
+
+    /// Returns an iterator over non-repeated column names taking part in the unique constraints.
+    pub fn unique_constraint_column_names(&self) -> impl Iterator<Item = &str> {
+        self.unique_constraints
+            .iter()
+            .flat_map(move |constraint| {
+                constraint
+                    .column_indices()
+                    .iter()
+                    .filter_map(move |index| {
+                        self.column_defs
+                            .as_ref()
+                            .and_then(|column_defs| column_defs.get(*index))
+                            .map(|column_def| column_def.name.as_str())
+                    })
+            }).unique()
     }
 
     /// Returns whether the schema has a primary key.
@@ -118,6 +152,15 @@
         self.primary_key_columns()
             .map(|mut columns| columns.any(|column_def| column_def.name == column.as_ref()))
             .unwrap_or(false)
+    }
+
+    /// Returns the index of the given column.
+    pub fn get_column_index<S: AsRef<str>>(&self, column: S) -> Option<usize> {
+        self.column_defs.as_ref().and_then(|column_defs| {
+            column_defs
+                .iter()
+                .position(|column_def| column_def.name == column.as_ref())
+        })
     }
 
     /// Returns whether any of the columns in the provided iterator are part of the primary key.
@@ -368,12 +411,8 @@
             indexes: Vec::new(),
             engine: None,
             foreign_keys: Vec::new(),
-<<<<<<< HEAD
             primary_key: Some(vec![0]),
-=======
-            primary_key: Some(vec!["id".to_owned()]),
             unique_constraints: Vec::new(),
->>>>>>> 258d1853
             comment: None,
         };
 
@@ -414,12 +453,8 @@
             indexes: Vec::new(),
             engine: None,
             foreign_keys: Vec::new(),
-<<<<<<< HEAD
             primary_key: Some(vec![0, 1]),
-=======
-            primary_key: Some(vec!["id".to_owned(), "user_id".to_owned()]),
-            unique_constraints: vec![UniqueConstraint::new(None, vec!["image_id".to_owned()])],
->>>>>>> 258d1853
+            unique_constraints: vec![UniqueConstraint::new(None, vec![2])],
             comment: None,
         };
 
@@ -558,11 +593,8 @@
             foreign_keys: Vec::new(),
             primary_key: None,
             unique_constraints: vec![
-                UniqueConstraint::new(Some("unique_name".to_owned()), vec!["name".to_owned()]),
-                UniqueConstraint::new(
-                    Some("unique_id_and_name".to_owned()),
-                    vec!["id".to_owned(), "name".to_owned()],
-                ),
+                UniqueConstraint::new(Some("unique_name".to_owned()), vec![1]),
+                UniqueConstraint::new(Some("unique_id_and_name".to_owned()), vec![0, 1]),
             ],
             comment: None,
         };
