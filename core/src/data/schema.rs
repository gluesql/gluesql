--- conflicted
+++ resolved
@@ -43,14 +43,9 @@
 
         let create_table = Statement::CreateTable {
             if_not_exists: false,
-<<<<<<< HEAD
             name: table_name.to_owned(),
             columns: column_defs.to_owned().unwrap_or_default(),
-=======
-            name: table_name.clone(),
-            columns: columns.unwrap_or_default(),
-            engine,
->>>>>>> be9182de
+            engine: engine.to_owned(),
             source: None,
         }
         .to_sql();
