--- conflicted
+++ resolved
@@ -2,14 +2,9 @@
     crate::result::{Error, Result},
     sqlparser::{
         ast::{
-<<<<<<< HEAD
-            Assignment as SqlAssignment, DataType as SqlDataType, Expr as SqlExpr, OrderByExpr,
-            Query as SqlQuery, SelectItem as SqlSelectItem, Statement as SqlStatement, Ident as SqlIdent
-=======
             Assignment as SqlAssignment, ColumnDef as SqlColumnDef, DataType as SqlDataType,
             Expr as SqlExpr, OrderByExpr, Query as SqlQuery, SelectItem as SqlSelectItem,
             Statement as SqlStatement,
->>>>>>> 39012cbf
         },
         dialect::GenericDialect,
         parser::Parser,
