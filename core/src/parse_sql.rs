--- conflicted
+++ resolved
@@ -2,12 +2,8 @@
     crate::result::{Error, Result},
     sqlparser::{
         ast::{
-<<<<<<< HEAD
-            Assignment as SqlAssignment, Expr as SqlExpr, OrderByExpr, Query as SqlQuery,
-=======
-            DataType as SqlDataType, Expr as SqlExpr, OrderByExpr, Query as SqlQuery,
->>>>>>> 6d768e0f
-            SelectItem as SqlSelectItem, Statement as SqlStatement,
+            Assignment as SqlAssignment, DataType as SqlDataType, Expr as SqlExpr, OrderByExpr,
+            Query as SqlQuery, SelectItem as SqlSelectItem, Statement as SqlStatement,
         },
         dialect::GenericDialect,
         parser::Parser,
@@ -91,21 +87,22 @@
         .map_err(|e| Error::Parser(format!("{:#?}", e)))
 }
 
-<<<<<<< HEAD
-pub fn parse_sql_assignment<Sql: AsRef<str>>(sql_assignment: Sql) -> Result<SqlAssignment> {
-    let tokens = Tokenizer::new(&DIALECT, sql_assignment.as_ref())
-=======
 pub fn parse_data_type<Sql: AsRef<str>>(sql_data_type: Sql) -> Result<SqlDataType> {
     let tokens = Tokenizer::new(&DIALECT, sql_data_type.as_ref())
->>>>>>> 6d768e0f
         .tokenize()
         .map_err(|e| Error::Parser(format!("{:#?}", e)))?;
 
     Parser::new(tokens, &DIALECT)
-<<<<<<< HEAD
+        .parse_data_type()
+        .map_err(|e| Error::Parser(format!("{:#?}", e)))
+}
+
+pub fn parse_sql_assignment<Sql: AsRef<str>>(sql_assignment: Sql) -> Result<SqlAssignment> {
+    let tokens = Tokenizer::new(&DIALECT, sql_assignment.as_ref())
+        .tokenize()
+        .map_err(|e| Error::Parser(format!("{:#?}", e)))?;
+
+    Parser::new(tokens, &DIALECT)
         .parse_assignment()
-=======
-        .parse_data_type()
->>>>>>> 6d768e0f
         .map_err(|e| Error::Parser(format!("{:#?}", e)))
 }