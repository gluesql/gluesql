[package]
name = "gluesql-core"
authors = ["Taehoon Moon <taehoon.moon@outlook.com>"]
version.workspace = true
edition.workspace = true
description.workspace = true
license.workspace = true
repository.workspace = true
documentation.workspace = true

[dependencies]
utils.workspace = true

regex = "1"
async-trait = "0.1"
async-recursion = "1"
cfg-if = "1"
futures-enum = "0.1.17"
futures = "0.3"
<<<<<<< HEAD
chrono = { version = "^0.4.23", features = ["serde", "wasmbind"] }
=======
chrono = { version = "0.4.26", features = ["serde", "wasmbind"] }
>>>>>>> deb56a42
rust_decimal = { version = "1", features = ["serde-str"] }
im-rc = "15"
iter-enum = "1"
itertools = "0.10"
serde = { version = "1", features = ["derive"] }
serde_json = "1"
sqlparser = { version = "0.36.1", features = ["serde", "bigdecimal"] }
thiserror = "1.0"
strum_macros = "0.24"
bigdecimal = { version = "0.4.1", features = ["serde", "string-only"] }
hex = "0.4"
rand = "0.8"
ordered-float = { version = "3.4.0", features = ["serde"] }
md-5 = "0.10.5"

[target.'cfg(target_arch = "wasm32")'.dependencies.uuid]
version = "1"
features = ["v4", "js"]
[target.'cfg(not(target_arch = "wasm32"))'.dependencies.uuid]
version = "1"
features = ["v4"]

[dev-dependencies]
pretty_assertions = "1"<|MERGE_RESOLUTION|>--- conflicted
+++ resolved
@@ -17,11 +17,7 @@
 cfg-if = "1"
 futures-enum = "0.1.17"
 futures = "0.3"
-<<<<<<< HEAD
-chrono = { version = "^0.4.23", features = ["serde", "wasmbind"] }
-=======
 chrono = { version = "0.4.26", features = ["serde", "wasmbind"] }
->>>>>>> deb56a42
 rust_decimal = { version = "1", features = ["serde-str"] }
 im-rc = "15"
 iter-enum = "1"
