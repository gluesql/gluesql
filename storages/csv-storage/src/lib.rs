--- conflicted
+++ resolved
@@ -70,11 +70,8 @@
                 indexes: Vec::new(),
                 engine: None,
                 foreign_keys: Vec::new(),
-<<<<<<< HEAD
                 primary_key: None,
-=======
                 unique_constraints: Vec::new(),
->>>>>>> 06b5f954
                 comment: None,
             };
 
