--- conflicted
+++ resolved
@@ -3,15 +3,12 @@
 use {
     gluesql_core::prelude::Glue,
     gluesql_git_storage::{GitStorage, StorageType},
-<<<<<<< HEAD
     std::{env, fs::remove_dir_all},
-=======
     std::{
         env,
         fs::{create_dir, remove_dir_all},
         process::Command,
     },
->>>>>>> 8889be4b
     uuid::Uuid,
 };
 
@@ -21,9 +18,6 @@
         env::var("GIT_REMOTE").unwrap_or("git@github.com:gluesql/git-storage-test.git".to_owned());
     let path = "./tmp/git-storage-test/";
     let _ = remove_dir_all(path);
-<<<<<<< HEAD
-    GitStorage::git("./tmp", &["clone", &remote]).unwrap();
-=======
     let _ = create_dir(".tmp");
 
     Command::new("git")
@@ -32,7 +26,6 @@
         .arg(&remote)
         .output()
         .unwrap();
->>>>>>> 8889be4b
 
     let branch = format!("test-{}", Uuid::now_v7());
     GitStorage::git(path, &["checkout", "-b", &branch]).unwrap();
