use {
    super::{
        err_into,
        index_sync::IndexSync,
        key,
        lock::{self, LockAcquired},
        transaction::TxPayload,
        SledStorage, Snapshot,
    },
    async_io::block_on,
    async_trait::async_trait,
    futures::stream::TryStreamExt,
    gluesql_core::{
        ast::OrderByExpr,
        chrono::Utc,
        data::{Schema, SchemaIndex, SchemaIndexOrd},
        error::{Error, IndexError, Result},
        store::{IndexMut, Store},
    },
    sled::transaction::{
        ConflictableTransactionError, ConflictableTransactionResult, TransactionalTree,
    },
    std::iter::once,
};

fn fetch_schema(
    tree: &TransactionalTree,
    table_name: &str,
) -> ConflictableTransactionResult<(String, Option<Snapshot<Schema>>), Error> {
    let key = format!("schema/{}", table_name);
    let value = tree.get(key.as_bytes())?;
    let schema_snapshot = value
        .map(|v| bincode::deserialize(&v))
        .transpose()
        .map_err(err_into)
        .map_err(ConflictableTransactionError::Abort)?;

    Ok((key, schema_snapshot))
}

#[async_trait(?Send)]
impl IndexMut for SledStorage {
    async fn create_index(
        &mut self,
        table_name: &str,
        index_name: &str,
        column: &OrderByExpr,
    ) -> Result<()> {
        let rows = self
            .scan_data(table_name)
            .await?
            .try_collect::<Vec<_>>()
            .await?;

        let state = &self.state;
        let tx_timeout = self.tx_timeout;
        let tx_result = self.tree.transaction(move |tree| {
            let txid = match lock::acquire(tree, state, tx_timeout)? {
                LockAcquired::Success { txid, .. } => txid,
                LockAcquired::RollbackAndRetry { lock_txid } => {
                    return Ok(TxPayload::RollbackAndRetry(lock_txid));
                }
            };

            let index_expr = &column.expr;

            let (schema_key, schema_snapshot) = fetch_schema(tree, table_name)?;
            let schema_snapshot = schema_snapshot
                .ok_or_else(|| IndexError::TableNotFound(table_name.to_owned()).into())
                .map_err(ConflictableTransactionError::Abort)?;

            let (schema_snapshot, schema) = schema_snapshot.delete(txid);
            let Schema {
                column_defs,
                indexes,
                engine,
                comment,
                ..
            } = schema
                .ok_or_else(|| IndexError::ConflictTableNotFound(table_name.to_owned()).into())
                .map_err(ConflictableTransactionError::Abort)?;

            if indexes.iter().any(|index| index.name == index_name) {
                return Err(IndexError::IndexNameAlreadyExists(index_name.to_owned()).into())
                    .map_err(ConflictableTransactionError::Abort);
            }

            let index = SchemaIndex {
                name: index_name.to_owned(),
                expr: index_expr.clone(),
                order: SchemaIndexOrd::Both,
                created: Utc::now().naive_utc(),
            };

            let indexes = indexes
                .into_iter()
                .chain(once(index.clone()))
                .collect::<Vec<_>>();

            let schema = Schema {
                table_name: table_name.to_owned(),
                column_defs,
                indexes,
                engine,
<<<<<<< HEAD
                foreign_keys: None,
=======
                comment,
>>>>>>> 71f26644
            };

            let index_sync = IndexSync::from_schema(tree, txid, &schema);

            let schema_snapshot = schema_snapshot.update(txid, schema.clone());
            let schema_snapshot = bincode::serialize(&schema_snapshot)
                .map_err(err_into)
                .map_err(ConflictableTransactionError::Abort)?;

            block_on(async {
                for (data_key, row) in rows.iter() {
                    let data_key = data_key
                        .to_cmp_be_bytes()
                        .map_err(ConflictableTransactionError::Abort)
                        .map(|key| key::data(table_name, key))?;

                    index_sync.insert_index(&index, &data_key, row).await?;
                }

                Ok(()) as ConflictableTransactionResult<(), Error>
            })?;

            tree.insert(schema_key.as_bytes(), schema_snapshot)?;

            let temp_key = key::temp_schema(txid, table_name);
            tree.insert(temp_key, schema_key.as_bytes())?;

            Ok(TxPayload::Success)
        });

        if self.check_retry(tx_result)? {
            self.create_index(table_name, index_name, column).await?;
        }

        Ok(())
    }

    async fn drop_index(&mut self, table_name: &str, index_name: &str) -> Result<()> {
        let rows = self
            .scan_data(table_name)
            .await?
            .try_collect::<Vec<_>>()
            .await?;

        let state = &self.state;
        let tx_timeout = self.tx_timeout;
        let tx_result = self.tree.transaction(move |tree| {
            let txid = match lock::acquire(tree, state, tx_timeout)? {
                LockAcquired::Success { txid, .. } => txid,
                LockAcquired::RollbackAndRetry { lock_txid } => {
                    return Ok(TxPayload::RollbackAndRetry(lock_txid));
                }
            };

            let (schema_key, schema_snapshot) = fetch_schema(tree, table_name)?;
            let schema_snapshot = schema_snapshot
                .ok_or_else(|| IndexError::TableNotFound(table_name.to_owned()).into())
                .map_err(ConflictableTransactionError::Abort)?;

            let (schema_snapshot, schema) = schema_snapshot.delete(txid);
            let Schema {
                column_defs,
                indexes,
                engine,
                comment,
                ..
            } = schema
                .ok_or_else(|| IndexError::ConflictTableNotFound(table_name.to_owned()).into())
                .map_err(ConflictableTransactionError::Abort)?;

            let (index, indexes): (Vec<_>, _) = indexes
                .into_iter()
                .partition(|index| index.name == index_name);

            let index = match index.into_iter().next() {
                Some(index) => index,
                None => {
                    return Err(IndexError::IndexNameDoesNotExist(index_name.to_owned()).into())
                        .map_err(ConflictableTransactionError::Abort);
                }
            };

            let schema = Schema {
                table_name: table_name.to_owned(),
                column_defs,
                indexes,
                engine,
<<<<<<< HEAD
                foreign_keys: None,
=======
                comment,
>>>>>>> 71f26644
            };

            let index_sync = IndexSync::from_schema(tree, txid, &schema);

            let schema_snapshot = schema_snapshot.update(txid, schema.clone());
            let schema_snapshot = bincode::serialize(&schema_snapshot)
                .map_err(err_into)
                .map_err(ConflictableTransactionError::Abort)?;

            block_on(async {
                for (data_key, row) in rows.iter() {
                    let data_key = data_key
                        .to_cmp_be_bytes()
                        .map_err(ConflictableTransactionError::Abort)
                        .map(|key| key::data(table_name, key))?;

                    index_sync.delete_index(&index, &data_key, row).await?;
                }

                Ok(()) as ConflictableTransactionResult<(), Error>
            })?;

            tree.insert(schema_key.as_bytes(), schema_snapshot)?;

            let temp_key = key::temp_schema(txid, table_name);
            tree.insert(temp_key, schema_key.as_bytes())?;

            Ok(TxPayload::Success)
        });

        if self.check_retry(tx_result)? {
            self.drop_index(table_name, index_name).await?;
        }

        Ok(())
    }
}<|MERGE_RESOLUTION|>--- conflicted
+++ resolved
@@ -74,6 +74,7 @@
                 column_defs,
                 indexes,
                 engine,
+                foreign_keys,
                 comment,
                 ..
             } = schema
@@ -102,11 +103,8 @@
                 column_defs,
                 indexes,
                 engine,
-<<<<<<< HEAD
-                foreign_keys: None,
-=======
-                comment,
->>>>>>> 71f26644
+                foreign_keys,
+                comment,
             };
 
             let index_sync = IndexSync::from_schema(tree, txid, &schema);
@@ -171,6 +169,7 @@
                 column_defs,
                 indexes,
                 engine,
+                foreign_keys,
                 comment,
                 ..
             } = schema
@@ -194,11 +193,8 @@
                 column_defs,
                 indexes,
                 engine,
-<<<<<<< HEAD
-                foreign_keys: None,
-=======
-                comment,
->>>>>>> 71f26644
+                foreign_keys,
+                comment,
             };
 
             let index_sync = IndexSync::from_schema(tree, txid, &schema);
