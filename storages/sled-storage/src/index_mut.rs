--- conflicted
+++ resolved
@@ -75,11 +75,8 @@
                 indexes,
                 engine,
                 foreign_keys,
-<<<<<<< HEAD
-                primary_key,
-=======
-                unique_constraints,
->>>>>>> 06b5f954
+                primary_key,
+                unique_constraints,
                 comment,
                 ..
             } = schema
@@ -110,11 +107,8 @@
                 indexes,
                 engine,
                 foreign_keys,
-<<<<<<< HEAD
-                primary_key,
-=======
-                unique_constraints,
->>>>>>> 06b5f954
+                primary_key,
+                unique_constraints,
                 comment,
             };
 
@@ -181,11 +175,8 @@
                 indexes,
                 engine,
                 foreign_keys,
-<<<<<<< HEAD
-                primary_key,
-=======
-                unique_constraints,
->>>>>>> 06b5f954
+                primary_key,
+                unique_constraints,
                 comment,
                 ..
             } = schema
@@ -211,11 +202,8 @@
                 indexes,
                 engine,
                 foreign_keys,
-<<<<<<< HEAD
-                primary_key,
-=======
-                unique_constraints,
->>>>>>> 06b5f954
+                primary_key,
+                unique_constraints,
                 comment,
             };
 
