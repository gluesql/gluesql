--- conflicted
+++ resolved
@@ -24,12 +24,9 @@
     },
 };
 
-<<<<<<< HEAD
+type RowIter = Box<dyn Iterator<Item = Result<(Key, DataRow)>>>;
+
 #[derive(Clone, Debug)]
-=======
-type RowIter = Box<dyn Iterator<Item = Result<(Key, DataRow)>>>;
-
->>>>>>> 5bdb3b73
 pub struct JsonStorage {
     pub path: PathBuf,
 }
