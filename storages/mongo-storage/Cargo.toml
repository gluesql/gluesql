--- conflicted
+++ resolved
@@ -23,13 +23,8 @@
 strum_macros = "0.24"
 strum = "0.24"
 rust_decimal = { version = "1", features = ["serde-str"] }
-<<<<<<< HEAD
-serde = { version = "1", features = ["derive"] }
-serde_json = "1"
-=======
 serde_json = "1.0.115"
 serde = "1.0.197"
->>>>>>> bc8791c4
 
 [dev-dependencies]
 test-suite.workspace = true
