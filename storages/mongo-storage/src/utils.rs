--- conflicted
+++ resolved
@@ -1,16 +1,8 @@
 use {
-<<<<<<< HEAD
     crate::{description::TableDescription, error::ResultExt},
     bson::{doc, Document},
-    gluesql_core::{
-        ast::{ColumnDef, ForeignKey},
-        error::Result,
-    },
-=======
-    crate::ResultExt,
-    bson::{doc, Document},
+    gluesql_core::ast::ForeignKey,
     gluesql_core::{ast::ColumnDef, error::Result},
->>>>>>> 71f26644
     mongodb::options::CreateCollectionOptions,
     serde_json::to_string,
 };
@@ -29,11 +21,8 @@
     pub fn new(
         labels: Vec<String>,
         column_types: Document,
-<<<<<<< HEAD
         foreign_keys: Option<Vec<ForeignKey>>,
-=======
         comment: Option<String>,
->>>>>>> 71f26644
     ) -> Result<Self> {
         let mut required = vec!["_id".to_owned()];
         required.extend(labels);
@@ -44,33 +33,25 @@
         properties.extend(column_types);
 
         let additional_properties = matches!(required.len(), 1);
-<<<<<<< HEAD
-        let table_description =
-            to_string(&(TableDescription { foreign_keys })).map_storage_err()?;
-=======
-        let comment = serde_json::to_string(&comment).map_storage_err()?;
->>>>>>> 71f26644
+        let table_description = to_string(
+            &(TableDescription {
+                foreign_keys,
+                comment,
+            }),
+        )
+        .map_storage_err()?;
 
         let document = doc! {
             "$jsonSchema": {
                 "type": "object",
                 "required": required,
                 "properties": properties,
-<<<<<<< HEAD
                 "description": table_description,
                 "additionalProperties": additional_properties
               }
         };
 
         Ok(Self { document })
-=======
-                "additionalProperties": additional_properties,
-                "description": comment,
-            }
-        };
-
-        Ok(Validator { document })
->>>>>>> 71f26644
     }
 
     pub fn to_options(self) -> CreateCollectionOptions {
