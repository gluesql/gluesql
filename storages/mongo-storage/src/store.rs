use {
    crate::{
        description::{ColumnDescription, TableDescription},
        error::{MongoStorageError, OptionExt, ResultExt},
        row::{key::KeyIntoBson, value::IntoValue, IntoRow},
        utils::get_primary_key,
        MongoStorage,
    },
    async_trait::async_trait,
    futures::{stream, Stream, StreamExt, TryStreamExt},
    gluesql_core::{
        ast::{ColumnDef, ColumnUniqueOption},
        data::{Key, Schema},
        error::Result,
        parse_sql::parse_data_type,
        prelude::{Error, Value},
        store::{DataRow, RowIter, Store},
        translate::translate_data_type,
    },
    mongodb::{
        bson::{doc, document::ValueAccessError, Document},
        options::{FindOptions, ListIndexesOptions},
        IndexModel,
    },
    serde_json::from_str,
    std::{collections::HashMap, future},
};

#[async_trait(?Send)]
impl Store for MongoStorage {
    async fn fetch_schema(&self, table_name: &str) -> Result<Option<Schema>> {
        self.fetch_schemas_iter(Some(table_name))
            .await?
            .next()
            .await
            .transpose()
    }

    async fn fetch_all_schemas(&self) -> Result<Vec<Schema>> {
        let mut schemas = self
            .fetch_schemas_iter(None)
            .await?
            .try_collect::<Vec<_>>()
            .await?;

        schemas.sort_by(|a, b| a.table_name.cmp(&b.table_name));

        Ok(schemas)
    }

    async fn fetch_data(&self, table_name: &str, target: &Key) -> Result<Option<DataRow>> {
        let column_defs = self
            .get_column_defs(table_name)
            .await?
            .map_storage_err(MongoStorageError::Unreachable)?;

        let primary_key = get_primary_key(&column_defs)
            .ok_or(MongoStorageError::Unreachable)
            .map_storage_err()?;

        let filter = doc! { "_id": target.to_owned().into_bson(true)?};
        let projection = doc! {"_id": 0};
        let options = FindOptions::builder()
            .projection(projection)
            .sort(doc! { primary_key.name.clone(): 1 })
            .build();

        let mut cursor = self
            .db
            .collection::<Document>(table_name)
            .find(filter, options)
            .await
            .map_storage_err()?;

        cursor
            .next()
            .await
            .transpose()
            .map_storage_err()?
            .map(|doc| {
                doc.into_iter()
                    .zip(column_defs.iter())
                    .map(|((_, bson), column_def)| bson.into_value(&column_def.data_type))
                    .collect::<Result<Vec<_>>>()
                    .map(DataRow::Vec)
            })
            .transpose()
    }

    async fn scan_data(&self, table_name: &str) -> Result<RowIter> {
        let column_defs = self.get_column_defs(table_name).await?;

        let primary_key = column_defs
            .as_ref()
            .and_then(|column_defs| get_primary_key(column_defs));

        let has_primary = primary_key.is_some();

        let options = FindOptions::builder();
        let options = match primary_key {
            Some(primary_key) => options.sort(doc! { primary_key.name.to_owned(): 1}).build(),
            None => options.build(),
        };

        let cursor = self
            .db
            .collection::<Document>(table_name)
            .find(Document::new(), options)
            .await
            .map_storage_err()?;

        let column_types = column_defs.as_ref().map(|column_defs| {
            column_defs
                .iter()
                .map(|column_def| column_def.data_type.clone())
                .collect::<Vec<_>>()
        });

        let row_iter = cursor.map(move |doc| {
            let doc = doc.map_storage_err()?;

            match &column_types {
                Some(column_types) => doc.into_row(column_types.iter(), has_primary),
                None => {
                    let mut iter = doc.into_iter();
                    let (_, first_value) = iter
                        .next()
                        .map_storage_err(MongoStorageError::InvalidDocument)?;
                    let key_bytes = first_value
                        .as_object_id()
                        .map_storage_err(MongoStorageError::InvalidDocument)?
                        .bytes()
                        .to_vec();
                    let key = Key::Bytea(key_bytes);
                    let row = iter
                        .map(|(key, bson)| Ok((key, bson.into_value_schemaless()?)))
                        .collect::<Result<HashMap<String, Value>>>()?;

                    Ok((key, DataRow::Map(row)))
                }
            }
        });

        Ok(Box::pin(row_iter))
    }
}

impl MongoStorage {
    async fn fetch_schemas_iter<'a>(
        &'a self,
        table_name: Option<&'a str>,
    ) -> Result<impl Stream<Item = Result<Schema>> + 'a> {
        let command = match table_name {
            Some(table_name) => doc! { "listCollections": 1, "filter": { "name": table_name } },
            None => doc! { "listCollections": 1 },
        };

        let validators_list = self
            .db
            .run_command(command, None)
            .await
            .map_storage_err()?
            .get_document("cursor")
            .and_then(|doc| doc.get_array("firstBatch"))
            .map_storage_err()?
            .to_owned();

        let schemas = stream::iter(validators_list).then(move |validators| async move {
            let doc = validators
                .as_document()
                .map_storage_err(MongoStorageError::InvalidDocument)?;

            let collection_name = doc.get_str("name").map_storage_err()?;
            let validator = doc
                .get_document("options")
                .and_then(|doc| doc.get_document("validator"))
                .and_then(|doc| doc.get_document("$jsonSchema"))
                .map_storage_err()?;
            let collection_comment = match validator.get_str("description") {
                Ok(comment) => serde_json::from_str(comment).map_storage_err()?,
                Err(ValueAccessError::NotPresent) => None,
                Err(e) => {
                    return Err(Error::StorageMsg(e.to_string()));
                }
            };

            let collection = self.db.collection::<Document>(collection_name);
            let options = ListIndexesOptions::builder().build();
            let cursor = collection.list_indexes(options).await.map_storage_err()?;
            let indexes = cursor
                .into_stream()
                .map_err(|e| Error::StorageMsg(e.to_string()))
                .try_filter_map(|index_model| {
                    let IndexModel { keys, options, .. } = index_model;
                    if keys.len() > 1 {
                        return future::ready(Ok::<_, Error>(None));
                    }

                    let index_keys = &mut keys.into_iter().map(|(index_key, _)| index_key);
                    let index_key = index_keys.next();
                    let name = options.and_then(|options| options.name);

                    future::ready(Ok::<_, Error>(index_key.zip(name)))
                })
                .try_collect::<HashMap<String, String>>()
                .await?;

<<<<<<< HEAD
            let json_schema = validators.get_document("$jsonSchema");

            let column_defs = json_schema
                .clone()
                .and_then(|doc| doc.get_document("properties"))
=======
            let column_defs = validator
                .get_document("properties")
>>>>>>> 71f26644
                .map_storage_err()?
                .into_iter()
                .skip(1)
                .map(|(column_name, doc)| {
                    let doc = doc
                        .as_document()
                        .map_storage_err(MongoStorageError::InvalidDocument)?;

                    let nullable = doc
                        .get_array("bsonType")
                        .map_err(|_| MongoStorageError::InvalidBsonType)
                        .map_storage_err()?
                        .get(1)
                        .and_then(|x| x.as_str())
                        .map(|x| x == "null")
                        .unwrap_or(false);

                    let data_type = doc
                        .get_str("title")
                        .map_err(|_| MongoStorageError::InvalidGlueType)
                        .map_storage_err()
                        .and_then(parse_data_type)
                        .and_then(|s| translate_data_type(&s))?;

                    let index_name = indexes.get(column_name).and_then(|i| i.split_once('_'));

                    let unique = match index_name {
                        Some((_, "PK")) => Some(true),
                        Some((_, "UNIQUE")) => Some(false),
                        _ => None,
                    }
                    .map(|is_primary| ColumnUniqueOption { is_primary });

                    let column_description = doc.get_str("description");
                    let ColumnDescription { default, comment } = match column_description {
                        Ok(desc) => {
                            serde_json::from_str::<ColumnDescription>(desc).map_storage_err()?
                        }
                        Err(ValueAccessError::NotPresent) => ColumnDescription {
                            default: None,
                            comment: None,
                        },
                        Err(_) => {
                            return Err(Error::StorageMsg(
                                MongoStorageError::InvalidGlueType.to_string(),
                            ))
                        }
                    };

                    let column_def = ColumnDef {
                        name: column_name.to_owned(),
                        data_type,
                        nullable,
                        default,
                        unique,
                        comment,
                    };

                    Ok(column_def)
                })
                .collect::<Result<Vec<ColumnDef>>>()?;

            let column_defs = match column_defs.len() {
                0 => None,
                _ => Some(column_defs),
            };

            let table_description = json_schema
                .and_then(|doc| doc.get_str("description"))
                .map_storage_err()?;

            let table_description =
                from_str::<TableDescription>(table_description).map_storage_err()?;

            let schema = Schema {
                table_name: collection_name.to_owned(),
                column_defs,
                indexes: Vec::new(),
                engine: None,
<<<<<<< HEAD
                foreign_keys: table_description.foreign_keys,
=======
                comment: collection_comment,
>>>>>>> 71f26644
            };

            Ok::<_, Error>(schema)
        });

        Ok(Box::pin(schemas))
    }

    pub async fn get_column_defs(&self, table_name: &str) -> Result<Option<Vec<ColumnDef>>> {
        Ok(self
            .fetch_schema(table_name)
            .await?
            .and_then(|schema| schema.column_defs))
    }
}<|MERGE_RESOLUTION|>--- conflicted
+++ resolved
@@ -176,13 +176,6 @@
                 .and_then(|doc| doc.get_document("validator"))
                 .and_then(|doc| doc.get_document("$jsonSchema"))
                 .map_storage_err()?;
-            let collection_comment = match validator.get_str("description") {
-                Ok(comment) => serde_json::from_str(comment).map_storage_err()?,
-                Err(ValueAccessError::NotPresent) => None,
-                Err(e) => {
-                    return Err(Error::StorageMsg(e.to_string()));
-                }
-            };
 
             let collection = self.db.collection::<Document>(collection_name);
             let options = ListIndexesOptions::builder().build();
@@ -205,16 +198,8 @@
                 .try_collect::<HashMap<String, String>>()
                 .await?;
 
-<<<<<<< HEAD
-            let json_schema = validators.get_document("$jsonSchema");
-
-            let column_defs = json_schema
-                .clone()
-                .and_then(|doc| doc.get_document("properties"))
-=======
             let column_defs = validator
                 .get_document("properties")
->>>>>>> 71f26644
                 .map_storage_err()?
                 .into_iter()
                 .skip(1)
@@ -282,23 +267,19 @@
                 _ => Some(column_defs),
             };
 
-            let table_description = json_schema
-                .and_then(|doc| doc.get_str("description"))
-                .map_storage_err()?;
-
-            let table_description =
-                from_str::<TableDescription>(table_description).map_storage_err()?;
+            let table_description = validator.get_str("description").map_storage_err()?;
+            let TableDescription {
+                foreign_keys,
+                comment,
+            } = from_str::<TableDescription>(table_description).map_storage_err()?;
 
             let schema = Schema {
                 table_name: collection_name.to_owned(),
                 column_defs,
                 indexes: Vec::new(),
                 engine: None,
-<<<<<<< HEAD
-                foreign_keys: table_description.foreign_keys,
-=======
-                comment: collection_comment,
->>>>>>> 71f26644
+                foreign_keys,
+                comment,
             };
 
             Ok::<_, Error>(schema)
