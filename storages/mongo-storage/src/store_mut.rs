--- conflicted
+++ resolved
@@ -122,12 +122,8 @@
             .transpose()?
             .unwrap_or_default();
 
-<<<<<<< HEAD
-        let validator = Validator::new(labels, column_types, schema.foreign_keys.clone())?;
-=======
         let comment = schema.comment.as_ref().map(ToOwned::to_owned);
-        let validator = Validator::new(labels, column_types, comment)?;
->>>>>>> 71f26644
+        let validator = Validator::new(labels, column_types, schema.foreign_keys.clone(), comment)?;
 
         let schema_exists = self
             .fetch_schema(&schema.table_name)
