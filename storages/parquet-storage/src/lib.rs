use {
    column_def::ParquetSchemaType,
    error::{OptionExt, ParquetStorageError, ResultExt},
    gluesql_core::{
        ast::{ColumnDef, ForeignKey, UniqueConstraint},
        data::Schema,
        error::{Error, Result},
        prelude::{DataType, Key, Value},
        store::{DataRow, Metadata},
    },
    parquet::{
        file::{reader::FileReader, serialized_reader::SerializedFileReader},
        record::Row,
    },
    serde_json::from_str,
    std::{
        collections::HashMap,
        fs::{self, File},
        path::PathBuf,
    },
    value::ParquetField,
};

mod alter_table;
mod column_def;
pub mod error;
mod function;
mod index;
mod store;
mod store_mut;
mod transaction;
mod value;

type RowIter = Box<dyn Iterator<Item = Result<(Key, DataRow)>>>;

#[derive(Debug, Clone)]
pub struct ParquetStorage {
    pub path: PathBuf,
}

impl ParquetStorage {
    pub fn new(path: &str) -> Result<Self> {
        fs::create_dir_all(path).map_storage_err()?;
        let path = PathBuf::from(path);
        Ok(Self { path })
    }

    fn fetch_schema(&self, table_name: &str) -> Result<Option<Schema>> {
        let schema_path = self.data_path(table_name);
        let is_schema_path_exist = schema_path.exists();
        if !is_schema_path_exist {
            return Ok(None);
        }
        let file = File::open(&schema_path).map_storage_err()?;
        let reader = SerializedFileReader::new(file).map_storage_err()?;
        let parquet_metadata = reader.metadata();
        let file_metadata = parquet_metadata.file_metadata();
        let schema = file_metadata.schema();
        let key_value_file_metadata = file_metadata.key_value_metadata();

        let mut is_schemaless = false;
        let mut foreign_keys = Vec::new();
<<<<<<< HEAD
        let mut primary_key: Option<Vec<usize>> = None;
=======
        let mut primary_key: Option<Vec<String>> = None;
        let mut unique_constraints = Vec::new();
>>>>>>> 258d1853
        let mut comment = None;
        if let Some(metadata) = key_value_file_metadata {
            for kv in metadata.iter() {
                if kv.key == "schemaless" {
                    is_schemaless = matches!(kv.value.as_deref(), Some("true"));
                } else if kv.key == "comment" {
                    comment.clone_from(&kv.value);
                } else if kv.key.starts_with("foreign_key") {
                    let fk = kv
                        .value
                        .as_ref()
                        .map(|x| from_str::<ForeignKey>(x))
                        .map_storage_err(Error::StorageMsg(
                            "No value found on metadata".to_owned(),
                        ))?
                        .map_storage_err()?;

                    foreign_keys.push(fk);
                } else if kv.key == "primary_key" {
                    primary_key = Some(
                        kv.value
                            .as_ref()
                            .map(|x| from_str::<Vec<usize>>(x))
                            .map_storage_err(Error::StorageMsg(
                                "No value found on metadata".to_owned(),
                            ))?
                            .map_storage_err()?,
                    );
                } else if kv.key.starts_with("unique_constraint") {
                    let uc = kv
                        .value
                        .as_ref()
                        .map(|x| from_str::<UniqueConstraint>(x))
                        .map_storage_err(Error::StorageMsg(
                            "No value found on metadata".to_owned(),
                        ))?
                        .map_storage_err()?;

                    unique_constraints.push(uc);
                }
            }
        }

        let column_defs = if is_schemaless {
            None
        } else {
            Some(
                schema
                    .get_fields()
                    .iter()
                    .map(|field| {
                        ColumnDef::try_from(ParquetSchemaType {
                            inner: field,
                            metadata: key_value_file_metadata,
                        })
                    })
                    .collect::<Result<Vec<ColumnDef>, _>>()?,
            )
        };

        Ok(Some(Schema {
            table_name: table_name.to_owned(),
            column_defs,
            indexes: vec![],
            engine: None,
            foreign_keys,
            primary_key,
            unique_constraints,
            comment,
        }))
    }

    fn data_path(&self, table_name: &str) -> PathBuf {
        self.path_by(table_name, "parquet")
    }

    fn path_by(&self, table_name: &str, extension: &str) -> PathBuf {
        let path = self.path.as_path();
        let mut path = path.join(table_name);
        path.set_extension(extension);

        path
    }

    fn scan_data(&self, table_name: &str) -> Result<(RowIter, Schema)> {
        let fetched_schema = self.fetch_schema(table_name)?.map_storage_err(
            ParquetStorageError::TableDoesNotExist(table_name.to_owned()),
        )?;
        let file = File::open(self.data_path(table_name)).map_storage_err()?;

        let parquet_reader = SerializedFileReader::new(file).map_storage_err()?;
        let row_iter = parquet_reader.get_row_iter(None).map_storage_err()?;

        let mut rows = Vec::new();
        let mut key_counter: u64 = 0;

        if fetched_schema.has_column_defs() {
            let primary_key_indices = fetched_schema.get_primary_key_column_indices();
            for record in row_iter {
                let record: Row = record.map_storage_err()?;
                let mut row = Vec::new();

                for (idx, (_, field)) in record.get_column_iter().enumerate() {
                    let value = ParquetField(field.clone()).to_value(&fetched_schema, idx)?;
                    row.push(value.clone());
                }

                let generated_key = if let Some(primary_key_indices) = primary_key_indices.as_ref()
                {
                    gluesql_core::executor::get_primary_key_from_row(&row, primary_key_indices)?
                } else {
                    key_counter += 1;
                    Key::U64(key_counter - 1)
                };
                rows.push(Ok((generated_key, DataRow::Vec(row))));
            }
        } else {
            let tmp_schema = Self::generate_temp_schema();
            for record in row_iter {
                let record: Row = record.map_storage_err()?;
                let mut data_map = HashMap::new();

                for (_, field) in record.get_column_iter() {
                    let value = ParquetField(field.clone()).to_value(&tmp_schema, 0)?;
                    let generated_key = Key::U64(key_counter);
                    key_counter += 1;
                    if let Value::Map(inner_map) = value {
                        data_map = inner_map;
                    }

                    rows.push(Ok((generated_key, DataRow::Map(data_map.clone()))));
                }
            }
        }

        Ok((Box::new(rows.into_iter()), fetched_schema))
    }

    fn generate_temp_schema() -> Schema {
        Schema {
            table_name: "temporary".to_string(),
            column_defs: Some(vec![ColumnDef {
                name: "schemaless".to_string(),
                data_type: DataType::Map,
                nullable: true,
                default: None,
                unique: false,
                comment: None,
            }]),
            indexes: vec![],
            engine: None,
            foreign_keys: Vec::new(),
            primary_key: None,
            unique_constraints: Vec::new(),
            comment: None,
        }
    }
}

impl Metadata for ParquetStorage {}<|MERGE_RESOLUTION|>--- conflicted
+++ resolved
@@ -60,12 +60,8 @@
 
         let mut is_schemaless = false;
         let mut foreign_keys = Vec::new();
-<<<<<<< HEAD
         let mut primary_key: Option<Vec<usize>> = None;
-=======
-        let mut primary_key: Option<Vec<String>> = None;
         let mut unique_constraints = Vec::new();
->>>>>>> 258d1853
         let mut comment = None;
         if let Some(metadata) = key_value_file_metadata {
             for kv in metadata.iter() {
@@ -212,7 +208,6 @@
                 data_type: DataType::Map,
                 nullable: true,
                 default: None,
-                unique: false,
                 comment: None,
             }]),
             indexes: vec![],
