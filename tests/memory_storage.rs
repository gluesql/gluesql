#![cfg(feature = "memory-storage")]

use std::{cell::RefCell, rc::Rc};

<<<<<<< HEAD
use gluesql::{
    declare_test_fn, generate_store_tests,
    test::{memory_storage::Key, MemoryStorage},
    tests::*,
};
=======
use gluesql::{memory_storage::Key, tests::*, *};
>>>>>>> e1154831

struct MemoryTester {
    storage: Rc<RefCell<Option<MemoryStorage>>>,
}

impl Tester<Key, MemoryStorage> for MemoryTester {
    fn new(_: &str) -> Self {
        let storage = Some(MemoryStorage::default());
        let storage = Rc::new(RefCell::new(storage));

        MemoryTester { storage }
    }

    fn get_cell(&mut self) -> Rc<RefCell<Option<MemoryStorage>>> {
        Rc::clone(&self.storage)
    }
}

generate_store_tests!(tokio::test, MemoryTester);

#[cfg(any(feature = "alter-table", feature = "index", feature = "transaction"))]
macro_rules! exec {
    ($glue: ident $sql: literal) => {
        $glue.execute($sql).unwrap();
    };
}

#[cfg(any(feature = "alter-table", feature = "index", feature = "transaction"))]
macro_rules! test {
    ($glue: ident $sql: literal, $result: expr) => {
        assert_eq!($glue.execute($sql), $result);
    };
}

#[cfg(feature = "alter-table")]
<<<<<<< HEAD
#[test]
fn memory_storage_alter_table() {
    use gluesql::{prelude::Glue, result::Error};

    let storage = MemoryStorage::default();
    let mut glue = Glue::new(storage);

    exec!(glue "CREATE TABLE Footer (id INTEGER);");
    test!(
        glue "ALTER TABLE Footer RENAME TO Header;",
        Err(Error::StorageMsg("[MemoryStorage] alter-table is not supported".to_owned()))
    );
    test!(
        glue "ALTER TABLE Footer RENAME COLUMN id TO od;",
        Err(Error::StorageMsg("[MemoryStorage] alter-table is not supported".to_owned()))
    );
    test!(
        glue "ALTER TABLE Footer ADD COLUMN ratio FLOAT DEFAULT 1.0;",
        Err(Error::StorageMsg("[MemoryStorage] alter-table is not supported".to_owned()))
    );
    test!(
        glue "ALTER TABLE Footer DROP COLUMN id;",
        Err(Error::StorageMsg("[MemoryStorage] alter-table is not supported".to_owned()))
    );
=======
cfg_if::cfg_if! {
    if #[cfg(feature = "alter-table")] {
        generate_alter_table_tests!(tokio::test, MemoryTester);
    }
>>>>>>> e1154831
}

#[cfg(feature = "index")]
#[test]
fn memory_storage_index() {
    use futures::executor::block_on;
    use gluesql::{
        prelude::Glue,
        result::{Error, Result},
        store::{Index, Store},
    };

    let storage = MemoryStorage::default();

    assert_eq!(
        block_on(storage.scan_data("Idx"))
            .unwrap()
            .collect::<Result<Vec<_>>>()
            .as_ref()
            .map(Vec::len),
        Ok(0),
    );

    assert_eq!(
        block_on(storage.scan_indexed_data("Idx", "hello", None, None)).map(|_| ()),
        Err(Error::StorageMsg(
            "[MemoryStorage] index is not supported".to_owned()
        ))
    );

    let mut glue = Glue::new(storage);

    exec!(glue "CREATE TABLE Idx (id INTEGER);");
    test!(
        glue "CREATE INDEX idx_id ON Idx (id);",
        Err(Error::StorageMsg("[MemoryStorage] index is not supported".to_owned()))
    );
    test!(
        glue "DROP INDEX Idx.idx_id;",
        Err(Error::StorageMsg("[MemoryStorage] index is not supported".to_owned()))
    );
}

#[cfg(feature = "transaction")]
#[test]
fn memory_storage_transaction() {
    use gluesql::{prelude::Glue, result::Error};

    let storage = MemoryStorage::default();
    let mut glue = Glue::new(storage);

    exec!(glue "CREATE TABLE TxTest (id INTEGER);");
    test!(glue "BEGIN", Err(Error::StorageMsg("[MemoryStorage] transaction is not supported".to_owned())));
    test!(glue "COMMIT", Err(Error::StorageMsg("[MemoryStorage] transaction is not supported".to_owned())));
    test!(glue "ROLLBACK", Err(Error::StorageMsg("[MemoryStorage] transaction is not supported".to_owned())));
}<|MERGE_RESOLUTION|>--- conflicted
+++ resolved
@@ -2,15 +2,7 @@
 
 use std::{cell::RefCell, rc::Rc};
 
-<<<<<<< HEAD
-use gluesql::{
-    declare_test_fn, generate_store_tests,
-    test::{memory_storage::Key, MemoryStorage},
-    tests::*,
-};
-=======
 use gluesql::{memory_storage::Key, tests::*, *};
->>>>>>> e1154831
 
 struct MemoryTester {
     storage: Rc<RefCell<Option<MemoryStorage>>>,
@@ -46,37 +38,10 @@
 }
 
 #[cfg(feature = "alter-table")]
-<<<<<<< HEAD
-#[test]
-fn memory_storage_alter_table() {
-    use gluesql::{prelude::Glue, result::Error};
-
-    let storage = MemoryStorage::default();
-    let mut glue = Glue::new(storage);
-
-    exec!(glue "CREATE TABLE Footer (id INTEGER);");
-    test!(
-        glue "ALTER TABLE Footer RENAME TO Header;",
-        Err(Error::StorageMsg("[MemoryStorage] alter-table is not supported".to_owned()))
-    );
-    test!(
-        glue "ALTER TABLE Footer RENAME COLUMN id TO od;",
-        Err(Error::StorageMsg("[MemoryStorage] alter-table is not supported".to_owned()))
-    );
-    test!(
-        glue "ALTER TABLE Footer ADD COLUMN ratio FLOAT DEFAULT 1.0;",
-        Err(Error::StorageMsg("[MemoryStorage] alter-table is not supported".to_owned()))
-    );
-    test!(
-        glue "ALTER TABLE Footer DROP COLUMN id;",
-        Err(Error::StorageMsg("[MemoryStorage] alter-table is not supported".to_owned()))
-    );
-=======
 cfg_if::cfg_if! {
     if #[cfg(feature = "alter-table")] {
         generate_alter_table_tests!(tokio::test, MemoryTester);
     }
->>>>>>> e1154831
 }
 
 #[cfg(feature = "index")]
