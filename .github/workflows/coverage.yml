name: Coverage

on:
  push:
    branches: [main, release-*]
    paths-ignore:
      - "docs/**"
  pull_request:
    branches: [main, release-*]
    paths-ignore:
      - "docs/**"

env:
  CARGO_TERM_COLOR: always

jobs:
  coverage:
    runs-on: self-hosted
    steps:
      - uses: actions/checkout@v3
      - name: Read rust-toolchain file
        id: rust-toolchain
        run: echo "toolchain=$(cat rust-toolchain)" >> $GITHUB_OUTPUT
      - uses: dtolnay/rust-toolchain@master
        with:
          toolchain: ${{ steps.rust-toolchain.outputs.toolchain }}
      - run: rustup component add llvm-tools-preview
      - name: Install grcov
        uses: actions-rs/install@v0.1
        with:
          crate: grcov
          version: latest
          use-tool-cache: true
<<<<<<< HEAD
      - name: MongoDB in GitHub Actions
        uses: supercharge/mongodb-github-action@v1.10.0
=======
      - name: clean
        run: |
          cargo clean
          rm -rf ./target/debug/deps/gluesql*
          rm *.profraw && rm **/*.profraw
          cd storages/csv-storage && rm -rf ./tmp && cd ../..
          cd storages/json-storage && rm -rf ./tmp && cd ../..
          redis-cli flushall
>>>>>>> 34586075
      - name: build
        env:
          RUSTFLAGS: -Cinstrument-coverage
        run: cargo build --verbose
      - name: test
        env:
          RUSTFLAGS: -Cinstrument-coverage
          LLVM_PROFILE_FILE: gluesql-%p-%m.profraw
        run: cargo test --all-features --verbose
      - name: Run grcov
        run: |
          mkdir coverage
          grcov . \
            --binary-path ./target/debug/ \
            -s . \
            -t lcov \
            --branch \
            --ignore-not-existing \
            --ignore "/*" \
            --ignore "pkg/rust/examples/*.rs" \
            --ignore "cli/src/{cli,helper,lib,main}.rs" \
            --excl-line "(#\\[derive\\()|(^\s*.await[;,]?$)|(^test_case\!\([\d\w]+,)" \
            -o ./coverage/lcov.info
      - name: Coveralls
        uses: coverallsapp/github-action@master
        with:
          github-token: ${{ secrets.GITHUB_TOKEN }}<|MERGE_RESOLUTION|>--- conflicted
+++ resolved
@@ -31,10 +31,6 @@
           crate: grcov
           version: latest
           use-tool-cache: true
-<<<<<<< HEAD
-      - name: MongoDB in GitHub Actions
-        uses: supercharge/mongodb-github-action@v1.10.0
-=======
       - name: clean
         run: |
           cargo clean
@@ -43,7 +39,6 @@
           cd storages/csv-storage && rm -rf ./tmp && cd ../..
           cd storages/json-storage && rm -rf ./tmp && cd ../..
           redis-cli flushall
->>>>>>> 34586075
       - name: build
         env:
           RUSTFLAGS: -Cinstrument-coverage
