name: Rust

on:
  push:
    branches: [main, release-*]
    paths-ignore:
      - "docs/**"
  pull_request:
    branches: [main, release-*]
    paths-ignore:
      - "docs/**"

env:
  CARGO_TERM_COLOR: always

jobs:
  clippy_workspace:
    name: Clippy
    runs-on: ubuntu-latest
    steps:
      - uses: actions/checkout@v3
      - name: Read rust-toolchain file
        id: rust-toolchain
        run: echo "toolchain=$(cat rust-toolchain)" >> $GITHUB_OUTPUT
      - name: Add clippy
        uses: dtolnay/rust-toolchain@master
        with:
          toolchain: ${{ steps.rust-toolchain.outputs.toolchain }}
          components: clippy
      - uses: Swatinem/rust-cache@v2
      - run: cargo clippy --all-targets -- -D warnings

  rust_fmt:
    name: Rustfmt
    runs-on: ubuntu-latest
    steps:
      - uses: actions/checkout@v3
      - name: Read rust-toolchain file
        id: rust-toolchain
        run: echo "toolchain=$(cat rust-toolchain)" >> $GITHUB_OUTPUT
      - name: Add rustfmt
        uses: dtolnay/rust-toolchain@master
        with:
          toolchain: ${{ steps.rust-toolchain.outputs.toolchain }}
          components: rustfmt
      - uses: Swatinem/rust-cache@v2
      - run: |
          cargo fmt -- --check

  rust_build:
    name: Build
    runs-on: ubuntu-latest
    steps:
      - uses: actions/checkout@v3
      - uses: Swatinem/rust-cache@v2
      - run: cargo build --all-features --verbose

  run_tests:
    name: Run tests
    runs-on: ubuntu-latest
    steps:
      - uses: actions/checkout@v3
      - uses: Swatinem/rust-cache@v2
<<<<<<< HEAD
      - name: MongoDB in GitHub Actions
        uses: supercharge/mongodb-github-action@v1.10.0
=======
      - name: Redis in GitHub Actions
        uses: supercharge/redis-github-action@1.7.0
        with:
          redis-version: 6
>>>>>>> 8a2cb5b5
      - run: |
          cargo test --all-features --lib --bins --tests --examples --verbose -- --skip sled_transaction_timeout
          cargo test sled_transaction_timeout --verbose -- --test-threads=1
          cargo test --benches

  run_examples:
    name: Run examples
    runs-on: ubuntu-latest
    steps:
      - uses: actions/checkout@v3
      - uses: Swatinem/rust-cache@v2
      - run: |
          cargo run --package gluesql --example hello_world
          cargo run --package gluesql --example api_usage
          cargo run --package gluesql --example memory_storage_usage
          cargo run --package gluesql --example sled_multi_threaded
          cargo run --package gluesql --example using_config
          cargo run --package gluesql --example hello_ast_builder <|MERGE_RESOLUTION|>--- conflicted
+++ resolved
@@ -61,15 +61,12 @@
     steps:
       - uses: actions/checkout@v3
       - uses: Swatinem/rust-cache@v2
-<<<<<<< HEAD
       - name: MongoDB in GitHub Actions
         uses: supercharge/mongodb-github-action@v1.10.0
-=======
       - name: Redis in GitHub Actions
         uses: supercharge/redis-github-action@1.7.0
         with:
           redis-version: 6
->>>>>>> 8a2cb5b5
       - run: |
           cargo test --all-features --lib --bins --tests --examples --verbose -- --skip sled_transaction_timeout
           cargo test sled_transaction_timeout --verbose -- --test-threads=1
@@ -87,4 +84,4 @@
           cargo run --package gluesql --example memory_storage_usage
           cargo run --package gluesql --example sled_multi_threaded
           cargo run --package gluesql --example using_config
-          cargo run --package gluesql --example hello_ast_builder +          cargo run --package gluesql --example hello_ast_builder