use std::{convert::From, vec::IntoIter};

pub struct Vector<T>(Vec<T>);

impl<T> Vector<T> {
    pub fn new() -> Self {
        Self(vec![])
    }

    pub fn push(mut self, value: T) -> Self {
        self.0.push(value);

        self
    }

    pub fn update(mut self, i: usize, value: T) -> Self {
        self.0[i] = value;

        self
    }

    pub fn remove(mut self, i: usize) -> Self {
        self.0.remove(i);

        self
    }

    pub fn reverse(mut self) -> Self {
        self.0.reverse();

        self
    }

    pub fn sort(mut self) -> Self
    where
        T: std::cmp::Ord,
    {
        self.0.sort();

        self
    }

    pub fn sort_by<F>(mut self, compare: F) -> Self
    where
        F: FnMut(&T, &T) -> std::cmp::Ordering,
    {
        self.0.sort_by(compare);

        self
    }

    pub fn pop(mut self) -> (Self, Option<T>) {
        let v = self.0.pop();

        (self, v)
    }

    pub fn get(&self, i: usize) -> Option<&T> {
        self.0.get(i)
    }

<<<<<<< HEAD
    pub fn len(&self) -> usize {
        self.0.len()
    }

    pub fn is_empty(&self) -> bool {
        self.len() == 0
=======
    pub fn is_empty(&self) -> bool {
        self.0.is_empty()
    }

    pub fn len(&self) -> usize {
        self.0.len()
>>>>>>> df18e722
    }
}

impl<T> Default for Vector<T> {
    fn default() -> Self {
        Self::new()
    }
}

impl<T> IntoIterator for Vector<T> {
    type Item = T;
    type IntoIter = IntoIter<Self::Item>;

    fn into_iter(self) -> Self::IntoIter {
        self.0.into_iter()
    }
}

impl<T> FromIterator<T> for Vector<T> {
    fn from_iter<I>(iter: I) -> Self
    where
        I: IntoIterator<Item = T>,
    {
        Self(iter.into_iter().collect())
    }
}

impl<T> From<Vec<T>> for Vector<T> {
    fn from(vector: Vec<T>) -> Self {
        Self(vector)
    }
}

impl<T> From<Vector<T>> for Vec<T> {
    fn from(vector: Vector<T>) -> Self {
        vector.0
    }
}

#[cfg(test)]
mod tests {
    use super::Vector;

    #[test]
<<<<<<< HEAD
    fn len() {
        let vector = Vector::new().push(1).push(2).push(3);

        assert_eq!(3, vector.len());
    }

    #[test]
    fn is_empty() {
        let vector = Vector::<i32>::new();
        assert!(vector.is_empty());

        let vector = vector.push(1);
=======
    fn test_len() {
        let mut vector = Vector::new();
        assert_eq!(vector.len(), 0);

        vector = vector.push(1);
        assert_eq!(vector.len(), 1);

        vector = vector.push(2);
        assert_eq!(vector.len(), 2);
    }

    #[test]
    fn test_is_empty() {
        let mut vector = Vector::new();
        assert!(vector.is_empty());

        vector = vector.push(1);
>>>>>>> df18e722
        assert!(!vector.is_empty());
    }
}<|MERGE_RESOLUTION|>--- conflicted
+++ resolved
@@ -59,21 +59,12 @@
         self.0.get(i)
     }
 
-<<<<<<< HEAD
-    pub fn len(&self) -> usize {
-        self.0.len()
-    }
-
-    pub fn is_empty(&self) -> bool {
-        self.len() == 0
-=======
     pub fn is_empty(&self) -> bool {
         self.0.is_empty()
     }
 
     pub fn len(&self) -> usize {
         self.0.len()
->>>>>>> df18e722
     }
 }
 
@@ -118,20 +109,6 @@
     use super::Vector;
 
     #[test]
-<<<<<<< HEAD
-    fn len() {
-        let vector = Vector::new().push(1).push(2).push(3);
-
-        assert_eq!(3, vector.len());
-    }
-
-    #[test]
-    fn is_empty() {
-        let vector = Vector::<i32>::new();
-        assert!(vector.is_empty());
-
-        let vector = vector.push(1);
-=======
     fn test_len() {
         let mut vector = Vector::new();
         assert_eq!(vector.len(), 0);
@@ -149,7 +126,6 @@
         assert!(vector.is_empty());
 
         vector = vector.push(1);
->>>>>>> df18e722
         assert!(!vector.is_empty());
     }
 }