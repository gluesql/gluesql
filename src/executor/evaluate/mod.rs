--- conflicted
+++ resolved
@@ -283,7 +283,6 @@
             let v = eval_to_str!(expr).to_uppercase();
             Ok(Evaluated::from(Value::Str(v)))
         }
-<<<<<<< HEAD
         .map(Evaluated::from),
 
         Function::Sqrt(expr) => match eval_to_float(expr).await? {
@@ -306,14 +305,12 @@
                     return Ok(Evaluated::from(Value::Null));
                 }
             };
-=======
 
         Function::Sqrt(expr) => Ok(Value::F64(eval_to_float!(expr).sqrt())).map(Evaluated::from),
 
         Function::Power { expr, power } => {
             let number = eval_to_float!(expr);
             let power = eval_to_float!(power);
->>>>>>> 1b6b4b8c
 
             Ok(Evaluated::from(Value::F64(number.powf(power) as f64)))
         }
@@ -472,9 +469,7 @@
 
             Ok(Evaluated::from(Value::F64(antilog.log(base))))
         }
-<<<<<<< HEAD
         .map(Evaluated::from),
-=======
 
         Function::Log2(expr) => Ok(eval_to_float!(expr).log2())
             .map(Value::F64)
@@ -483,7 +478,6 @@
         Function::Log10(expr) => Ok(eval_to_float!(expr).log10())
             .map(Value::F64)
             .map(Evaluated::from),
->>>>>>> 1b6b4b8c
 
         Function::Sin(expr) | Function::Cos(expr) | Function::Tan(expr) => {
             let float_number = eval_to_float!(expr);
