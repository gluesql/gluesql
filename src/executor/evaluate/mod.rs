mod error;
mod evaluated;
mod expr;
mod stateless;

use {
    super::{context::FilterContext, select::select},
    crate::{
        ast::{Aggregate, Expr, Function, TrimWhereField},
        data::Value,
        result::{Error, Result},
        store::GStore,
    },
    async_recursion::async_recursion,
    futures::{
        future::ready,
        stream::{self, StreamExt, TryStreamExt},
    },
    im_rc::HashMap,
    std::{
        borrow::Cow,
        cmp::{max, min},
        convert::{TryFrom, TryInto},
        fmt::Debug,
        rc::Rc,
    },
};

pub use {error::EvaluateError, evaluated::Evaluated, stateless::evaluate_stateless};

#[async_recursion(?Send)]
pub async fn evaluate<'a, T: 'static + Debug>(
    storage: &'a dyn GStore<T>,
    context: Option<Rc<FilterContext<'a>>>,
    aggregated: Option<Rc<HashMap<&'a Aggregate, Value>>>,
    expr: &'a Expr,
) -> Result<Evaluated<'a>> {
    let eval = |expr| {
        let context = context.as_ref().map(Rc::clone);
        let aggregated = aggregated.as_ref().map(Rc::clone);

        evaluate(storage, context, aggregated, expr)
    };

    match expr {
        Expr::Literal(ast_literal) => expr::literal(ast_literal),
        Expr::TypedString { data_type, value } => {
            expr::typed_string(data_type, Cow::Borrowed(value))
        }
        Expr::Identifier(ident) => {
            let context = context.ok_or(EvaluateError::UnreachableEmptyContext)?;

            match context.get_value(ident) {
                Some(value) => Ok(value.clone()),
                None => Err(EvaluateError::ValueNotFound(ident.to_string()).into()),
            }
            .map(Evaluated::from)
        }
        Expr::Nested(expr) => eval(expr).await,
        Expr::CompoundIdentifier(idents) => {
            if idents.len() != 2 {
                return Err(EvaluateError::UnsupportedCompoundIdentifier(expr.clone()).into());
            }

            let table_alias = &idents[0];
            let column = &idents[1];
            let context = context.ok_or(EvaluateError::UnreachableEmptyContext)?;

            match context.get_alias_value(table_alias, column) {
                Some(value) => Ok(value.clone()),
                None => Err(EvaluateError::ValueNotFound(column.to_string()).into()),
            }
            .map(Evaluated::from)
        }
        Expr::Subquery(query) => select(storage, query, context.as_ref().map(Rc::clone))
            .await?
            .map_ok(|row| row.take_first_value().map(Evaluated::from))
            .next()
            .await
            .unwrap_or_else(|| Err(EvaluateError::NestedSelectRowNotFound.into()))?,
        Expr::BinaryOp { op, left, right } => {
            let left = eval(left).await?;
            let right = eval(right).await?;

            expr::binary_op(op, left, right)
        }
        Expr::UnaryOp { op, expr } => {
            let v = eval(expr).await?;

            expr::unary_op(op, v)
        }
        Expr::Aggregate(aggr) => match aggregated
            .as_ref()
            .map(|aggregated| aggregated.get(aggr.as_ref()))
            .flatten()
        {
            Some(value) => Ok(Evaluated::from(value.clone())),
            None => Err(EvaluateError::UnreachableEmptyAggregateValue(*aggr.clone()).into()),
        },
        Expr::Function(func) => {
            let context = context.as_ref().map(Rc::clone);
            let aggregated = aggregated.as_ref().map(Rc::clone);

            evaluate_function(storage, context, aggregated, func).await
        }
        Expr::Cast { expr, data_type } => eval(expr).await?.cast(data_type),
        Expr::InList {
            expr,
            list,
            negated,
        } => {
            let negated = *negated;
            let target = eval(expr).await?;

            stream::iter(list)
                .then(eval)
                .try_filter(|evaluated| ready(evaluated == &target))
                .try_next()
                .await
                .map(|v| v.is_some() ^ negated)
                .map(Value::Bool)
                .map(Evaluated::from)
        }
        Expr::InSubquery {
            expr,
            subquery,
            negated,
        } => {
            let target = eval(expr).await?;

            select(storage, subquery, context)
                .await?
                .and_then(|row| ready(row.take_first_value().map(Evaluated::from)))
                .try_filter(|evaluated| ready(evaluated == &target))
                .try_next()
                .await
                .map(|v| v.is_some() ^ negated)
                .map(Value::Bool)
                .map(Evaluated::from)
        }
        Expr::Between {
            expr,
            negated,
            low,
            high,
        } => {
            let target = eval(expr).await?;
            let low = eval(low).await?;
            let high = eval(high).await?;

            expr::between(target, *negated, low, high)
        }
        Expr::Exists(query) => select(storage, query, context)
            .await?
            .try_next()
            .await
            .map(|v| v.is_some())
            .map(Value::Bool)
            .map(Evaluated::from),
        Expr::IsNull(expr) => {
            let v = eval(expr).await?.is_null();

            Ok(Evaluated::from(Value::Bool(v)))
        }
        Expr::IsNotNull(expr) => {
            let v = eval(expr).await?.is_null();

            Ok(Evaluated::from(Value::Bool(!v)))
        }
        Expr::Wildcard | Expr::QualifiedWildcard(_) => {
            Err(EvaluateError::UnreachableWildcardExpr.into())
        }
    }
}

async fn evaluate_function<'a, T: 'static + Debug>(
    storage: &'a dyn GStore<T>,
    context: Option<Rc<FilterContext<'a>>>,
    aggregated: Option<Rc<HashMap<&'a Aggregate, Value>>>,
    func: &'a Function,
) -> Result<Evaluated<'a>> {
    let eval = |expr| {
        let context = context.as_ref().map(Rc::clone);
        let aggregated = aggregated.as_ref().map(Rc::clone);

        evaluate(storage, context, aggregated, expr)
    };

    enum Nullable<T> {
        Value(T),
        Null,
    }

    let eval_to_str = |expr| async move {
        match eval(expr).await?.try_into()? {
            Value::Str(s) => Ok(Nullable::Value(s)),
            Value::Null => Ok(Nullable::Null),
            _ => {
                Err::<_, Error>(EvaluateError::FunctionRequiresStringValue(func.to_string()).into())
            }
        }
    };

    let eval_to_float = |expr| async move {
        match eval(expr).await?.try_into()? {
            Value::I64(v) => Ok(Nullable::Value(v as f64)),
            Value::F64(v) => Ok(Nullable::Value(v)),
            Value::Null => Ok(Nullable::Null),
            _ => {
                Err::<_, Error>(EvaluateError::FunctionRequiresFloatValue(func.to_string()).into())
            }
        }
    };

    let eval_to_integer = |expr| async move {
        match eval(expr).await?.try_into()? {
            Value::I64(number) => Ok(Nullable::Value(number)),
            Value::Null => Ok(Nullable::Null),
            _ => Err::<_, Error>(
                EvaluateError::FunctionRequiresIntegerValue(func.to_string()).into(),
            ),
        }
    };

    macro_rules! eval_to_str {
        ($v : expr) => {
            match eval_to_str($v).await? {
                Nullable::Value(s) => s,
                Nullable::Null => return Ok(Evaluated::from(Value::Null)),
            }
        };
    }

    macro_rules! eval_to_float {
        ($v : expr) => {
            match eval_to_float($v).await? {
                Nullable::Value(f) => f,
                Nullable::Null => return Ok(Evaluated::from(Value::Null)),
            }
        };
    }

    macro_rules! eval_to_integer {
        ($v : expr) => {
            match eval_to_integer($v).await? {
                Nullable::Value(i) => i,
                Nullable::Null => return Ok(Evaluated::from(Value::Null)),
            }
        };
    }

    match func {
        Function::Lower(expr) => {
            let v = eval_to_str!(expr).to_lowercase();
            Ok(Evaluated::from(Value::Str(v)))
        }

        Function::Upper(expr) => {
            let v = eval_to_str!(expr).to_uppercase();
            Ok(Evaluated::from(Value::Str(v)))
        }

        Function::Sqrt(expr) => Ok(Value::F64(eval_to_float!(expr).sqrt())).map(Evaluated::from),

        Function::Power { expr, power } => {
            let number = eval_to_float!(expr);
            let power = eval_to_float!(power);

            Ok(Evaluated::from(Value::F64(number.powf(power) as f64)))
        }

        Function::Left { expr, size } | Function::Right { expr, size } => {
            let name = if matches!(func, Function::Left { .. }) {
                "LEFT"
            } else {
                "RIGHT"
            };

            let string = eval_to_str!(expr);

            let size = match eval(size).await?.try_into()? {
                Value::I64(number) => usize::try_from(number)
                    .map_err(|_| EvaluateError::FunctionRequiresUSizeValue(name.to_owned()))?,
                Value::Null => {
                    return Ok(Evaluated::from(Value::Null));
                }
                _ => {
                    return Err(EvaluateError::FunctionRequiresIntegerValue(name.to_owned()).into());
                }
            };

            let converted = if name == "LEFT" {
                string.get(..size).map(|v| v.to_string()).unwrap_or(string)
            } else {
                let start_pos = if size > string.len() {
                    0
                } else {
                    string.len() - size
                };

                string
                    .get(start_pos..)
                    .map(|value| value.to_string())
                    .unwrap_or(string)
            };

            Ok(Evaluated::from(Value::Str(converted)))
        }

        Function::ASin(expr) | Function::ACos(expr) | Function::ATan(expr) => {
            let float_number = eval_to_float!(expr);

            let trigonometric = |func, value| match func {
                Function::ASin(_) => f64::asin(value),
                Function::ACos(_) => f64::acos(value),
                _ => f64::atan(value),
            };

            Ok(Value::F64(trigonometric(func.to_owned(), float_number))).map(Evaluated::from)
        }

        Function::Lpad { expr, size, fill } | Function::Rpad { expr, size, fill } => {
            let name = if matches!(func, Function::Lpad { .. }) {
                "LPAD"
            } else {
                "RPAD"
            };

            let string = eval_to_str!(expr);

            let size = match eval(size).await?.try_into()? {
                Value::I64(number) => usize::try_from(number)
                    .map_err(|_| EvaluateError::FunctionRequiresUSizeValue(name.to_owned()))?,
                Value::Null => {
                    return Ok(Evaluated::from(Value::Null));
                }
                _ => {
                    return Err(EvaluateError::FunctionRequiresIntegerValue(name.to_owned()).into());
                }
            };

            let fill = match fill {
                Some(expr) => eval_to_str!(expr),
                None => " ".to_string(),
            };

            let result = if size > string.len() {
                let padding_size = size - string.len();
                let repeat_count = padding_size / fill.len();
                let plus_count = padding_size % fill.len();
                let fill = fill.repeat(repeat_count) + &fill[0..plus_count];

                if name == "LPAD" {
                    fill + &string
                } else {
                    string + &fill
                }
            } else {
                string[0..size].to_string()
            };

            Ok(Evaluated::from(Value::Str(result)))
        }

        Function::Ceil(expr) => Ok(eval_to_float!(expr).ceil())
            .map(Value::F64)
            .map(Evaluated::from),

        Function::Round(expr) => Ok(eval_to_float!(expr).round())
            .map(Value::F64)
            .map(Evaluated::from),

        Function::Floor(expr) => Ok(eval_to_float!(expr).floor())
            .map(Value::F64)
            .map(Evaluated::from),

        Function::Radians(expr) => Ok(eval_to_float!(expr).to_radians())
            .map(Value::F64)
            .map(Evaluated::from),

        Function::Degrees(expr) => Ok(eval_to_float!(expr).to_degrees())
            .map(Value::F64)
            .map(Evaluated::from),

        Function::Pi() => {
            { Ok(Evaluated::from(Value::F64(std::f64::consts::PI))) }.map(Evaluated::from)
        }
        Function::Trim {
            expr,
            filter_chars,
            trim_where_field,
        } => {
            let expr_str = eval_to_str!(expr);
            let expr_str = expr_str.as_str();

            let filter_chars = match filter_chars {
                Some(expr) => eval_to_str!(expr).chars().collect::<Vec<_>>(),
                None => vec![' '],
            };

            Ok(Value::Str(
                match trim_where_field {
                    Some(TrimWhereField::Both) => expr_str.trim_matches(&filter_chars[..]),
                    Some(TrimWhereField::Leading) => expr_str.trim_start_matches(&filter_chars[..]),
                    Some(TrimWhereField::Trailing) => expr_str.trim_end_matches(&filter_chars[..]),
                    None => return Ok(Evaluated::from(Value::Str(expr_str.trim().to_owned()))),
                }
                .to_owned(),
            ))
            .map(Evaluated::from)
        }
        Function::Exp(expr) => Ok(eval_to_float!(expr).exp())
            .map(Value::F64)
            .map(Evaluated::from),

        Function::Ln(expr) => Ok(eval_to_float!(expr).ln())
            .map(Value::F64)
            .map(Evaluated::from),

        Function::Log { antilog, base } => {
            let antilog = eval_to_float!(antilog);
            let base = eval_to_float!(base);

            Ok(Evaluated::from(Value::F64(antilog.log(base))))
        }

        Function::Log2(expr) => Ok(eval_to_float!(expr).log2())
            .map(Value::F64)
            .map(Evaluated::from),

        Function::Log10(expr) => Ok(eval_to_float!(expr).log10())
            .map(Value::F64)
            .map(Evaluated::from),

        Function::Sin(expr) | Function::Cos(expr) | Function::Tan(expr) => {
            let float_number = eval_to_float!(expr);

            let trigonometric = |func, value| match func {
                Function::Sin(_) => f64::sin(value),
                Function::Cos(_) => f64::cos(value),
                _ => f64::tan(value),
            };

            Ok(Value::F64(trigonometric(func.to_owned(), float_number))).map(Evaluated::from)
        }
        Function::Div { dividend, divisor } => {
            let name = "DIV";

            let dividend = match eval(dividend).await?.try_into()? {
                Value::F64(number) => number,
                Value::I64(number) => number as f64,
                Value::Null => {
                    return Ok(Evaluated::from(Value::Null));
                }
                _ => {
                    return Err(EvaluateError::FunctionRequiresFloatOrIntegerValue(
                        name.to_owned(),
                    )
                    .into());
                }
            };

            let divisor = match eval(divisor).await?.try_into()? {
                Value::F64(number) => match number {
                    x if x == 0.0 => return Err(EvaluateError::DivisorShouldNotBeZero.into()),
                    _ => number,
                },
                Value::I64(number) => match number {
                    0 => return Err(EvaluateError::DivisorShouldNotBeZero.into()),
                    _ => number as f64,
                },
                Value::Null => {
                    return Ok(Evaluated::from(Value::Null));
                }
                _ => {
                    return Err(EvaluateError::FunctionRequiresFloatOrIntegerValue(
                        name.to_owned(),
                    )
                    .into());
                }
            };

            Ok(Evaluated::from(Value::I64((dividend / divisor) as i64)))
        }
        Function::Mod { dividend, divisor } => {
            let dividend = eval(dividend).await?;
            let divisor = eval(divisor).await?;
            dividend.modulo(&divisor)
        }
        Function::Gcd { left, right } => {
            let left = eval_to_integer!(left);
            let right = eval_to_integer!(right);

            Ok(Evaluated::from(Value::I64(gcd(left, right))))
        }
        Function::Lcm { left, right } => {
            let left = eval_to_integer!(left);
            let right = eval_to_integer!(right);

            fn lcm(a: i64, b: i64) -> i64 {
                a * b / gcd(a, b)
            }

            Ok(Evaluated::from(Value::I64(lcm(left, right))))
        }
        Function::Ltrim { expr, chars } | Function::Rtrim { expr, chars } => {
            let name = if matches!(func, Function::Ltrim { .. }) {
                "LTRIM"
            } else {
                "RTRIM"
            };
            let pattern: Result<Vec<char>> = match chars {
                Some(chars) => Ok(eval_to_str!(chars).chars().collect::<Vec<char>>()),
                None => Ok(" ".chars().collect::<Vec<char>>()),
            };

            let string = eval_to_str!(expr);
            if name == "LTRIM" {
                Ok(Value::Str(
                    string.trim_start_matches(&pattern?[..]).to_string(),
                ))
            } else {
                Ok(Value::Str(
                    string.trim_end_matches(&pattern?[..]).to_string(),
                ))
            }
            .map(Evaluated::from)
        }
        Function::Reverse(expr) => Ok(eval_to_str!(expr).chars().rev().collect::<String>())
            .map(Value::Str)
            .map(Evaluated::from),

        Function::Substr { expr, start, count } => {
            let string = eval_to_str!(expr);
            let start = eval_to_integer!(start) - 1;

            let count = match count {
                Some(v) => eval_to_integer!(v),
                None => string.len() as i64,
            };

            let end = if count < 0 {
                return Err(EvaluateError::NegativeSubstrLenNotAllowed.into());
            } else {
                min(max(start + count, 0) as usize, string.len())
            };

            let start = min(max(start, 0) as usize, string.len());
            let string = String::from(&string[start..end]);
            Ok(Evaluated::from(Value::Str(string)))
        }
        Function::Unwrap { expr, selector } => {
            let evaluated = eval(expr).await?;

            if evaluated.is_null() {
                return Ok(Evaluated::from(Value::Null));
            }

            let value = match &evaluated {
                Evaluated::Value(value) => value.as_ref(),
                _ => {
                    return Err(EvaluateError::FunctionRequiresMapValue(func.to_string()).into());
                }
            };

            let selector = eval_to_str!(selector);
            value.selector(&selector).map(Evaluated::from)
        }
<<<<<<< HEAD
        .map(Evaluated::from),
        Function::Repeat{ expr, num } => {
            let expr = match eval_to_str(expr).await? {
                Nullable::Value(v) => v,
                Nullable::Null => {
                    return Ok(Evaluated::from(Value::Null));
                }
            };
            let num = match eval_to_integer(num).await? {
                Nullable::Value(v) => v,
                Nullable::Null => {
                    return Ok(Evaluated::from(Value::Null));
                }
            };
            Ok(Value::Str(expr.repeat(num.try_into().unwrap())))
        }
        .map(Evaluated::from),
=======
>>>>>>> 0880d0a8
    }
}

fn gcd(a: i64, b: i64) -> i64 {
    if b == 0 {
        a
    } else {
        gcd(b, a % b)
    }
}<|MERGE_RESOLUTION|>--- conflicted
+++ resolved
@@ -566,7 +566,6 @@
             let selector = eval_to_str!(selector);
             value.selector(&selector).map(Evaluated::from)
         }
-<<<<<<< HEAD
         .map(Evaluated::from),
         Function::Repeat{ expr, num } => {
             let expr = match eval_to_str(expr).await? {
@@ -584,8 +583,6 @@
             Ok(Value::Str(expr.repeat(num.try_into().unwrap())))
         }
         .map(Evaluated::from),
-=======
->>>>>>> 0880d0a8
     }
 }
 
