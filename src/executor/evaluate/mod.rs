mod error;
mod evaluated;
mod expr;
mod stateless;

use {
    super::{context::FilterContext, select::select},
    crate::{
        ast::{Aggregate, Expr, Function, TrimWhereField},
        data::Value,
        result::{Error, Result},
        store::GStore,
    },
    async_recursion::async_recursion,
    futures::{
        future::ready,
        stream::{self, StreamExt, TryStreamExt},
    },
    im_rc::HashMap,
    std::{
        borrow::Cow,
        cmp::{max, min},
        convert::{TryFrom, TryInto},
        fmt::Debug,
        rc::Rc,
    },
};

pub use {error::EvaluateError, evaluated::Evaluated, stateless::evaluate_stateless};

#[async_recursion(?Send)]
pub async fn evaluate<'a, T: 'static + Debug>(
    storage: &'a dyn GStore<T>,
    context: Option<Rc<FilterContext<'a>>>,
    aggregated: Option<Rc<HashMap<&'a Aggregate, Value>>>,
    expr: &'a Expr,
) -> Result<Evaluated<'a>> {
    let eval = |expr| {
        let context = context.as_ref().map(Rc::clone);
        let aggregated = aggregated.as_ref().map(Rc::clone);

        evaluate(storage, context, aggregated, expr)
    };

    match expr {
        Expr::Literal(ast_literal) => expr::literal(ast_literal),
        Expr::TypedString { data_type, value } => {
            expr::typed_string(data_type, Cow::Borrowed(value))
        }
        Expr::Identifier(ident) => {
            let context = context.ok_or(EvaluateError::UnreachableEmptyContext)?;

            match context.get_value(ident) {
                Some(value) => Ok(value.clone()),
                None => Err(EvaluateError::ValueNotFound(ident.to_string()).into()),
            }
            .map(Evaluated::from)
        }
        Expr::Nested(expr) => eval(expr).await,
        Expr::CompoundIdentifier(idents) => {
            if idents.len() != 2 {
                return Err(EvaluateError::UnsupportedCompoundIdentifier(expr.clone()).into());
            }

            let table_alias = &idents[0];
            let column = &idents[1];
            let context = context.ok_or(EvaluateError::UnreachableEmptyContext)?;

            match context.get_alias_value(table_alias, column) {
                Some(value) => Ok(value.clone()),
                None => Err(EvaluateError::ValueNotFound(column.to_string()).into()),
            }
            .map(Evaluated::from)
        }
        Expr::Subquery(query) => select(storage, query, context.as_ref().map(Rc::clone))
            .await?
            .map_ok(|row| row.take_first_value().map(Evaluated::from))
            .next()
            .await
            .unwrap_or_else(|| Err(EvaluateError::NestedSelectRowNotFound.into()))?,
        Expr::BinaryOp { op, left, right } => {
            let left = eval(left).await?;
            let right = eval(right).await?;

            expr::binary_op(op, left, right)
        }
        Expr::UnaryOp { op, expr } => {
            let v = eval(expr).await?;

            expr::unary_op(op, v)
        }
        Expr::Aggregate(aggr) => match aggregated
            .as_ref()
            .map(|aggregated| aggregated.get(aggr.as_ref()))
            .flatten()
        {
            Some(value) => Ok(Evaluated::from(value.clone())),
            None => Err(EvaluateError::UnreachableEmptyAggregateValue(*aggr.clone()).into()),
        },
        Expr::Function(func) => {
            let context = context.as_ref().map(Rc::clone);
            let aggregated = aggregated.as_ref().map(Rc::clone);

            evaluate_function(storage, context, aggregated, func).await
        }
        Expr::Cast { expr, data_type } => eval(expr).await?.cast(data_type),
        Expr::InList {
            expr,
            list,
            negated,
        } => {
            let negated = *negated;
            let target = eval(expr).await?;

            stream::iter(list)
                .then(eval)
                .try_filter(|evaluated| ready(evaluated == &target))
                .try_next()
                .await
                .map(|v| v.is_some() ^ negated)
                .map(Value::Bool)
                .map(Evaluated::from)
        }
        Expr::InSubquery {
            expr,
            subquery,
            negated,
        } => {
            let target = eval(expr).await?;

            select(storage, subquery, context)
                .await?
                .and_then(|row| ready(row.take_first_value().map(Evaluated::from)))
                .try_filter(|evaluated| ready(evaluated == &target))
                .try_next()
                .await
                .map(|v| v.is_some() ^ negated)
                .map(Value::Bool)
                .map(Evaluated::from)
        }
        Expr::Between {
            expr,
            negated,
            low,
            high,
        } => {
            let target = eval(expr).await?;
            let low = eval(low).await?;
            let high = eval(high).await?;

            expr::between(target, *negated, low, high)
        }
        Expr::Exists(query) => select(storage, query, context)
            .await?
            .try_next()
            .await
            .map(|v| v.is_some())
            .map(Value::Bool)
            .map(Evaluated::from),
        Expr::IsNull(expr) => {
            let v = eval(expr).await?.is_null();

            Ok(Evaluated::from(Value::Bool(v)))
        }
        Expr::IsNotNull(expr) => {
            let v = eval(expr).await?.is_null();

            Ok(Evaluated::from(Value::Bool(!v)))
        }
        Expr::Wildcard | Expr::QualifiedWildcard(_) => {
            Err(EvaluateError::UnreachableWildcardExpr.into())
        }
    }
}

async fn evaluate_function<'a, T: 'static + Debug>(
    storage: &'a dyn GStore<T>,
    context: Option<Rc<FilterContext<'a>>>,
    aggregated: Option<Rc<HashMap<&'a Aggregate, Value>>>,
    func: &'a Function,
) -> Result<Evaluated<'a>> {
    let eval = |expr| {
        let context = context.as_ref().map(Rc::clone);
        let aggregated = aggregated.as_ref().map(Rc::clone);

        evaluate(storage, context, aggregated, expr)
    };

    enum Nullable<T> {
        Value(T),
        Null,
    }

    let eval_to_str = |expr| async move {
        match eval(expr).await?.try_into()? {
            Value::Str(s) => Ok(Nullable::Value(s)),
            Value::Null => Ok(Nullable::Null),
            _ => {
                Err::<_, Error>(EvaluateError::FunctionRequiresStringValue(func.to_string()).into())
            }
        }
    };

    let eval_to_float = |expr| async move {
        match eval(expr).await?.try_into()? {
            Value::I64(v) => Ok(Nullable::Value(v as f64)),
            Value::F64(v) => Ok(Nullable::Value(v)),
            Value::Null => Ok(Nullable::Null),
            _ => {
                Err::<_, Error>(EvaluateError::FunctionRequiresFloatValue(func.to_string()).into())
            }
        }
    };

    let eval_to_integer = |expr| async move {
        match eval(expr).await?.try_into()? {
            Value::I64(number) => Ok(Nullable::Value(number)),
            Value::Null => Ok(Nullable::Null),
            _ => Err::<_, Error>(
                EvaluateError::FunctionRequiresIntegerValue(func.to_string()).into(),
            ),
        }
    };

    macro_rules! eval_to_str {
        ($v : expr) => {
            match eval_to_str($v).await? {
                Nullable::Value(s) => s,
                Nullable::Null => return Ok(Evaluated::from(Value::Null)),
            }
        };
    }

    macro_rules! eval_to_float {
        ($v : expr) => {
            match eval_to_float($v).await? {
                Nullable::Value(f) => f,
                Nullable::Null => return Ok(Evaluated::from(Value::Null)),
            }
        };
    }

    macro_rules! eval_to_integer {
        ($v : expr) => {
            match eval_to_integer($v).await? {
                Nullable::Value(i) => i,
                Nullable::Null => return Ok(Evaluated::from(Value::Null)),
            }
        };
    }

    match func {
        Function::Lower(expr) => {
            let v = eval_to_str!(expr).to_lowercase();
            Ok(Evaluated::from(Value::Str(v)))
        }

        Function::Upper(expr) => {
            let v = eval_to_str!(expr).to_uppercase();
            Ok(Evaluated::from(Value::Str(v)))
        }

        Function::Sqrt(expr) => Ok(Value::F64(eval_to_float!(expr).sqrt())).map(Evaluated::from),

        Function::Power { expr, power } => {
            let number = eval_to_float!(expr);
            let power = eval_to_float!(power);

            Ok(Evaluated::from(Value::F64(number.powf(power) as f64)))
        }

        Function::Left { expr, size } | Function::Right { expr, size } => {
            let name = if matches!(func, Function::Left { .. }) {
                "LEFT"
            } else {
                "RIGHT"
            };

            let string = eval_to_str!(expr);

            let size = match eval(size).await?.try_into()? {
                Value::I64(number) => usize::try_from(number)
                    .map_err(|_| EvaluateError::FunctionRequiresUSizeValue(name.to_owned()))?,
                Value::Null => {
                    return Ok(Evaluated::from(Value::Null));
                }
                _ => {
                    return Err(EvaluateError::FunctionRequiresIntegerValue(name.to_owned()).into());
                }
            };

            let converted = if name == "LEFT" {
                string.get(..size).map(|v| v.to_string()).unwrap_or(string)
            } else {
                let start_pos = if size > string.len() {
                    0
                } else {
                    string.len() - size
                };

                string
                    .get(start_pos..)
                    .map(|value| value.to_string())
                    .unwrap_or(string)
            };

            Ok(Evaluated::from(Value::Str(converted)))
        }

        Function::ASin(expr) | Function::ACos(expr) | Function::ATan(expr) => {
            let float_number = eval_to_float!(expr);

            let trigonometric = |func, value| match func {
                Function::ASin(_) => f64::asin(value),
                Function::ACos(_) => f64::acos(value),
                _ => f64::atan(value),
            };

            Ok(Value::F64(trigonometric(func.to_owned(), float_number))).map(Evaluated::from)
        }

        Function::Lpad { expr, size, fill } | Function::Rpad { expr, size, fill } => {
            let name = if matches!(func, Function::Lpad { .. }) {
                "LPAD"
            } else {
                "RPAD"
            };

            let string = eval_to_str!(expr);

            let size = match eval(size).await?.try_into()? {
                Value::I64(number) => usize::try_from(number)
                    .map_err(|_| EvaluateError::FunctionRequiresUSizeValue(name.to_owned()))?,
                Value::Null => {
                    return Ok(Evaluated::from(Value::Null));
                }
                _ => {
                    return Err(EvaluateError::FunctionRequiresIntegerValue(name.to_owned()).into());
                }
            };

            let fill = match fill {
                Some(expr) => eval_to_str!(expr),
                None => " ".to_string(),
            };

            let result = if size > string.len() {
                let padding_size = size - string.len();
                let repeat_count = padding_size / fill.len();
                let plus_count = padding_size % fill.len();
                let fill = fill.repeat(repeat_count) + &fill[0..plus_count];

                if name == "LPAD" {
                    fill + &string
                } else {
                    string + &fill
                }
            } else {
                string[0..size].to_string()
            };

            Ok(Evaluated::from(Value::Str(result)))
        }

        Function::Ceil(expr) => Ok(eval_to_float!(expr).ceil())
            .map(Value::F64)
            .map(Evaluated::from),

        Function::Round(expr) => Ok(eval_to_float!(expr).round())
            .map(Value::F64)
            .map(Evaluated::from),

        Function::Floor(expr) => Ok(eval_to_float!(expr).floor())
            .map(Value::F64)
            .map(Evaluated::from),

        Function::Radians(expr) => Ok(eval_to_float!(expr).to_radians())
            .map(Value::F64)
            .map(Evaluated::from),

        Function::Degrees(expr) => Ok(eval_to_float!(expr).to_degrees())
            .map(Value::F64)
            .map(Evaluated::from),

        Function::Pi() => {
            { Ok(Evaluated::from(Value::F64(std::f64::consts::PI))) }.map(Evaluated::from)
        }
        Function::Trim {
            expr,
            filter_chars,
            trim_where_field,
        } => {
            let expr_str = eval_to_str!(expr);
            let expr_str = expr_str.as_str();

            let filter_chars = match filter_chars {
                Some(expr) => eval_to_str!(expr).chars().collect::<Vec<_>>(),
                None => vec![' '],
            };

            Ok(Value::Str(
                match trim_where_field {
                    Some(TrimWhereField::Both) => expr_str.trim_matches(&filter_chars[..]),
                    Some(TrimWhereField::Leading) => expr_str.trim_start_matches(&filter_chars[..]),
                    Some(TrimWhereField::Trailing) => expr_str.trim_end_matches(&filter_chars[..]),
                    None => return Ok(Evaluated::from(Value::Str(expr_str.trim().to_owned()))),
                }
                .to_owned(),
            ))
            .map(Evaluated::from)
        }
<<<<<<< HEAD
        Function::Exp(expr) => Ok(eval_to_float!(expr).exp())
            .map(Value::F64)
            .map(Evaluated::from),

        Function::Ln(expr) => Ok(eval_to_float!(expr).ln())
            .map(Value::F64)
            .map(Evaluated::from),

        Function::Log2(expr) => Ok(eval_to_float!(expr).log2())
            .map(Value::F64)
            .map(Evaluated::from),

        Function::Log10(expr) => Ok(eval_to_float!(expr).log10())
            .map(Value::F64)
            .map(Evaluated::from),

=======
        Function::Exp(expr) => match eval_to_float(expr).await? {
            Nullable::Value(v) => Ok(Value::F64(v.exp())),
            Nullable::Null => Ok(Value::Null),
        }
        .map(Evaluated::from),
        Function::Ln(expr) => match eval_to_float(expr).await? {
            Nullable::Value(v) => Ok(Value::F64(v.ln())),
            Nullable::Null => Ok(Value::Null),
        }
        .map(Evaluated::from),
        Function::Log { antilog, base } => {
            let antilog = match eval_to_float(antilog).await? {
                Nullable::Value(v) => v,
                Nullable::Null => {
                    return Ok(Evaluated::from(Value::Null));
                }
            };
            let base = match eval_to_float(base).await? {
                Nullable::Value(v) => v,
                Nullable::Null => {
                    return Ok(Evaluated::from(Value::Null));
                }
            };

            Ok(Evaluated::from(Value::F64(antilog.log(base))))
        }
        Function::Log2(expr) => match eval_to_float(expr).await? {
            Nullable::Value(v) => Ok(Value::F64(v.log2())),
            Nullable::Null => Ok(Value::Null),
        }
        .map(Evaluated::from),
        Function::Log10(expr) => match eval_to_float(expr).await? {
            Nullable::Value(v) => Ok(Value::F64(v.log10())),
            Nullable::Null => Ok(Value::Null),
        }
        .map(Evaluated::from),
>>>>>>> 74bfd107
        Function::Sin(expr) | Function::Cos(expr) | Function::Tan(expr) => {
            let float_number = eval_to_float!(expr);

            let trigonometric = |func, value| match func {
                Function::Sin(_) => f64::sin(value),
                Function::Cos(_) => f64::cos(value),
                _ => f64::tan(value),
            };

            Ok(Value::F64(trigonometric(func.to_owned(), float_number))).map(Evaluated::from)
        }
        Function::Div { dividend, divisor } => {
            let name = "DIV";

            let dividend = match eval(dividend).await?.try_into()? {
                Value::F64(number) => number,
                Value::I64(number) => number as f64,
                Value::Null => {
                    return Ok(Evaluated::from(Value::Null));
                }
                _ => {
                    return Err(EvaluateError::FunctionRequiresFloatOrIntegerValue(
                        name.to_owned(),
                    )
                    .into());
                }
            };

            let divisor = match eval(divisor).await?.try_into()? {
                Value::F64(number) => match number {
                    x if x == 0.0 => return Err(EvaluateError::DivisorShouldNotBeZero.into()),
                    _ => number,
                },
                Value::I64(number) => match number {
                    0 => return Err(EvaluateError::DivisorShouldNotBeZero.into()),
                    _ => number as f64,
                },
                Value::Null => {
                    return Ok(Evaluated::from(Value::Null));
                }
                _ => {
                    return Err(EvaluateError::FunctionRequiresFloatOrIntegerValue(
                        name.to_owned(),
                    )
                    .into());
                }
            };

            Ok(Evaluated::from(Value::I64((dividend / divisor) as i64)))
        }
        Function::Mod { dividend, divisor } => {
            let dividend = eval(dividend).await?;
            let divisor = eval(divisor).await?;
            dividend.modulo(&divisor)
        }
        Function::Gcd { left, right } => {
            let left = eval_to_integer!(left);
            let right = eval_to_integer!(right);

            Ok(Evaluated::from(Value::I64(gcd(left, right))))
        }
        Function::Lcm { left, right } => {
            let left = eval_to_integer!(left);
            let right = eval_to_integer!(right);

            fn lcm(a: i64, b: i64) -> i64 {
                a * b / gcd(a, b)
            }

            Ok(Evaluated::from(Value::I64(lcm(left, right))))
        }
        Function::Ltrim { expr, chars } | Function::Rtrim { expr, chars } => {
            let name = if matches!(func, Function::Ltrim { .. }) {
                "LTRIM"
            } else {
                "RTRIM"
            };
            let pattern: Result<Vec<char>> = match chars {
                Some(chars) => Ok(eval_to_str!(chars).chars().collect::<Vec<char>>()),
                None => Ok(" ".chars().collect::<Vec<char>>()),
            };

            let string = eval_to_str!(expr);
            if name == "LTRIM" {
                Ok(Value::Str(
                    string.trim_start_matches(&pattern?[..]).to_string(),
                ))
            } else {
                Ok(Value::Str(
                    string.trim_end_matches(&pattern?[..]).to_string(),
                ))
            }
            .map(Evaluated::from)
        }
        Function::Reverse(expr) => Ok(eval_to_str!(expr).chars().rev().collect::<String>())
            .map(Value::Str)
            .map(Evaluated::from),

        Function::Substr { expr, start, count } => {
            let string = eval_to_str!(expr);
            let start = eval_to_integer!(start) - 1;

            let count = match count {
                Some(v) => eval_to_integer!(v),
                None => string.len() as i64,
            };

            let end = if count < 0 {
                return Err(EvaluateError::NegativeSubstrLenNotAllowed.into());
            } else {
                min(max(start + count, 0) as usize, string.len())
            };

            let start = min(max(start, 0) as usize, string.len());
            let string = String::from(&string[start..end]);
            Ok(Evaluated::from(Value::Str(string)))
        }
        Function::Unwrap { expr, selector } => {
            let evaluated = eval(expr).await?;

            if evaluated.is_null() {
                return Ok(Evaluated::from(Value::Null));
            }

            let value = match &evaluated {
                Evaluated::Value(value) => value.as_ref(),
                _ => {
                    return Err(EvaluateError::FunctionRequiresMapValue(func.to_string()).into());
                }
            };

<<<<<<< HEAD
            let selector = eval_to_str!(selector);
            Ok(Evaluated::from(map.get_value(&selector)))
=======
            let selector = match eval_to_str(selector).await? {
                Nullable::Value(v) => v,
                Nullable::Null => {
                    return Ok(Evaluated::from(Value::Null));
                }
            };

            value.selector(&selector).map(Evaluated::from)
>>>>>>> 74bfd107
        }
    }
}

fn gcd(a: i64, b: i64) -> i64 {
    if b == 0 {
        a
    } else {
        gcd(b, a % b)
    }
}<|MERGE_RESOLUTION|>--- conflicted
+++ resolved
@@ -409,7 +409,6 @@
             ))
             .map(Evaluated::from)
         }
-<<<<<<< HEAD
         Function::Exp(expr) => Ok(eval_to_float!(expr).exp())
             .map(Value::F64)
             .map(Evaluated::from),
@@ -418,6 +417,13 @@
             .map(Value::F64)
             .map(Evaluated::from),
 
+        Function::Log { antilog, base } => {
+            let antilog = eval_to_float!(antilog);
+            let base = eval_to_float!(base);
+
+            Ok(Evaluated::from(Value::F64(antilog.log(base))))
+        }
+
         Function::Log2(expr) => Ok(eval_to_float!(expr).log2())
             .map(Value::F64)
             .map(Evaluated::from),
@@ -426,44 +432,6 @@
             .map(Value::F64)
             .map(Evaluated::from),
 
-=======
-        Function::Exp(expr) => match eval_to_float(expr).await? {
-            Nullable::Value(v) => Ok(Value::F64(v.exp())),
-            Nullable::Null => Ok(Value::Null),
-        }
-        .map(Evaluated::from),
-        Function::Ln(expr) => match eval_to_float(expr).await? {
-            Nullable::Value(v) => Ok(Value::F64(v.ln())),
-            Nullable::Null => Ok(Value::Null),
-        }
-        .map(Evaluated::from),
-        Function::Log { antilog, base } => {
-            let antilog = match eval_to_float(antilog).await? {
-                Nullable::Value(v) => v,
-                Nullable::Null => {
-                    return Ok(Evaluated::from(Value::Null));
-                }
-            };
-            let base = match eval_to_float(base).await? {
-                Nullable::Value(v) => v,
-                Nullable::Null => {
-                    return Ok(Evaluated::from(Value::Null));
-                }
-            };
-
-            Ok(Evaluated::from(Value::F64(antilog.log(base))))
-        }
-        Function::Log2(expr) => match eval_to_float(expr).await? {
-            Nullable::Value(v) => Ok(Value::F64(v.log2())),
-            Nullable::Null => Ok(Value::Null),
-        }
-        .map(Evaluated::from),
-        Function::Log10(expr) => match eval_to_float(expr).await? {
-            Nullable::Value(v) => Ok(Value::F64(v.log10())),
-            Nullable::Null => Ok(Value::Null),
-        }
-        .map(Evaluated::from),
->>>>>>> 74bfd107
         Function::Sin(expr) | Function::Cos(expr) | Function::Tan(expr) => {
             let float_number = eval_to_float!(expr);
 
@@ -595,19 +563,8 @@
                 }
             };
 
-<<<<<<< HEAD
             let selector = eval_to_str!(selector);
-            Ok(Evaluated::from(map.get_value(&selector)))
-=======
-            let selector = match eval_to_str(selector).await? {
-                Nullable::Value(v) => v,
-                Nullable::Null => {
-                    return Ok(Evaluated::from(Value::Null));
-                }
-            };
-
-            value.selector(&selector).map(Evaluated::from)
->>>>>>> 74bfd107
+            Ok(Evaluated::from(value.selector(&selector)))
         }
     }
 }
