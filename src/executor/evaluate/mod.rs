--- conflicted
+++ resolved
@@ -375,28 +375,26 @@
             Nullable::Null => Ok(Value::Null),
         }
         .map(Evaluated::from),
-<<<<<<< HEAD
-        Function::Exp(expr) => match eval_to_float("EXP", expr).await? {
+        Function::Exp(expr) => match eval_to_float(expr).await? {
             Nullable::Value(v) => Ok(Value::F64(v.exp())),
             Nullable::Null => Ok(Value::Null),
         }
         .map(Evaluated::from),
-        Function::Ln(expr) => match eval_to_float("LN", expr).await? {
+        Function::Ln(expr) => match eval_to_float(expr).await? {
             Nullable::Value(v) => Ok(Value::F64(v.ln())),
             Nullable::Null => Ok(Value::Null),
         }
         .map(Evaluated::from),
-        Function::Log2(expr) => match eval_to_float("LOG2", expr).await? {
+        Function::Log2(expr) => match eval_to_float(expr).await? {
             Nullable::Value(v) => Ok(Value::F64(v.log2())),
             Nullable::Null => Ok(Value::Null),
         }
         .map(Evaluated::from),
-        Function::Log10(expr) => match eval_to_float("LOG10", expr).await? {
+        Function::Log10(expr) => match eval_to_float(expr).await? {
             Nullable::Value(v) => Ok(Value::F64(v.log10())),
             Nullable::Null => Ok(Value::Null),
         }
         .map(Evaluated::from),
-=======
         Function::Sin(expr) | Function::Cos(expr) | Function::Tan(expr) => {
             let float_number = eval_to_float(expr).await?;
 
@@ -412,7 +410,6 @@
             }
             .map(Evaluated::from)
         }
->>>>>>> 83db4959
         Function::Div { dividend, divisor } | Function::Mod { dividend, divisor } => {
             let name = if matches!(func, Function::Div { .. }) {
                 "DIV"
