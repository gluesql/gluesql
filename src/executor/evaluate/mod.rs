mod error;
mod evaluated;
mod expr;
mod stateless;

use {
    super::{context::FilterContext, select::select},
    crate::{
        ast::{Aggregate, Expr, Function},
        data::Value,
        result::{Error, Result},
        store::GStore,
    },
    async_recursion::async_recursion,
    futures::stream::{self, StreamExt, TryStreamExt},
    im_rc::HashMap,
    std::{
        borrow::Cow,
        convert::{TryFrom, TryInto},
        fmt::Debug,
        rc::Rc,
    },
};

use rust_decimal::prelude::FromPrimitive;
use std::str::FromStr;
pub use {error::EvaluateError, evaluated::Evaluated, stateless::evaluate_stateless};

#[async_recursion(?Send)]
pub async fn evaluate<'a, T: 'static + Debug>(
    storage: &'a dyn GStore<T>,
    context: Option<Rc<FilterContext<'a>>>,
    aggregated: Option<Rc<HashMap<&'a Aggregate, Value>>>,
    expr: &'a Expr,
) -> Result<Evaluated<'a>> {
    let eval = |expr| {
        let context = context.as_ref().map(Rc::clone);
        let aggregated = aggregated.as_ref().map(Rc::clone);

        evaluate(storage, context, aggregated, expr)
    };

    match expr {
        Expr::Literal(ast_literal) => expr::literal(ast_literal),
        Expr::TypedString { data_type, value } => {
            expr::typed_string(data_type, Cow::Borrowed(value))
        }
        Expr::Identifier(ident) => {
            let context = context.ok_or(EvaluateError::UnreachableEmptyContext)?;

            match context.get_value(ident) {
                Some(value) => Ok(value.clone()),
                None => Err(EvaluateError::ValueNotFound(ident.to_string()).into()),
            }
            .map(Evaluated::from)
        }
        Expr::Nested(expr) => eval(expr).await,
        Expr::CompoundIdentifier(idents) => {
            if idents.len() != 2 {
                return Err(EvaluateError::UnsupportedCompoundIdentifier(expr.clone()).into());
            }

            let table_alias = &idents[0];
            let column = &idents[1];
            let context = context.ok_or(EvaluateError::UnreachableEmptyContext)?;

            match context.get_alias_value(table_alias, column) {
                Some(value) => Ok(value.clone()),
                None => Err(EvaluateError::ValueNotFound(column.to_string()).into()),
            }
            .map(Evaluated::from)
        }
        Expr::Subquery(query) => select(storage, query, context.as_ref().map(Rc::clone))
            .await?
            .map_ok(|row| row.take_first_value().map(Evaluated::from))
            .take(1)
            .collect::<Vec<_>>()
            .await
            .into_iter()
            .next()
            .unwrap_or_else(|| Err(EvaluateError::NestedSelectRowNotFound.into()))?,
        Expr::BinaryOp { op, left, right } => {
            let left = eval(left).await?;
            let right = eval(right).await?;

            expr::binary_op(op, left, right)
        }
        Expr::UnaryOp { op, expr } => {
            let v = eval(expr).await?;

            expr::unary_op(op, v)
        }
        Expr::Aggregate(aggr) => match aggregated
            .as_ref()
            .map(|aggregated| aggregated.get(aggr.as_ref()))
            .flatten()
        {
            Some(value) => Ok(Evaluated::from(value.clone())),
            None => Err(EvaluateError::UnreachableEmptyAggregateValue(*aggr.clone()).into()),
        },
        Expr::Function(func) => {
            let context = context.as_ref().map(Rc::clone);
            let aggregated = aggregated.as_ref().map(Rc::clone);

            evaluate_function(storage, context, aggregated, func).await
        }
        Expr::Cast { expr, data_type } => eval(expr).await?.cast(data_type),
        Expr::InList {
            expr,
            list,
            negated,
        } => {
            let negated = *negated;
            let target = eval(expr).await?;

            stream::iter(list.iter())
                .filter_map(|expr| {
                    let target = &target;

                    async move {
                        eval(expr).await.map_or_else(
                            |error| Some(Err(error)),
                            |evaluated| (target == &evaluated).then(|| Ok(!negated)),
                        )
                    }
                })
                .take(1)
                .collect::<Vec<_>>()
                .await
                .into_iter()
                .next()
                .unwrap_or(Ok(negated))
                .map(Value::Bool)
                .map(Evaluated::from)
        }
        Expr::InSubquery {
            expr,
            subquery,
            negated,
        } => {
            let target = eval(expr).await?;

            select(storage, subquery, context)
                .await?
                .try_filter_map(|row| {
                    let target = &target;

                    async move {
                        let value = row.take_first_value()?;

                        (target == &Evaluated::from(&value))
                            .then(|| Ok(!negated))
                            .transpose()
                    }
                })
                .take(1)
                .collect::<Vec<_>>()
                .await
                .into_iter()
                .next()
                .unwrap_or(Ok(*negated))
                .map(Value::Bool)
                .map(Evaluated::from)
        }
        Expr::Between {
            expr,
            negated,
            low,
            high,
        } => {
            let target = eval(expr).await?;
            let low = eval(low).await?;
            let high = eval(high).await?;

            expr::between(target, *negated, low, high)
        }
        Expr::Exists(query) => {
            let v = select(storage, query, context)
                .await?
                .into_stream()
                .take(1)
                .try_collect::<Vec<_>>()
                .await?
                .get(0)
                .is_some();

            Ok(Evaluated::from(Value::Bool(v)))
        }
        Expr::IsNull(expr) => {
            let v = eval(expr).await?.is_null();

            Ok(Evaluated::from(Value::Bool(v)))
        }
        Expr::IsNotNull(expr) => {
            let v = eval(expr).await?.is_null();

            Ok(Evaluated::from(Value::Bool(!v)))
        }
        Expr::Wildcard | Expr::QualifiedWildcard(_) => {
            Err(EvaluateError::UnreachableWildcardExpr.into())
        }
    }
}

async fn evaluate_function<'a, T: 'static + Debug>(
    storage: &'a dyn GStore<T>,
    context: Option<Rc<FilterContext<'a>>>,
    aggregated: Option<Rc<HashMap<&'a Aggregate, Value>>>,
    func: &'a Function,
) -> Result<Evaluated<'a>> {
    let eval = |expr| {
        let context = context.as_ref().map(Rc::clone);
        let aggregated = aggregated.as_ref().map(Rc::clone);

        evaluate(storage, context, aggregated, expr)
    };

    enum Nullable<T> {
        Value(T),
        Null,
    }

    let eval_to_str = |expr| async move {
        match eval(expr).await?.try_into()? {
            Value::Str(s) => Ok(Nullable::Value(s)),
            Value::Null => Ok(Nullable::Null),
            _ => {
                Err::<_, Error>(EvaluateError::FunctionRequiresStringValue(func.to_string()).into())
            }
        }
    };

    let eval_to_float = |expr| async move {
        match eval(expr).await?.try_into()? {
            Value::I64(v) => Ok(Nullable::Value(v as f64)),
            Value::F64(v) => Ok(Nullable::Value(v)),
            Value::Null => Ok(Nullable::Null),
            _ => {
                Err::<_, Error>(EvaluateError::FunctionRequiresFloatValue(func.to_string()).into())
            }
        }
    };

    let eval_to_integer = |expr| async move {
        match eval(expr).await?.try_into()? {
            Value::I64(number) => Ok(Nullable::Value(number)),
            Value::Null => Ok(Nullable::Null),
            _ => Err::<_, Error>(
                EvaluateError::FunctionRequiresIntegerValue(func.to_string()).into(),
            ),
        }
    };

    match func {
        Function::Lower(expr) => match eval_to_str(expr).await? {
            Nullable::Value(v) => Ok(Value::Str(v.to_lowercase())),
            Nullable::Null => Ok(Value::Null),
        }
        .map(Evaluated::from),
        Function::Upper(expr) => match eval_to_str(expr).await? {
            Nullable::Value(v) => Ok(Value::Str(v.to_uppercase())),
            Nullable::Null => Ok(Value::Null),
        }
        .map(Evaluated::from),

        Function::Sqrt(expr) => match eval_to_float(expr).await? {
            Nullable::Value(v) => Ok(Value::F64(v.sqrt())),
            Nullable::Null => Ok(Value::Null),
        }
        .map(Evaluated::from),

        Function::Power { expr, power } => {
            let number = match eval_to_float(expr).await? {
                Nullable::Value(v) => v as f64,
                Nullable::Null => {
                    return Ok(Evaluated::from(Value::Null));
                }
            };

            let power = match eval_to_float(power).await? {
                Nullable::Value(v) => v as f64,
                Nullable::Null => {
                    return Ok(Evaluated::from(Value::Null));
                }
            };

            Ok(Evaluated::from(Value::F64(number.powf(power) as f64)))
        }

        Function::Left { expr, size } | Function::Right { expr, size } => {
            let name = if matches!(func, Function::Left { .. }) {
                "LEFT"
            } else {
                "RIGHT"
            };

            let string = match eval_to_str(expr).await? {
                Nullable::Value(v) => v,
                Nullable::Null => {
                    return Ok(Evaluated::from(Value::Null));
                }
            };

            let size = match eval(size).await?.try_into()? {
                Value::I64(number) => usize::try_from(number)
                    .map_err(|_| EvaluateError::FunctionRequiresUSizeValue(name.to_owned()))?,
                Value::Null => {
                    return Ok(Evaluated::from(Value::Null));
                }
                _ => {
                    return Err(EvaluateError::FunctionRequiresIntegerValue(name.to_owned()).into());
                }
            };

            let converted = if name == "LEFT" {
                string.get(..size).map(|v| v.to_string()).unwrap_or(string)
            } else {
                let start_pos = if size > string.len() {
                    0
                } else {
                    string.len() - size
                };

                string
                    .get(start_pos..)
                    .map(|value| value.to_string())
                    .unwrap_or(string)
            };

            Ok(Evaluated::from(Value::Str(converted)))
        }
<<<<<<< HEAD
        Function::ASin(expr) => {
            let number = match eval(expr).await?.try_into()? {
                Value::F64(v) => Some(v),
                Value::I64(v) => f64::from_i64(v),
                Value::Null => return Ok(Evaluated::from(Value::Null)),
                _ => None,
            };

            match number {
                Some(v) => Ok(Evaluated::from(Value::F64(v.asin()))),
                None => Err(EvaluateError::FunctionRequiresFloatValue("ASIN".to_owned()).into()),
            }
        }
        Function::ACos(expr) => {
            let number = match eval(expr).await?.try_into()? {
                Value::F64(v) => Some(v),
                Value::Str(v) => match f64::from_str(&v) {
                    Ok(f) => Some(f),
                    Err(_) => None,
                },
                Value::I64(v) => f64::from_i64(v),
                _ => None,
            };

            match number {
                Some(v) => {
                    if !(-1.0..=1.0).contains(&v) {
                        Err(EvaluateError::OutOfRange(v.to_string()).into())
                    } else {
                        Ok(Evaluated::from(Value::F64(v.acos())))
                    }
                }
                None => Err(EvaluateError::FunctionRequiresFloatValue("ACOS".to_owned()).into()),
            }
        }
        Function::ATan(expr) => {
            let number = match eval(expr).await?.try_into()? {
                Value::F64(v) => Some(v),
                Value::Str(v) => match f64::from_str(&v) {
                    Ok(f) => Some(f),
                    Err(_) => None,
                },
                Value::I64(v) => f64::from_i64(v),
                _ => None,
            };

            match number {
                Some(v) => {
                    if !(-1.0..=1.0).contains(&v) {
                        Err(EvaluateError::OutOfRange(v.to_string()).into())
                    } else {
                        Ok(Evaluated::from(Value::F64(v.atan())))
                    }
                }
                None => Err(EvaluateError::FunctionRequiresFloatValue("ATAN".to_owned()).into()),
            }
        }
        Function::Trim(expr) => match eval_to_str("TRIM", expr).await? {
=======
        .map(Evaluated::from),
        Function::Lpad { expr, size, fill } | Function::Rpad { expr, size, fill } => {
            let name = if matches!(func, Function::Lpad { .. }) {
                "LPAD"
            } else {
                "RPAD"
            };

            let string = match eval_to_str(expr).await? {
                Nullable::Value(v) => v,
                Nullable::Null => {
                    return Ok(Evaluated::from(Value::Null));
                }
            };

            let size = match eval(size).await?.try_into()? {
                Value::I64(number) => usize::try_from(number)
                    .map_err(|_| EvaluateError::FunctionRequiresUSizeValue(name.to_owned()))?,
                Value::Null => {
                    return Ok(Evaluated::from(Value::Null));
                }
                _ => {
                    return Err(EvaluateError::FunctionRequiresIntegerValue(name.to_owned()).into());
                }
            };

            let fill = match fill {
                Some(expr) => match eval_to_str(expr).await? {
                    Nullable::Value(v) => v,
                    Nullable::Null => {
                        return Ok(Evaluated::from(Value::Null));
                    }
                },
                None => " ".to_string(),
            };

            let result = if size > string.len() {
                let padding_size = size - string.len();
                let repeat_count = padding_size / fill.len();
                let plus_count = padding_size % fill.len();
                let fill = fill.repeat(repeat_count) + &fill[0..plus_count];

                if name == "LPAD" {
                    fill + &string
                } else {
                    string + &fill
                }
            } else {
                string[0..size].to_string()
            };

            Ok(Evaluated::from(Value::Str(result)))
        }
        Function::Ceil(expr) => match eval_to_float(expr).await? {
            Nullable::Value(v) => Ok(Value::F64(v.ceil())),
            Nullable::Null => Ok(Value::Null),
        }
        .map(Evaluated::from),
        Function::Round(expr) => match eval_to_float(expr).await? {
            Nullable::Value(v) => Ok(Value::F64(v.round())),
            Nullable::Null => Ok(Value::Null),
        }
        .map(Evaluated::from),
        Function::Floor(expr) => match eval_to_float(expr).await? {
            Nullable::Value(v) => Ok(Value::F64(v.floor())),
            Nullable::Null => Ok(Value::Null),
        }
        .map(Evaluated::from),
        Function::Radians(expr) => match eval_to_float(expr).await? {
            Nullable::Value(v) => Ok(Value::F64(v.to_radians())),
            Nullable::Null => Ok(Value::Null),
        }
        .map(Evaluated::from),
        Function::Degrees(expr) => match eval_to_float(expr).await? {
            Nullable::Value(v) => Ok(Value::F64(v.to_degrees())),
            Nullable::Null => Ok(Value::Null),
        }
        .map(Evaluated::from),
        Function::Pi() => {
            { Ok(Evaluated::from(Value::F64(std::f64::consts::PI))) }.map(Evaluated::from)
        }
        Function::Trim(expr) => match eval_to_str(expr).await? {
>>>>>>> 23e0e875
            Nullable::Value(string) => Ok(Value::Str(string.trim().to_owned())),
            Nullable::Null => Ok(Value::Null),
        }
        .map(Evaluated::from),
        Function::Exp(expr) => match eval_to_float(expr).await? {
            Nullable::Value(v) => Ok(Value::F64(v.exp())),
            Nullable::Null => Ok(Value::Null),
        }
        .map(Evaluated::from),
        Function::Ln(expr) => match eval_to_float(expr).await? {
            Nullable::Value(v) => Ok(Value::F64(v.ln())),
            Nullable::Null => Ok(Value::Null),
        }
        .map(Evaluated::from),
        Function::Log2(expr) => match eval_to_float(expr).await? {
            Nullable::Value(v) => Ok(Value::F64(v.log2())),
            Nullable::Null => Ok(Value::Null),
        }
        .map(Evaluated::from),
        Function::Log10(expr) => match eval_to_float(expr).await? {
            Nullable::Value(v) => Ok(Value::F64(v.log10())),
            Nullable::Null => Ok(Value::Null),
        }
        .map(Evaluated::from),
        Function::Sin(expr) | Function::Cos(expr) | Function::Tan(expr) => {
            let float_number = eval_to_float(expr).await?;

            let trigonometric = |func, value| match func {
                Function::Sin(_) => f64::sin(value),
                Function::Cos(_) => f64::cos(value),
                _ => f64::tan(value),
            };

            match float_number {
                Nullable::Value(v) => Ok(Value::F64(trigonometric(func.to_owned(), v))),
                Nullable::Null => Ok(Value::Null),
            }
            .map(Evaluated::from)
        }
        Function::Div { dividend, divisor } => {
            let name = "DIV";

            let dividend = match eval(dividend).await?.try_into()? {
                Value::F64(number) => number,
                Value::I64(number) => number as f64,
                Value::Null => {
                    return Ok(Evaluated::from(Value::Null));
                }
                _ => {
                    return Err(EvaluateError::FunctionRequiresFloatOrIntegerValue(
                        name.to_owned(),
                    )
                    .into());
                }
            };

            let divisor = match eval(divisor).await?.try_into()? {
                Value::F64(number) => match number {
                    x if x == 0.0 => return Err(EvaluateError::DivisorShouldNotBeZero.into()),
                    _ => number,
                },
                Value::I64(number) => match number {
                    0 => return Err(EvaluateError::DivisorShouldNotBeZero.into()),
                    _ => number as f64,
                },
                Value::Null => {
                    return Ok(Evaluated::from(Value::Null));
                }
                _ => {
                    return Err(EvaluateError::FunctionRequiresFloatOrIntegerValue(
                        name.to_owned(),
                    )
                    .into());
                }
            };

            Ok(Evaluated::from(Value::I64((dividend / divisor) as i64)))
        }
        Function::Mod { dividend, divisor } => {
            let dividend = eval(dividend).await?;
            let divisor = eval(divisor).await?;
            dividend.modulo(&divisor)
        }
        Function::Gcd { left, right } => {
            let left = match eval_to_integer(left).await? {
                Nullable::Value(v) => v,
                Nullable::Null => {
                    return Ok(Evaluated::from(Value::Null));
                }
            };
            let right = match eval_to_integer(right).await? {
                Nullable::Value(v) => v,
                Nullable::Null => {
                    return Ok(Evaluated::from(Value::Null));
                }
            };

            Ok(Evaluated::from(Value::I64(gcd(left, right))))
        }
        Function::Lcm { left, right } => {
            let left = match eval_to_integer(left).await? {
                Nullable::Value(v) => v,
                Nullable::Null => {
                    return Ok(Evaluated::from(Value::Null));
                }
            };
            let right = match eval_to_integer(right).await? {
                Nullable::Value(v) => v,
                Nullable::Null => {
                    return Ok(Evaluated::from(Value::Null));
                }
            };

            fn lcm(a: i64, b: i64) -> i64 {
                a * b / gcd(a, b)
            }

            Ok(Evaluated::from(Value::I64(lcm(left, right))))
        }
        Function::Ltrim { expr, chars } | Function::Rtrim { expr, chars } => {
            let name = if matches!(func, Function::Ltrim { .. }) {
                "LTRIM"
            } else {
                "RTRIM"
            };
            let pattern: Result<Vec<char>> = match chars {
                Some(chars) => match eval_to_str(chars).await? {
                    Nullable::Value(v) => Ok(v.chars().collect::<Vec<char>>()),
                    Nullable::Null => {
                        return Ok(Evaluated::from(Value::Null));
                    }
                },
                None => Ok(" ".chars().collect::<Vec<char>>()),
            };
            match eval_to_str(expr).await? {
                Nullable::Value(v) => {
                    if name == "LTRIM" {
                        Ok(Value::Str(v.trim_start_matches(&pattern?[..]).to_string()))
                    } else {
                        Ok(Value::Str(v.trim_end_matches(&pattern?[..]).to_string()))
                    }
                }
                Nullable::Null => Ok(Value::Null),
            }
            .map(Evaluated::from)
        }
        Function::Reverse(expr) => {
            match eval_to_str(expr).await? {
                Nullable::Value(v) => Ok(Value::Str(v.chars().rev().collect::<String>())),
                Nullable::Null => Ok(Value::Null),
            }
        }
        .map(Evaluated::from),
    }
}

fn gcd(a: i64, b: i64) -> i64 {
    if b == 0 {
        a
    } else {
        gcd(b, a % b)
    }
}<|MERGE_RESOLUTION|>--- conflicted
+++ resolved
@@ -329,7 +329,6 @@
 
             Ok(Evaluated::from(Value::Str(converted)))
         }
-<<<<<<< HEAD
         Function::ASin(expr) => {
             let number = match eval(expr).await?.try_into()? {
                 Value::F64(v) => Some(v),
@@ -340,7 +339,9 @@
 
             match number {
                 Some(v) => Ok(Evaluated::from(Value::F64(v.asin()))),
-                None => Err(EvaluateError::FunctionRequiresFloatValue("ASIN".to_owned()).into()),
+                None => Err(
+                    EvaluateError::FunctionRequiresFloatOrIntegerValue("ASIN".to_owned()).into(),
+                ),
             }
         }
         Function::ACos(expr) => {
@@ -355,14 +356,10 @@
             };
 
             match number {
-                Some(v) => {
-                    if !(-1.0..=1.0).contains(&v) {
-                        Err(EvaluateError::OutOfRange(v.to_string()).into())
-                    } else {
-                        Ok(Evaluated::from(Value::F64(v.acos())))
-                    }
-                }
-                None => Err(EvaluateError::FunctionRequiresFloatValue("ACOS".to_owned()).into()),
+                Some(v) => Ok(Evaluated::from(Value::F64(v.acos()))),
+                None => Err(
+                    EvaluateError::FunctionRequiresFloatOrIntegerValue("ACOS".to_owned()).into(),
+                ),
             }
         }
         Function::ATan(expr) => {
@@ -377,19 +374,12 @@
             };
 
             match number {
-                Some(v) => {
-                    if !(-1.0..=1.0).contains(&v) {
-                        Err(EvaluateError::OutOfRange(v.to_string()).into())
-                    } else {
-                        Ok(Evaluated::from(Value::F64(v.atan())))
-                    }
-                }
-                None => Err(EvaluateError::FunctionRequiresFloatValue("ATAN".to_owned()).into()),
-            }
-        }
-        Function::Trim(expr) => match eval_to_str("TRIM", expr).await? {
-=======
-        .map(Evaluated::from),
+                Some(v) => Ok(Evaluated::from(Value::F64(v.atan()))),
+                None => Err(
+                    EvaluateError::FunctionRequiresFloatOrIntegerValue("ATAN".to_owned()).into(),
+                ),
+            }
+        }
         Function::Lpad { expr, size, fill } | Function::Rpad { expr, size, fill } => {
             let name = if matches!(func, Function::Lpad { .. }) {
                 "LPAD"
@@ -471,7 +461,6 @@
             { Ok(Evaluated::from(Value::F64(std::f64::consts::PI))) }.map(Evaluated::from)
         }
         Function::Trim(expr) => match eval_to_str(expr).await? {
->>>>>>> 23e0e875
             Nullable::Value(string) => Ok(Value::Str(string.trim().to_owned())),
             Nullable::Null => Ok(Value::Null),
         }
