--- conflicted
+++ resolved
@@ -228,18 +228,12 @@
         }
     };
 
-<<<<<<< HEAD
     let eval_to_float = |name: &'static str, expr| async move {
-=======
-    let eval_to_float = |expr| async move {
->>>>>>> dfc650cc
         match eval(expr).await?.try_into()? {
             Value::I64(v) => Ok(Nullable::Value(v as f64)),
             Value::F64(v) => Ok(Nullable::Value(v)),
             Value::Null => Ok(Nullable::Null),
-<<<<<<< HEAD
             _ => Err::<_, Error>(EvaluateError::FunctionRequiresFloatValue(name.to_owned()).into()),
-=======
             _ => {
                 Err::<_, Error>(EvaluateError::FunctionRequiresFloatValue(func.to_string()).into())
             }
@@ -253,7 +247,6 @@
             _ => Err::<_, Error>(
                 EvaluateError::FunctionRequiresIntegerValue(func.to_string()).into(),
             ),
->>>>>>> dfc650cc
         }
     };
 
