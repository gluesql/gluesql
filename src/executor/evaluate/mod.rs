--- conflicted
+++ resolved
@@ -11,19 +11,12 @@
     async_recursion::async_recursion,
     futures::stream::{StreamExt, TryStreamExt},
     im_rc::HashMap,
-<<<<<<< HEAD
     sqlparser::ast::{BinaryOperator, Expr, Function, UnaryOperator, Value as AstValue},
     std::{
         convert::{TryFrom, TryInto},
         fmt::Debug,
         rc::Rc,
     },
-=======
-    sqlparser::ast::{
-        BinaryOperator, Expr, Function, FunctionArg, UnaryOperator, Value as AstValue,
-    },
-    std::{convert::TryInto, fmt::Debug, rc::Rc},
->>>>>>> a8694d7e
 };
 
 pub use {error::EvaluateError, evaluated::Evaluated};
