--- conflicted
+++ resolved
@@ -28,13 +28,12 @@
     #[error("function requires float value: {0}")]
     FunctionRequiresFloatValue(String),
 
-<<<<<<< HEAD
+
     #[error("extract format does not support value: {0}")]
     ExtractFormatNotMatched(String),
-=======
+
     #[error("function requires map value: {0}")]
     FunctionRequiresMapValue(String),
->>>>>>> 1b6b4b8c
 
     #[error("value not found: {0}")]
     ValueNotFound(String),
