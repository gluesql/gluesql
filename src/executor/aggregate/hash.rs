use {
    crate::{
        data::{Interval, Value},
        executor::evaluate::Evaluated,
        result::{Error, Result},
    },
    chrono::{NaiveDate, NaiveDateTime, NaiveTime},
<<<<<<< HEAD
    std::{
        convert::{TryFrom, TryInto},
        fmt::Debug,
    },
    rust_decimal::Decimal,
=======
    std::fmt::Debug,
>>>>>>> ab8511d3
};

#[derive(PartialEq, Eq, Hash, Clone, Debug)]
pub enum GroupKey {
    I64(i64),
    Bool(bool),
    Str(String),
    Date(NaiveDate),
    Timestamp(NaiveDateTime),
    Time(NaiveTime),
    Interval(Interval),
<<<<<<< HEAD
    UUID(u128),
    Decimal(Decimal),
=======
    Uuid(u128),
>>>>>>> ab8511d3
    None,
}

impl TryFrom<&Evaluated<'_>> for GroupKey {
    type Error = Error;

    fn try_from(evaluated: &Evaluated<'_>) -> Result<Self> {
        match evaluated {
            Evaluated::Literal(l) => Value::try_from(l)?.try_into(),
            Evaluated::Value(v) => v.as_ref().try_into(),
        }
    }
}<|MERGE_RESOLUTION|>--- conflicted
+++ resolved
@@ -5,15 +5,11 @@
         result::{Error, Result},
     },
     chrono::{NaiveDate, NaiveDateTime, NaiveTime},
-<<<<<<< HEAD
+    rust_decimal::Decimal,
     std::{
         convert::{TryFrom, TryInto},
         fmt::Debug,
     },
-    rust_decimal::Decimal,
-=======
-    std::fmt::Debug,
->>>>>>> ab8511d3
 };
 
 #[derive(PartialEq, Eq, Hash, Clone, Debug)]
@@ -25,12 +21,8 @@
     Timestamp(NaiveDateTime),
     Time(NaiveTime),
     Interval(Interval),
-<<<<<<< HEAD
-    UUID(u128),
+    Uuid(u128),
     Decimal(Decimal),
-=======
-    Uuid(u128),
->>>>>>> ab8511d3
     None,
 }
 
