--- conflicted
+++ resolved
@@ -1,4 +1,3 @@
-<<<<<<< HEAD
 #[cfg(feature = "alter-table")]
 use super::alter::alter_table;
 use {
@@ -14,7 +13,7 @@
         data::{bulk_build_rows_expr, bulk_build_rows_row, get_name, Row, Schema},
         parse_sql::Query,
         result::{MutResult, Result},
-        store::{AlterTable, Store, StoreMut},
+        store::{AlterTable, AutoIncrement, Store, StoreMut},
     },
     futures::stream::TryStreamExt,
     serde::Serialize,
@@ -22,35 +21,9 @@
     std::{fmt::Debug, rc::Rc},
     thiserror::Error as ThisError,
 };
-=======
-use {
-    super::{
-        alter::{create_table, drop},
-        fetch::{fetch, fetch_columns},
-        filter::Filter,
-        select::{select, select_with_labels},
-        update::Update,
-        validate::{validate_unique, ColumnValidation},
-    },
-    crate::{
-        data::{get_name, Row, Schema},
-        parse_sql::Query,
-        result::{MutResult, Result},
-        store::{AlterTable, AutoIncrement, Store, StoreMut},
-    },
-    futures::stream::TryStreamExt,
-    serde::Serialize,
-    sqlparser::ast::{SetExpr, Statement, Values},
-    std::{fmt::Debug, rc::Rc},
-    thiserror::Error as ThisError,
-};
-
-#[cfg(feature = "alter-table")]
-use super::alter::alter_table;
 
 #[cfg(feature = "auto-increment")]
 use super::column_options::auto_increment;
->>>>>>> 8de7b045
 
 #[derive(ThisError, Serialize, Debug, PartialEq)]
 pub enum ExecuteError {
