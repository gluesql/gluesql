--- conflicted
+++ resolved
@@ -11,11 +11,7 @@
 use crate::data::{get_name, Row, Schema};
 use crate::parse_sql::Query;
 use crate::result::{MutResult, Result};
-<<<<<<< HEAD
 use crate::store::{AlterTable, AutoIncrement, Store, StoreMut};
-=======
-use crate::store::{AlterTable, Store, StoreMut};
->>>>>>> b16be4cb
 
 use super::create_table::validate_table;
 use super::fetch::{fetch, fetch_columns};
@@ -66,22 +62,6 @@
     storage: U,
     query: &Query,
 ) -> MutResult<U, Payload> {
-<<<<<<< HEAD
-    #[allow(unused_macros)]
-=======
-    macro_rules! try_block {
-        ($storage: expr, $block: block) => {{
-            match (|| async { $block })().await {
-                Err(e) => {
-                    return Err(($storage, e));
-                }
-                Ok(v) => v,
-            }
-        }};
-    }
-
-    #[cfg(feature = "alter-table")]
->>>>>>> b16be4cb
     macro_rules! try_into {
         ($storage: expr, $expr: expr) => {
             match $expr {
@@ -159,10 +139,6 @@
                 .await
                 .map(|storage| (storage, Payload::DropTable))
         }
-<<<<<<< HEAD
-
-=======
->>>>>>> b16be4cb
         #[cfg(feature = "alter-table")]
         Statement::AlterTable { name, operation } => {
             let table_name = try_into!(storage, get_name(name));
@@ -211,11 +187,7 @@
             source,
             ..
         } => {
-<<<<<<< HEAD
             let (rows, column_defs, table_name) = try_block!(storage, {
-=======
-            let (rows, table_name) = try_block!(storage, {
->>>>>>> b16be4cb
                 let table_name = get_name(table_name)?;
                 let Schema { column_defs, .. } = storage
                     .fetch_schema(table_name)
@@ -236,7 +208,6 @@
                             offset: None,
                             fetch: None,
                         };
-<<<<<<< HEAD
 
                         select(&storage, &query(), None)
                             .await?
@@ -265,32 +236,6 @@
                     rows.iter(),
                 )
                 .await?;
-
-=======
-
-                        select(&storage, &query(), None)
-                            .await?
-                            .try_collect::<Vec<_>>()
-                            .await?
-                    }
-                    set_expr => {
-                        return Err(ExecuteError::UnreachableUnsupportedInsertValueType(
-                            set_expr.to_string(),
-                        )
-                        .into());
-                    }
-                };
-
-                let column_defs = Rc::from(column_defs);
-                validate_rows(
-                    &storage,
-                    &table_name,
-                    ColumnValidation::All(Rc::clone(&column_defs)),
-                    rows.iter(),
-                )
-                .await?;
-
->>>>>>> b16be4cb
                 Ok((rows, table_name))
             });
 
@@ -357,7 +302,6 @@
                 let table_name = get_name(&table_name)?;
                 let columns = Rc::from(fetch_columns(&storage, table_name).await?);
                 let filter = Filter::new(&storage, selection.as_ref(), None, None);
-<<<<<<< HEAD
 
                 let keys = fetch(&storage, table_name, columns, filter)
                     .await?
@@ -366,17 +310,6 @@
                     .await?;
                 Ok(keys)
             });
-
-=======
-
-                fetch(&storage, table_name, columns, filter)
-                    .await?
-                    .map_ok(|(_, key, _)| key)
-                    .try_collect::<Vec<_>>()
-                    .await
-            });
-
->>>>>>> b16be4cb
             let num_keys = keys.len();
 
             storage
