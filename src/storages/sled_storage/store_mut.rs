--- conflicted
+++ resolved
@@ -128,6 +128,7 @@
 
                 tree.insert(row_key, row_snapshot)?;
                 tree.insert(temp_row_key, row_key)?;
+
                 index_sync.delete(row_key, &deleted_row)?;
             }
 
@@ -154,6 +155,7 @@
                     .collect::<Vec<_>>();
 
                 let key = IVec::from(bytes);
+
                 index_sync.insert(&key, row)?;
 
                 let snapshot = Snapshot::new(txid, row.clone());
@@ -161,15 +163,7 @@
                     .map_err(err_into)
                     .map_err(ConflictableTransactionError::Abort)?;
 
-<<<<<<< HEAD
                 tree.insert(&key, snapshot)?;
-=======
-                #[cfg(feature = "index")]
-                index_sync.insert(tree, &key, row)?;
-
-                tree.insert(key, value)?;
-            }
->>>>>>> 731438d0
 
                 if !autocommit {
                     let temp_key = key::temp_data(txid, &key);
@@ -211,12 +205,7 @@
                     .map_err(ConflictableTransactionError::Abort)
                     .map(|snapshot| tree.insert(key, snapshot))??;
 
-<<<<<<< HEAD
                 index_sync.update(&key, &old_row, new_row)?;
-=======
-                index_sync.update(tree, key, &old_row, new_row)?;
-            }
->>>>>>> 731438d0
 
                 if !autocommit {
                     let temp_key = key::temp_data(txid, key);
@@ -245,7 +234,6 @@
                     .map_err(err_into)
                     .map_err(ConflictableTransactionError::Abort)?;
 
-<<<<<<< HEAD
                 let (snapshot, row) = snapshot.delete(txid);
                 let row = match row {
                     Some(row) => row,
@@ -266,9 +254,6 @@
 
                     tree.insert(temp_key, key)?;
                 }
-=======
-                index_sync.delete(tree, key, &row)?;
->>>>>>> 731438d0
             }
 
             Ok(())
