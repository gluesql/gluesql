--- conflicted
+++ resolved
@@ -14,10 +14,6 @@
     Left { expr: Expr, size: Expr },
     #[strum(to_string = "RIGHT")]
     Right { expr: Expr, size: Expr },
-<<<<<<< HEAD
-    Power { expr: Expr, power: Expr },
-    Sqrt(Expr),
-=======
     #[strum(to_string = "LPAD")]
     Lpad {
         expr: Expr,
@@ -60,7 +56,10 @@
     Cos(Expr),
     #[strum(to_string = "TAN")]
     Tan(Expr),
->>>>>>> dfc650cc
+    #[strum(to_string = "SQRT")]
+    Sqrt(Expr),
+    #[strum(to_string = "POWER")]
+    Power { expr: Expr, power: Expr },
 }
 
 #[derive(Debug, Clone, PartialEq, Eq, Hash, Serialize, Deserialize)]
