use {
    super::{ast_literal::TrimWhereField, Expr},
    serde::{Deserialize, Serialize},
    strum_macros::Display,
};

#[derive(Debug, Clone, PartialEq, Eq, Hash, Serialize, Deserialize, Display)]
pub enum Function {
    #[strum(to_string = "LOWER")]
    Lower(Expr),
    #[strum(to_string = "UPPER")]
    Upper(Expr),
    #[strum(to_string = "LEFT")]
    Left { expr: Expr, size: Expr },
    #[strum(to_string = "RIGHT")]
    Right { expr: Expr, size: Expr },
    #[strum(to_string = "ASIN")]
    ASin(Expr),
    #[strum(to_string = "ACOS")]
    ACos(Expr),
    #[strum(to_string = "ATAN")]
    ATan(Expr),
    #[strum(to_string = "LPAD")]
    Lpad {
        expr: Expr,
        size: Expr,
        fill: Option<Expr>,
    },
    #[strum(to_string = "RPAD")]
    Rpad {
        expr: Expr,
        size: Expr,
        fill: Option<Expr>,
    },
    #[strum(to_string = "CEIL")]
    Ceil(Expr),
    #[strum(to_string = "ROUND")]
    Round(Expr),
    #[strum(to_string = "FLOOR")]
    Floor(Expr),
    #[strum(to_string = "TRIM")]
    Trim {
        expr: Expr,
        filter_chars: Option<Expr>,
        trim_where_field: Option<TrimWhereField>,
    },
    #[strum(to_string = "EXP")]
    Exp(Expr),
    #[strum(to_string = "LN")]
    Ln(Expr),
    #[strum(to_string = "LOG")]
    Log { antilog: Expr, base: Expr },
    #[strum(to_string = "LOG2")]
    Log2(Expr),
    #[strum(to_string = "LOG10")]
    Log10(Expr),
    #[strum(to_string = "DIV")]
    Div { dividend: Expr, divisor: Expr },
    #[strum(to_string = "MOD")]
    Mod { dividend: Expr, divisor: Expr },
    #[strum(to_string = "GCD")]
    Gcd { left: Expr, right: Expr },
    #[strum(to_string = "LCM")]
    Lcm { left: Expr, right: Expr },
    #[strum(to_string = "SIN")]
    Sin(Expr),
    #[strum(to_string = "COS")]
    Cos(Expr),
    #[strum(to_string = "TAN")]
    Tan(Expr),
    #[strum(to_string = "SQRT")]
    Sqrt(Expr),
    #[strum(to_string = "POWER")]
    Power { expr: Expr, power: Expr },
<<<<<<< HEAD
=======
    #[strum(to_string = "RADIANS")]
    Radians(Expr),
    #[strum(to_string = "DEGREES")]
    Degrees(Expr),
    #[strum(to_string = "PI")]
    Pi(),
    #[strum(to_string = "LTRIM")]
    Ltrim { expr: Expr, chars: Option<Expr> },
    #[strum(to_string = "RTRIM")]
    Rtrim { expr: Expr, chars: Option<Expr> },
    #[strum(to_string = "REVERSE")]
    Reverse(Expr),
    #[strum(to_string = "REPEAT")]
    Repeat { expr: Expr, num: Expr },
    #[strum(to_string = "SUBSTR")]
    Substr {
        expr: Expr,
        start: Expr,
        count: Option<Expr>,
    },
    #[strum(to_string = "UNWRAP")]
    Unwrap { expr: Expr, selector: Expr },
>>>>>>> 1b6b4b8c
}

#[derive(Debug, Clone, PartialEq, Eq, Hash, Serialize, Deserialize)]
pub enum Aggregate {
    Count(Expr),
    Sum(Expr),
    Max(Expr),
    Min(Expr),
}<|MERGE_RESOLUTION|>--- conflicted
+++ resolved
@@ -72,8 +72,6 @@
     Sqrt(Expr),
     #[strum(to_string = "POWER")]
     Power { expr: Expr, power: Expr },
-<<<<<<< HEAD
-=======
     #[strum(to_string = "RADIANS")]
     Radians(Expr),
     #[strum(to_string = "DEGREES")]
@@ -96,7 +94,6 @@
     },
     #[strum(to_string = "UNWRAP")]
     Unwrap { expr: Expr, selector: Expr },
->>>>>>> 1b6b4b8c
 }
 
 #[derive(Debug, Clone, PartialEq, Eq, Hash, Serialize, Deserialize)]
