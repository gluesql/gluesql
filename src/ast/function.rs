--- conflicted
+++ resolved
@@ -84,10 +84,8 @@
     Rtrim { expr: Expr, chars: Option<Expr> },
     #[strum(to_string = "REVERSE")]
     Reverse(Expr),
-<<<<<<< HEAD
     #[strum(to_string = "REPEAT")]
     Repeat { expr: Expr, num: Expr },
-=======
     #[strum(to_string = "SUBSTR")]
     Substr {
         expr: Expr,
@@ -96,7 +94,6 @@
     },
     #[strum(to_string = "UNWRAP")]
     Unwrap { expr: Expr, selector: Expr },
->>>>>>> 0880d0a8
 }
 
 #[derive(Debug, Clone, PartialEq, Eq, Hash, Serialize, Deserialize)]
