--- conflicted
+++ resolved
@@ -9,7 +9,10 @@
     Upper(Expr),
     Left { expr: Expr, size: Expr },
     Right { expr: Expr, size: Expr },
-<<<<<<< HEAD
+    Ceil(Expr),
+    Round(Expr),
+    Floor(Expr),
+    Trim(Expr),
     Sin(Expr),
     Cos(Expr),
     Tan(Expr),
@@ -42,12 +45,6 @@
             _ => None,
         }
     }
-=======
-    Ceil(Expr),
-    Round(Expr),
-    Floor(Expr),
-    Trim(Expr),
->>>>>>> 35636a55
 }
 
 #[derive(Debug, Clone, PartialEq, Eq, Hash, Serialize, Deserialize)]
