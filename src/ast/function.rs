--- conflicted
+++ resolved
@@ -84,12 +84,6 @@
     Rtrim { expr: Expr, chars: Option<Expr> },
     #[strum(to_string = "REVERSE")]
     Reverse(Expr),
-<<<<<<< HEAD
-    #[strum(to_string = "ABS")]
-    Abs(Expr),
-    #[strum(to_string = "SIGN")]
-    Sign(Expr),
-=======
     #[strum(to_string = "REPEAT")]
     Repeat { expr: Expr, num: Expr },
     #[strum(to_string = "SUBSTR")]
@@ -100,7 +94,10 @@
     },
     #[strum(to_string = "UNWRAP")]
     Unwrap { expr: Expr, selector: Expr },
->>>>>>> 1b6b4b8c
+    #[strum(to_string = "ABS")]
+    Abs(Expr),
+    #[strum(to_string = "SIGN")]
+    Sign(Expr),
 }
 
 #[derive(Debug, Clone, PartialEq, Eq, Hash, Serialize, Deserialize)]
