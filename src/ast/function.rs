--- conflicted
+++ resolved
@@ -14,16 +14,12 @@
     Left { expr: Expr, size: Expr },
     #[strum(to_string = "RIGHT")]
     Right { expr: Expr, size: Expr },
-<<<<<<< HEAD
-    #[strum(to_string = "CEIL")]
-=======
     #[strum(to_string = "ASIN")]
     ASin(Expr),
     #[strum(to_string = "ACOS")]
     ACos(Expr),
     #[strum(to_string = "ATAN")]
     ATan(Expr),
->>>>>>> 846f5568
     #[strum(to_string = "LPAD")]
     Lpad {
         expr: Expr,
