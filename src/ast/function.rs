--- conflicted
+++ resolved
@@ -34,14 +34,15 @@
     Floor(Expr),
     #[strum(to_string = "TRIM")]
     Trim(Expr),
-<<<<<<< HEAD
+    #[strum(to_string = "EXP")]
     Exp(Expr),
+    #[strum(to_string = "LN")]
     Ln(Expr),
+    #[strum(to_string = "LOG2")]
     Log2(Expr),
+    #[strum(to_string = "LOG10")]
     Log10(Expr),
-=======
     #[strum(to_string = "DIV")]
->>>>>>> 83db4959
     Div { dividend: Expr, divisor: Expr },
     #[strum(to_string = "MOD")]
     Mod { dividend: Expr, divisor: Expr },
