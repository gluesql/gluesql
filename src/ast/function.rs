--- conflicted
+++ resolved
@@ -9,13 +9,10 @@
     Upper(Expr),
     Left { expr: Expr, size: Expr },
     Right { expr: Expr, size: Expr },
-<<<<<<< HEAD
     ASin(Expr),
     ACos(Expr),
     ATan(Expr),
-=======
     Trim(Expr),
->>>>>>> 5e3d51e8
 }
 
 #[derive(Debug, Clone, PartialEq, Eq, Hash, Serialize, Deserialize)]
