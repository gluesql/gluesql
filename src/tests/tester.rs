use {
<<<<<<< HEAD
    crate::*,
=======
    crate::{
        ast::{DataType, Expr, IndexItem, Query, SetExpr, Statement, TableFactor},
        data::Value,
        executor::{execute, Payload},
        parse_sql::{parse, parse_expr},
        plan::plan,
        result::Result,
        store::{GStore, GStoreMut},
        translate::{translate, translate_expr},
    },
>>>>>>> 4646748f
    async_trait::async_trait,
    std::{cell::RefCell, fmt::Debug, rc::Rc},
    test::*,
};

pub fn expr(sql: &str) -> Expr {
    let parsed = parse_expr(sql).unwrap();

    translate_expr(&parsed).unwrap()
}

pub fn test(expected: Result<Payload>, found: Result<Payload>) {
    let (expected, found): (Payload, Payload) = match (expected, found) {
        (Ok(a), Ok(b)) => (a, b),
        (a, b) => {
            assert_eq!(a, b);

            return;
        }
    };

    let (expected, found) = match (expected, found) {
        (
            Payload::Select {
                labels: expected_labels,
                rows: a,
            },
            Payload::Select {
                labels: found_labels,
                rows: b,
            },
        ) => {
            assert_eq!(expected_labels, found_labels);

            (a, b)
        }
        (a, b) => {
            assert_eq!(a, b);

            return;
        }
    };

    assert_eq!(
        expected.len(),
        found.len(),
        "\n[err: number of rows]\nexpected: {:?}\n   found: {:?}",
        expected,
        found
    );

    let rows = expected.into_iter().zip(found.into_iter()).enumerate();

    for (i, (expected, found)) in rows {
        assert_eq!(
            expected.len(),
            found.len(),
            "\n[err: size of row] row index: {}\nexpected: {:?}\n   found: {:?}",
            i,
            expected,
            found
        );

        expected
            .iter()
            .zip(found.iter())
            .for_each(|(expected_val, found_val)| {
                if matches!((expected_val, found_val), (&Value::Null, &Value::Null)) {
                    return;
                }

                assert_eq!(
                    expected_val, found_val,
                    "\n[err: value] row index: {}\nexpected: {:?}\n   found: {:?}",
                    i, expected, found
                );
            });
    }
}

pub async fn run<T: 'static + Debug, U: GStore<T> + GStoreMut<T>>(
    cell: Rc<RefCell<Option<U>>>,
    sql: &str,
    indexes: Option<Vec<IndexItem>>,
) -> Result<Payload> {
    let storage = cell.replace(None).unwrap();

    macro_rules! try_run {
        ($expr: expr) => {
            match $expr {
                Ok(v) => v,
                Err(e) => {
                    cell.replace(Some(storage));

                    return Err(e);
                }
            }
        };
    }

    println!("[SQL] {}", sql);
    let parsed = try_run!(parse(sql));
    let statement = try_run!(translate(&parsed[0]));
    let statement = try_run!(plan(&storage, statement).await);

    test_indexes(&statement, indexes);

    match execute(storage, &statement).await {
        Ok((storage, payload)) => {
            cell.replace(Some(storage));

            Ok(payload)
        }
        Err((storage, error)) => {
            cell.replace(Some(storage));

            Err(error)
        }
    }
}

pub fn test_indexes(statement: &Statement, indexes: Option<Vec<IndexItem>>) {
    if let Some(expected) = indexes {
        let found = find_indexes(statement);

        if expected.len() != found.len() {
            panic!(
                "num of indexes does not match: expected({}) != found({})",
                expected.len(),
                found.len(),
            );
        }

        for expected_index in expected {
            if !found
                .iter()
                .any(|found_index| *found_index == &expected_index)
            {
                panic!("index does not exist: {:#?}", expected_index)
            }
        }
    }
}

fn find_indexes(statement: &Statement) -> Vec<&IndexItem> {
    fn find_expr_indexes(expr: &Expr) -> Vec<&IndexItem> {
        match expr {
            Expr::Subquery(query)
            | Expr::Exists(query)
            | Expr::InSubquery {
                subquery: query, ..
            } => find_query_indexes(query),
            _ => vec![],
        }
    }

    fn find_query_indexes(query: &Query) -> Vec<&IndexItem> {
        let select = match &query.body {
            SetExpr::Select(select) => select,
            _ => {
                return vec![];
            }
        };

        let selection_indexes = select
            .selection
            .as_ref()
            .map(find_expr_indexes)
            .unwrap_or_default();

        let table_indexes = match &select.from.relation {
            TableFactor::Table {
                index: Some(index), ..
            } => vec![index],
            _ => vec![],
        };

        [selection_indexes, table_indexes].concat()
    }

    match statement {
        Statement::Query(query) => find_query_indexes(query),
        _ => vec![],
    }
}

pub fn type_match(expected: &[DataType], found: Result<Payload>) {
    let rows = match found {
        Ok(Payload::Select {
            labels: _expected_labels,
            rows,
        }) => rows,
        _ => panic!("type match is only for Select"),
    };

    for (i, items) in rows.iter().enumerate() {
        assert_eq!(
            items.len(),
            expected.len(),
            "\n[err: size of row] row index: {}\n expected: {:?}\n found: {:?}",
            i,
            expected.len(),
            items.len()
        );

        items
            .iter()
            .zip(expected.iter())
            .for_each(|(value, data_type)| match value.validate_type(data_type) {
                Ok(_) => {}
                Err(_) => panic!(
                    "[err: type match failed]\n expected {:?}\n found {:?}\n",
                    data_type, value
                ),
            })
    }
}

/// If you want to make your custom storage and want to run integrate tests,
/// you should implement this `Tester` trait.
///
/// To see how to use it,
/// * [tests/sled_storage.rs](https://github.com/gluesql/gluesql/blob/main/tests/sled_storage.rs)
///
/// Actual test cases are in [/src/tests/](https://github.com/gluesql/gluesql/blob/main/src/tests/),
/// not in `/tests/`.
#[async_trait]
pub trait Tester<T: 'static + Debug, U: GStore<T> + GStoreMut<T>> {
    fn new(namespace: &str) -> Self;

    fn get_cell(&mut self) -> Rc<RefCell<Option<U>>>;
}

#[macro_export]
macro_rules! test_case {
    ($name: ident, $content: expr) => {
        pub async fn $name<T, U>(mut tester: impl tests::Tester<T, U>)
        where
            T: 'static + std::fmt::Debug,
            U: test::GStore<T> + test::GStoreMut<T>,
        {
            use std::rc::Rc;

            let cell = tester.get_cell();

            #[allow(unused_macros)]
            macro_rules! schema {
                ($table_name: literal) => {
                    cell.borrow()
                        .as_ref()
                        .expect("cell is empty")
                        .fetch_schema($table_name)
                        .await
                        .expect("error fetching schema")
                        .expect("table not found")
                };
            }

            #[allow(unused_macros)]
            macro_rules! expr {
                ($sql: literal) => {
                    tests::expr($sql)
                };
            }

            #[allow(unused_macros)]
            macro_rules! run {
                ($sql: expr) => {
                    tests::run(Rc::clone(&cell), $sql, None).await.unwrap()
                };
            }

            #[allow(unused_macros)]
            macro_rules! count {
                ($count: expr, $sql: expr) => {
                    match tests::run(Rc::clone(&cell), $sql, None).await.unwrap() {
                        test::Payload::Select { rows, .. } => assert_eq!($count, rows.len()),
                        test::Payload::Delete(num) => assert_eq!($count, num),
                        test::Payload::Update(num) => assert_eq!($count, num),
                        _ => panic!("compare is only for Select, Delete and Update"),
                    };
                };
            }

            #[allow(unused_macros)]
            macro_rules! type_match {
                ($expected: expr, $sql: expr) => {
                    let found = tests::run(Rc::clone(&cell), $sql, None).await;

                    tests::type_match($expected, found);
                };
            }

            #[allow(unused_macros)]
            macro_rules! test {
                ($expected: expr, $sql: expr) => {
                    let found = tests::run(Rc::clone(&cell), $sql, None).await;

                    tests::test($expected, found);
                };
            }

            #[allow(unused_macros)]
            macro_rules! test_idx {
                ($expected: expr, $indexes: expr, $sql: expr) => {
                    let found = tests::run(Rc::clone(&cell), $sql, Some($indexes)).await;

                    tests::test($expected, found);
                };
            }

            $content.await
        }
    };
}<|MERGE_RESOLUTION|>--- conflicted
+++ resolved
@@ -1,18 +1,5 @@
 use {
-<<<<<<< HEAD
     crate::*,
-=======
-    crate::{
-        ast::{DataType, Expr, IndexItem, Query, SetExpr, Statement, TableFactor},
-        data::Value,
-        executor::{execute, Payload},
-        parse_sql::{parse, parse_expr},
-        plan::plan,
-        result::Result,
-        store::{GStore, GStoreMut},
-        translate::{translate, translate_expr},
-    },
->>>>>>> 4646748f
     async_trait::async_trait,
     std::{cell::RefCell, fmt::Debug, rc::Rc},
     test::*,
