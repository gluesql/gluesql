--- conflicted
+++ resolved
@@ -2,10 +2,7 @@
 pub mod ceil;
 pub mod floor;
 pub mod left_right;
-<<<<<<< HEAD
-pub mod math_function;
-=======
 pub mod round;
 pub mod trim;
->>>>>>> 35636a55
+pub mod math_function;
 pub mod upper_lower;