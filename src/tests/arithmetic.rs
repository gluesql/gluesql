use {crate::*, std::borrow::Cow};

test_case!(arithmetic, async move {
    run!(
        "
        CREATE TABLE Arith (
            id INTEGER,
            num INTEGER,
            name TEXT,
        );
    "
    );
    run!("DELETE FROM Arith");
    run!(
        "
        INSERT INTO Arith (id, num, name) VALUES
            (1, 6, \"A\"),
            (2, 8, \"B\"),
            (3, 4, \"C\"),
            (4, 2, \"D\"),
            (5, 3, \"E\");
    "
    );

    let test_cases = [
        // add on WHERE
        (1, "SELECT * FROM Arith WHERE id = 1 + 1;"),
        (5, "SELECT * FROM Arith WHERE id < id + 1;"),
        (5, "SELECT * FROM Arith WHERE id < num + id;"),
        (3, "SELECT * FROM Arith WHERE id + 1 < 5;"),
        // subtract on WHERE
        (1, "SELECT * FROM Arith WHERE id = 2 - 1;"),
        (1, "SELECT * FROM Arith WHERE 2 - 1 = id;"),
        (5, "SELECT * FROM Arith WHERE id > id - 1;"),
        (5, "SELECT * FROM Arith WHERE id > id - num;"),
        (3, "SELECT * FROM Arith WHERE 5 - id < 3;"),
        // multiply on WHERE
        (1, "SELECT * FROM Arith WHERE id = 2 * 2;"),
        (0, "SELECT * FROM Arith WHERE id > id * 2;"),
        (0, "SELECT * FROM Arith WHERE id > num * id;"),
        (1, "SELECT * FROM Arith WHERE 3 * id < 4;"),
        // divide on WHERE
        (1, "SELECT * FROM Arith WHERE id = 5 / 2;"),
        (5, "SELECT * FROM Arith WHERE id > id / 2;"),
        (3, "SELECT * FROM Arith WHERE id > num / id;"),
        (2, "SELECT * FROM Arith WHERE 10 / id = 2;"),
        // modulo on WHERE
        (1, "SELECT * FROM Arith WHERE id = 5 % 2;"),
        (5, "SELECT * FROM Arith WHERE id > num % id;"),
        (1, "SELECT * FROM Arith WHERE num % id > 2;"),
        (2, "SELECT * FROM Arith WHERE num % 3 < 2 % id;"),
        (0, "SELECT * FROM Arith WHERE num % 3 < 2 % 0;"),
        // etc
        (1, "SELECT * FROM Arith WHERE 1 + 1 = id;"),
        (5, "UPDATE Arith SET id = id + 1;"),
        (0, "SELECT * FROM Arith WHERE id = 1;"),
        (4, "UPDATE Arith SET id = id - 1 WHERE id != 6;"),
        (2, "SELECT * FROM Arith WHERE id <= 2;"),
        (5, "UPDATE Arith SET id = id * 2;"),
        (5, "UPDATE Arith SET id = id / 2;"),
        (2, "SELECT * FROM Arith WHERE id <= 2;"),
    ];

    for (num, sql) in test_cases.iter() {
        count!(*num, sql);
    }

    let test_cases = vec![
        (
            ValueError::AddOnNonNumeric(Value::Str("A".to_owned()), Value::I64(1)).into(),
            "SELECT * FROM Arith WHERE name + id < 1",
        ),
        (
            ValueError::SubtractOnNonNumeric(Value::Str("A".to_owned()), Value::I64(1)).into(),
            "SELECT * FROM Arith WHERE name - id < 1",
        ),
        (
            ValueError::MultiplyOnNonNumeric(Value::Str("A".to_owned()), Value::I64(1)).into(),
            "SELECT * FROM Arith WHERE name * id < 1",
        ),
        (
            ValueError::DivideOnNonNumeric(Value::Str("A".to_owned()), Value::I64(1)).into(),
            "SELECT * FROM Arith WHERE name / id < 1",
        ),
        (
<<<<<<< HEAD
            ValueError::ModuloOnNonNumeric(Value::Str("A".to_owned()), Value::I64(1)).into(),
            "SELECT * FROM Arith WHERE name % id < 1",
=======
            ValueError::DivisorShouldNotBeZero.into(),
            "SELECT * FROM Arith WHERE name / 0 < 1",
        ),
        (
            ValueError::DivisorShouldNotBeZero.into(),
            "SELECT * FROM Arith WHERE name / 0.0 < 1",
>>>>>>> ddef4179
        ),
        (
            UpdateError::ColumnNotFound("aaa".to_owned()).into(),
            "UPDATE Arith SET aaa = 1",
        ),
        (
            LiteralError::UnsupportedBinaryArithmetic(
                format!("{:?}", Literal::Boolean(true)),
                format!("{:?}", Literal::Number(Cow::Owned("1".to_owned()))),
            )
            .into(),
            "SELECT * FROM Arith WHERE TRUE + 1 = 1",
        ),
        (
            LiteralError::DivisorShouldNotBeZero.into(),
            "SELECT * FROM Arith WHERE id = 2 / 0",
        ),
        (
            LiteralError::DivisorShouldNotBeZero.into(),
            "SELECT * FROM Arith WHERE id = 2 / 0.0",
        ),
        (
            LiteralError::DivisorShouldNotBeZero.into(),
            "SELECT * FROM Arith WHERE id = INTERVAL '2' HOUR / 0",
        ),
        (
            LiteralError::DivisorShouldNotBeZero.into(),
            "SELECT * FROM Arith WHERE id = INTERVAL '2' HOUR / 0.0",
        ),
        (
            EvaluateError::BooleanTypeRequired(format!(
                "{:?}",
                Literal::Text(Cow::Owned("hello".to_owned()))
            ))
            .into(),
            r#"SELECT * FROM Arith WHERE TRUE AND "hello""#,
        ),
        (
            EvaluateError::BooleanTypeRequired(format!("{:?}", Value::Str("A".to_owned()))).into(),
            "SELECT * FROM Arith WHERE name AND id",
        ),
    ];

    for (error, sql) in test_cases {
        test!(Err(error), sql);
    }
});

test_case!(blend, async move {
    run!(
        "
        CREATE TABLE Arith (
            id INTEGER,
            num INTEGER,
        );
    "
    );
    run!("DELETE FROM Arith");
    run!(
        "
        INSERT INTO Arith (id, num) VALUES
            (1, 6),
            (2, 8),
            (3, 4),
            (4, 2),
            (5, 3);
    "
    );

    use Value::I64;

    let sql = "SELECT 1 * 2 + 1 - 3 / 1 FROM Arith LIMIT 1;";
    let found = run!(sql);
    let expected = select!("1 * 2 + 1 - 3 / 1"; I64; 0);
    assert_eq!(expected, found);

    let found = run!("SELECT id, id + 1, id + num, 1 + 1 FROM Arith");
    let expected = select!(
        id  | "id + 1" | "id + num" | "1 + 1"
        I64 | I64      | I64        | I64;
        1     2          7            2;
        2     3          10           2;
        3     4          7            2;
        4     5          6            2;
        5     6          8            2
    );
    assert_eq!(expected, found);

    let sql = "
      SELECT a.id + b.id
      FROM Arith a
      JOIN Arith b ON a.id = b.id + 1
    ";
    let found = run!(sql);
    let expected = select!("a.id + b.id"; I64; 3; 5; 7; 9);
    assert_eq!(expected, found);
});<|MERGE_RESOLUTION|>--- conflicted
+++ resolved
@@ -83,17 +83,8 @@
             "SELECT * FROM Arith WHERE name / id < 1",
         ),
         (
-<<<<<<< HEAD
             ValueError::ModuloOnNonNumeric(Value::Str("A".to_owned()), Value::I64(1)).into(),
             "SELECT * FROM Arith WHERE name % id < 1",
-=======
-            ValueError::DivisorShouldNotBeZero.into(),
-            "SELECT * FROM Arith WHERE name / 0 < 1",
-        ),
-        (
-            ValueError::DivisorShouldNotBeZero.into(),
-            "SELECT * FROM Arith WHERE name / 0.0 < 1",
->>>>>>> ddef4179
         ),
         (
             UpdateError::ColumnNotFound("aaa".to_owned()).into(),
