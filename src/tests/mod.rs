pub mod aggregate;
pub mod alter;
pub mod arithmetic;
pub mod basic;
pub mod blend;
pub mod case;
pub mod concat;
pub mod data_type;
pub mod default;
pub mod error;
pub mod filter;
pub mod function;
pub mod index;
pub mod join;
pub mod limit;
pub mod migrate;
pub mod nested_select;
pub mod nullable;
pub mod order_by;
pub mod ordering;
pub mod synthesize;
pub mod transaction;
pub mod type_match;
pub mod validate;

mod tester;

pub mod macros;

pub use tester::*;

#[macro_export]
macro_rules! declare_test_fn {
    ($test: meta, $storage: ident, $title: ident, $func: path) => {
        #[$test]
        async fn $title() {
            let path = stringify!($title);
            let storage = $storage::new(path);

            $func(storage).await;
        }
    };
}

#[macro_export]
macro_rules! generate_store_tests {
    ($test: meta, $storage: ident) => {
        macro_rules! glue {
            ($title: ident, $func: path) => {
                declare_test_fn!($test, $storage, $title, $func);
            };
        }

        glue!(basic, basic::basic);
        glue!(aggregate, aggregate::aggregate);
        glue!(aggregate_group_by, aggregate::group_by);
        glue!(arithmetic, arithmetic::arithmetic);
        glue!(arithmetic_blend, arithmetic::blend);
        glue!(concat, concat::concat);
        glue!(blend, blend::blend);
        glue!(create_table, alter::create_table);
        glue!(drop_table, alter::drop_table);
        glue!(default, default::default);
        glue!(limit, limit::limit);
        glue!(error, error::error);
        glue!(filter, filter::filter);
        glue!(function_upper_lower, function::upper_lower::upper_lower);
        glue!(function_gcd_lcm, function::gcd_lcm::gcd_lcm);
        glue!(function_left_right, function::left_right::left_right);
        glue!(function_sqrt, function::sqrt_power::sqrt);
        glue!(function_power, function::sqrt_power::power);
        glue!(function_lpad_rpad, function::lpad_rpad::lpad_rpad);
        glue!(function_trim, function::trim::trim);
        glue!(function_div_mod, function::div_mod::div_mod);
        glue!(function_ltrim_rtrim, function::ltrim_rtrim::ltrim_rtrim);
        glue!(function_cast_literal, function::cast::cast_literal);
        glue!(function_cast_value, function::cast::cast_value);
        glue!(function_math_function_asin, function::math_function::asin);
        glue!(function_math_function_acos, function::math_function::acos);
        glue!(function_math_function_atan, function::math_function::atan);
        glue!(function_math_function_sin, function::math_function::sin);
        glue!(function_math_function_cos, function::math_function::cos);
        glue!(function_math_function_tan, function::math_function::tan);
        glue!(function_ceil, function::ceil::ceil);
        glue!(function_round, function::round::round);
        glue!(function_floor, function::floor::floor);
        glue!(function_ln, function::exp_log::ln);
        glue!(function_log, function::exp_log::log);
        glue!(function_log2, function::exp_log::log2);
        glue!(function_log10, function::exp_log::log10);
        glue!(function_exp, function::exp_log::exp);
        glue!(join, join::join);
        glue!(join_blend, join::blend);
        glue!(migrate, migrate::migrate);
        glue!(nested_select, nested_select::nested_select);
        glue!(nullable, nullable::nullable);
        glue!(nullable_text, nullable::nullable_text);
        glue!(nullable_implicit_insert, nullable::nullable_implicit_insert);
        glue!(ordering, ordering::ordering);
        glue!(order_by, order_by::order_by);
        glue!(sql_types, data_type::sql_types::sql_types);
        glue!(date, data_type::date::date);
        glue!(timestamp, data_type::timestamp::timestamp);
        glue!(time, data_type::time::time);
        glue!(interval, data_type::interval::interval);
        glue!(list, data_type::list::list);
        glue!(map, data_type::map::map);
        glue!(synthesize, synthesize::synthesize);
        glue!(validate_unique, validate::unique::unique);
        glue!(validate_types, validate::types::types);
        glue!(function_radians, function::radians::radians);
        glue!(function_degrees, function::degrees::degrees);
        glue!(function_pi, function::pi::pi);
        glue!(function_reverse, function::reverse::reverse);
        glue!(function_repeat, function::repeat::repeat);
        glue!(case, case::case);
        glue!(function_substr, function::substr::substr);
        glue!(uuid, data_type::uuid::uuid);
<<<<<<< HEAD
        glue!(decimal, data_type::decimal::decimal);
=======
        glue!(
            function_generate_uuid,
            function::generate_uuid::generate_uuid
        );
        glue!(type_match, type_match::type_match);
>>>>>>> ab8511d3
    };
}

#[cfg(feature = "alter-table")]
#[macro_export]
macro_rules! generate_alter_table_tests {
    ($test: meta, $storage: ident) => {
        macro_rules! glue {
            ($title: ident, $func: path) => {
                declare_test_fn!($test, $storage, $title, $func);
            };
        }

        glue!(alter_table_rename, alter::alter_table_rename);
        glue!(alter_table_add_drop, alter::alter_table_add_drop);
    };
}

#[cfg(feature = "index")]
#[macro_export]
macro_rules! generate_index_tests {
    ($test: meta, $storage: ident) => {
        macro_rules! glue {
            ($title: ident, $func: path) => {
                declare_test_fn!($test, $storage, $title, $func);
            };
        }

        glue!(index_basic, index::basic);
        glue!(index_and, index::and);
        glue!(index_nested, index::nested);
        glue!(index_null, index::null);
        glue!(index_expr, index::expr);
        glue!(index_value, index::value);
        glue!(index_order_by, index::order_by);
        #[cfg(feature = "sorter")]
        glue!(index_order_by_multi, index::order_by_multi);
    };
}

#[cfg(feature = "transaction")]
#[macro_export]
macro_rules! generate_transaction_tests {
    ($test: meta, $storage: ident) => {
        macro_rules! glue {
            ($title: ident, $func: path) => {
                declare_test_fn!($test, $storage, $title, $func);
            };
        }

        glue!(transaction_basic, transaction::basic);
        glue!(
            transaction_create_drop_table,
            transaction::create_drop_table
        );
    };
}

#[cfg(all(feature = "alter-table", feature = "index"))]
#[macro_export]
macro_rules! generate_alter_table_index_tests {
    ($test: meta, $storage: ident) => {
        macro_rules! glue {
            ($title: ident, $func: path) => {
                declare_test_fn!($test, $storage, $title, $func);
            };
        }

        glue!(alter_table_drop_indexed_table, alter::drop_indexed_table);
        glue!(alter_table_drop_indexed_column, alter::drop_indexed_column);
    };
}

#[cfg(all(feature = "transaction", feature = "alter-table"))]
#[macro_export]
macro_rules! generate_transaction_alter_table_tests {
    ($test: meta, $storage: ident) => {
        macro_rules! glue {
            ($title: ident, $func: path) => {
                declare_test_fn!($test, $storage, $title, $func);
            };
        }

        glue!(
            transaction_alter_table_rename_column,
            transaction::alter_table_rename_column
        );
        glue!(
            transaction_alter_table_add_column,
            transaction::alter_table_add_column
        );
        glue!(
            transaction_alter_table_drop_column,
            transaction::alter_table_drop_column
        );
    };
}

#[cfg(all(feature = "transaction", feature = "index"))]
#[macro_export]
macro_rules! generate_transaction_index_tests {
    ($test: meta, $storage: ident) => {
        macro_rules! glue {
            ($title: ident, $func: path) => {
                declare_test_fn!($test, $storage, $title, $func);
            };
        }

        glue!(transaction_index_create, transaction::index_create);
        glue!(transaction_index_drop, transaction::index_drop);
    };
}<|MERGE_RESOLUTION|>--- conflicted
+++ resolved
@@ -116,15 +116,12 @@
         glue!(case, case::case);
         glue!(function_substr, function::substr::substr);
         glue!(uuid, data_type::uuid::uuid);
-<<<<<<< HEAD
         glue!(decimal, data_type::decimal::decimal);
-=======
         glue!(
             function_generate_uuid,
             function::generate_uuid::generate_uuid
         );
         glue!(type_match, type_match::type_match);
->>>>>>> ab8511d3
     };
 }
 
