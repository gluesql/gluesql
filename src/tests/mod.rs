--- conflicted
+++ resolved
@@ -107,9 +107,7 @@
         glue!(synthesize, synthesize::synthesize);
         glue!(validate_unique, validate::unique::unique);
         glue!(validate_types, validate::types::types);
-<<<<<<< HEAD
         glue!(function_extract, function::extract::extract);
-=======
         glue!(function_radians, function::radians::radians);
         glue!(function_degrees, function::degrees::degrees);
         glue!(function_pi, function::pi::pi);
@@ -120,7 +118,6 @@
         glue!(uuid, data_type::uuid::uuid);
     };
 }
->>>>>>> 1b6b4b8c
 
 #[cfg(feature = "alter-table")]
 #[macro_export]
