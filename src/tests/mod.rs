pub mod aggregate;
pub mod alter;
pub mod arithmetic;
pub mod basic;
pub mod blend;
pub mod concat;
pub mod data_type;
pub mod default;
pub mod error;
pub mod filter;
pub mod function;
pub mod index;
pub mod join;
pub mod limit;
pub mod migrate;
pub mod nested_select;
pub mod nullable;
pub mod order_by;
pub mod ordering;
pub mod synthesize;
pub mod transaction;
pub mod validate;

mod tester;

pub mod macros;

pub use tester::*;

#[macro_export]
macro_rules! generate_tests {
    ($test: meta, $storage: ident) => {
        macro_rules! glue {
            ($title: ident, $func: path) => {
                #[$test]
                async fn $title() {
                    let path = stringify!($title);
                    let storage = $storage::new(path);

                    $func(storage).await;
                }
            };
        }

        glue!(basic, basic::basic);
        glue!(aggregate, aggregate::aggregate);
        glue!(aggregate_group_by, aggregate::group_by);
        glue!(arithmetic, arithmetic::arithmetic);
        glue!(arithmetic_blend, arithmetic::blend);
        glue!(concat, concat::concat);
        glue!(blend, blend::blend);
        glue!(create_table, alter::create_table);
        glue!(drop_table, alter::drop_table);
        glue!(default, default::default);
        glue!(limit, limit::limit);
        glue!(error, error::error);
        glue!(filter, filter::filter);
        glue!(function_upper_lower, function::upper_lower::upper_lower);
        glue!(function_gcd_lcm, function::gcd_lcm::gcd_lcm);
        glue!(function_left_right, function::left_right::left_right);
        glue!(function_sqrt, function::sqrt_power::sqrt);
        glue!(function_power, function::sqrt_power::power);
        glue!(function_lpad_rpad, function::lpad_rpad::lpad_rpad);
        glue!(function_trim, function::trim::trim);
        glue!(function_div_mod, function::div_mod::div_mod);
        glue!(function_ltrim_rtrim, function::ltrim_rtrim::ltrim_rtrim);
        glue!(function_cast_literal, function::cast::cast_literal);
        glue!(function_cast_value, function::cast::cast_value);
<<<<<<< HEAD
        glue!(function_math_function_asin, function::math_function::asin);
        glue!(function_math_function_acos, function::math_function::acos);
        glue!(function_math_function_atan, function::math_function::atan);
=======
        glue!(function_math_function_sin, function::math_function::sin);
        glue!(function_math_function_cos, function::math_function::cos);
        glue!(function_math_function_tan, function::math_function::tan);
        glue!(function_ceil, function::ceil::ceil);
        glue!(function_round, function::round::round);
        glue!(function_floor, function::floor::floor);
        glue!(function_ln, function::exp_log::ln);
        glue!(function_log2, function::exp_log::log2);
        glue!(function_log10, function::exp_log::log10);
        glue!(function_exp, function::exp_log::exp);
>>>>>>> 23e0e875
        glue!(join, join::join);
        glue!(join_blend, join::blend);
        glue!(migrate, migrate::migrate);
        glue!(nested_select, nested_select::nested_select);
        glue!(nullable, nullable::nullable);
        glue!(nullable_text, nullable::nullable_text);
        glue!(ordering, ordering::ordering);
        glue!(order_by, order_by::order_by);
        glue!(sql_types, data_type::sql_types::sql_types);
        glue!(date, data_type::date::date);
        glue!(timestamp, data_type::timestamp::timestamp);
        glue!(time, data_type::time::time);
        glue!(interval, data_type::interval::interval);
        glue!(synthesize, synthesize::synthesize);
        glue!(validate_unique, validate::unique::unique);
        glue!(validate_types, validate::types::types);
        glue!(function_radians, function::radians::radians);
        glue!(function_degrees, function::degrees::degrees);
        glue!(function_pi, function::pi::pi);
        glue!(function_reverse, function::reverse::reverse);

        #[cfg(feature = "index")]
        macro_rules! glue_index {
            () => {
                glue!(index_basic, index::basic);
                glue!(index_and, index::and);
                glue!(index_nested, index::nested);
                glue!(index_null, index::null);
                glue!(index_expr, index::expr);
                glue!(index_value, index::value);
                glue!(index_order_by, index::order_by);
                #[cfg(feature = "sorter")]
                glue!(index_order_by_multi, index::order_by_multi);
            };
        }
        #[cfg(feature = "index")]
        glue_index!();

        #[cfg(feature = "alter-table")]
        macro_rules! glue_alter_table {
            () => {
                glue!(alter_table_rename, alter::alter_table_rename);
                glue!(alter_table_add_drop, alter::alter_table_add_drop);
            };
        }
        #[cfg(feature = "alter-table")]
        glue_alter_table!();

        #[cfg(all(feature = "alter-table", feature = "index"))]
        macro_rules! glue_alter_table_index {
            () => {
                glue!(alter_table_drop_indexed_table, alter::drop_indexed_table);
                glue!(alter_table_drop_indexed_column, alter::drop_indexed_column);
            };
        }
        #[cfg(all(feature = "alter-table", feature = "index"))]
        glue_alter_table_index!();

        #[cfg(feature = "transaction")]
        macro_rules! glue_transaction {
            () => {
                glue!(transaction_basic, transaction::basic);
                glue!(
                    transaction_create_drop_table,
                    transaction::create_drop_table
                );
            };
        }
        #[cfg(feature = "transaction")]
        glue_transaction!();

        #[cfg(all(feature = "transaction", feature = "alter-table"))]
        macro_rules! glue_transaction_alter_table {
            () => {
                glue!(
                    transaction_alter_table_rename_column,
                    transaction::alter_table_rename_column
                );
                glue!(
                    transaction_alter_table_add_column,
                    transaction::alter_table_add_column
                );
                glue!(
                    transaction_alter_table_drop_column,
                    transaction::alter_table_drop_column
                );
            };
        }
        #[cfg(all(feature = "transaction", feature = "alter-table"))]
        glue_transaction_alter_table!();

        #[cfg(all(feature = "transaction", feature = "index"))]
        macro_rules! glue_transaction_index {
            () => {
                glue!(transaction_index_create, transaction::index_create);
                glue!(transaction_index_drop, transaction::index_drop);
            };
        }
        #[cfg(all(feature = "transaction", feature = "index"))]
        glue_transaction_index!();
    };
}<|MERGE_RESOLUTION|>--- conflicted
+++ resolved
@@ -66,11 +66,9 @@
         glue!(function_ltrim_rtrim, function::ltrim_rtrim::ltrim_rtrim);
         glue!(function_cast_literal, function::cast::cast_literal);
         glue!(function_cast_value, function::cast::cast_value);
-<<<<<<< HEAD
         glue!(function_math_function_asin, function::math_function::asin);
         glue!(function_math_function_acos, function::math_function::acos);
         glue!(function_math_function_atan, function::math_function::atan);
-=======
         glue!(function_math_function_sin, function::math_function::sin);
         glue!(function_math_function_cos, function::math_function::cos);
         glue!(function_math_function_tan, function::math_function::tan);
@@ -81,7 +79,6 @@
         glue!(function_log2, function::exp_log::log2);
         glue!(function_log10, function::exp_log::log10);
         glue!(function_exp, function::exp_log::exp);
->>>>>>> 23e0e875
         glue!(join, join::join);
         glue!(join_blend, join::blend);
         glue!(migrate, migrate::migrate);
