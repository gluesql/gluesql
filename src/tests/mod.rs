pub mod aggregate;
pub mod alter;
pub mod arithmetic;
pub mod basic;
pub mod blend;
pub mod concat;
pub mod data_type;
pub mod default;
pub mod error;
pub mod filter;
pub mod function;
pub mod index;
pub mod join;
pub mod limit;
pub mod migrate;
pub mod nested_select;
pub mod nullable;
pub mod order_by;
pub mod ordering;
pub mod synthesize;
pub mod transaction;
pub mod validate;

mod tester;

pub mod macros;

pub use tester::*;

#[macro_export]
macro_rules! generate_tests {
    ($test: meta, $storage: ident) => {
        macro_rules! glue {
            ($title: ident, $func: path) => {
                #[$test]
                async fn $title() {
                    let path = stringify!($title);
                    let storage = $storage::new(path);

                    $func(storage).await;
                }
            };
        }

        glue!(basic, basic::basic);
        glue!(aggregate, aggregate::aggregate);
        glue!(aggregate_group_by, aggregate::group_by);
        glue!(arithmetic, arithmetic::arithmetic);
        glue!(arithmetic_blend, arithmetic::blend);
        glue!(concat, concat::concat);
        glue!(blend, blend::blend);
        glue!(create_table, alter::create_table);
        glue!(drop_table, alter::drop_table);
        glue!(default, default::default);
        glue!(limit, limit::limit);
        glue!(error, error::error);
        glue!(filter, filter::filter);
        glue!(function_upper_lower, function::upper_lower::upper_lower);
        glue!(function_left_right, function::left_right::left_right);
        glue!(function_trim, function::trim::trim);
        glue!(function_cast_literal, function::cast::cast_literal);
        glue!(function_cast_value, function::cast::cast_value);
<<<<<<< HEAD
        glue!(function_math_function_sin, function::math_function::sin);
        glue!(function_math_function_cos, function::math_function::cos);
        glue!(function_math_function_tan, function::math_function::tan);
=======
        glue!(function_ceil, function::ceil::ceil);
        glue!(function_round, function::round::round);
        glue!(function_floor, function::floor::floor);
>>>>>>> 35636a55
        glue!(join, join::join);
        glue!(join_blend, join::blend);
        glue!(migrate, migrate::migrate);
        glue!(nested_select, nested_select::nested_select);
        glue!(nullable, nullable::nullable);
        glue!(nullable_text, nullable::nullable_text);
        glue!(ordering, ordering::ordering);
        glue!(order_by, order_by::order_by);
        glue!(sql_types, data_type::sql_types::sql_types);
        glue!(date, data_type::date::date);
        glue!(timestamp, data_type::timestamp::timestamp);
        glue!(time, data_type::time::time);
        glue!(interval, data_type::interval::interval);
        glue!(synthesize, synthesize::synthesize);
        glue!(validate_unique, validate::unique::unique);
        glue!(validate_types, validate::types::types);

        #[cfg(feature = "index")]
        macro_rules! glue_index {
            () => {
                glue!(index_basic, index::basic);
                glue!(index_and, index::and);
                glue!(index_nested, index::nested);
                glue!(index_null, index::null);
                glue!(index_expr, index::expr);
                glue!(index_value, index::value);
                glue!(index_order_by, index::order_by);
                #[cfg(feature = "sorter")]
                glue!(index_order_by_multi, index::order_by_multi);
            };
        }
        #[cfg(feature = "index")]
        glue_index!();

        #[cfg(feature = "alter-table")]
        macro_rules! glue_alter_table {
            () => {
                glue!(alter_table_rename, alter::alter_table_rename);
                glue!(alter_table_add_drop, alter::alter_table_add_drop);
            };
        }
        #[cfg(feature = "alter-table")]
        glue_alter_table!();

        #[cfg(all(feature = "alter-table", feature = "index"))]
        macro_rules! glue_alter_table_index {
            () => {
                glue!(alter_table_drop_indexed_table, alter::drop_indexed_table);
                glue!(alter_table_drop_indexed_column, alter::drop_indexed_column);
            };
        }
        #[cfg(all(feature = "alter-table", feature = "index"))]
        glue_alter_table_index!();

        #[cfg(feature = "transaction")]
        macro_rules! glue_transaction {
            () => {
                glue!(transaction_basic, transaction::basic);
                glue!(
                    transaction_create_drop_table,
                    transaction::create_drop_table
                );
            };
        }
        #[cfg(feature = "transaction")]
        glue_transaction!();

        #[cfg(all(feature = "transaction", feature = "alter-table"))]
        macro_rules! glue_transaction_alter_table {
            () => {
                glue!(
                    transaction_alter_table_rename_column,
                    transaction::alter_table_rename_column
                );
                glue!(
                    transaction_alter_table_add_column,
                    transaction::alter_table_add_column
                );
                glue!(
                    transaction_alter_table_drop_column,
                    transaction::alter_table_drop_column
                );
            };
        }
        #[cfg(all(feature = "transaction", feature = "alter-table"))]
        glue_transaction_alter_table!();

        #[cfg(all(feature = "transaction", feature = "index"))]
        macro_rules! glue_transaction_index {
            () => {
                glue!(transaction_index_create, transaction::index_create);
                glue!(transaction_index_drop, transaction::index_drop);
            };
        }
        #[cfg(all(feature = "transaction", feature = "index"))]
        glue_transaction_index!();
    };
}<|MERGE_RESOLUTION|>--- conflicted
+++ resolved
@@ -60,15 +60,12 @@
         glue!(function_trim, function::trim::trim);
         glue!(function_cast_literal, function::cast::cast_literal);
         glue!(function_cast_value, function::cast::cast_value);
-<<<<<<< HEAD
         glue!(function_math_function_sin, function::math_function::sin);
         glue!(function_math_function_cos, function::math_function::cos);
         glue!(function_math_function_tan, function::math_function::tan);
-=======
         glue!(function_ceil, function::ceil::ceil);
         glue!(function_round, function::round::round);
         glue!(function_floor, function::floor::floor);
->>>>>>> 35636a55
         glue!(join, join::join);
         glue!(join_blend, join::blend);
         glue!(migrate, migrate::migrate);
