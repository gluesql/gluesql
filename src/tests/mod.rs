pub mod aggregate;
pub mod alter;
pub mod arithmetic;
pub mod basic;
pub mod blend;
pub mod concat;
pub mod data_type;
pub mod default;
pub mod error;
pub mod filter;
pub mod function;
pub mod index;
pub mod join;
pub mod limit;
pub mod migrate;
pub mod nested_select;
pub mod nullable;
pub mod order_by;
pub mod ordering;
pub mod synthesize;
pub mod transaction;
pub mod validate;

mod tester;

pub mod macros;

pub use tester::*;

#[macro_export]
macro_rules! declare_test_fn {
    ($test: meta, $storage: ident, $title: ident, $func: path) => {
        #[$test]
        async fn $title() {
            let path = stringify!($title);
            let storage = $storage::new(path);

            $func(storage).await;
        }
    };
}

#[macro_export]
macro_rules! generate_store_tests {
    ($test: meta, $storage: ident) => {
        macro_rules! glue {
            ($title: ident, $func: path) => {
                declare_test_fn!($test, $storage, $title, $func);
            };
        }

        glue!(basic, basic::basic);
        glue!(aggregate, aggregate::aggregate);
        glue!(aggregate_group_by, aggregate::group_by);
        glue!(arithmetic, arithmetic::arithmetic);
        glue!(arithmetic_blend, arithmetic::blend);
        glue!(concat, concat::concat);
        glue!(blend, blend::blend);
        glue!(create_table, alter::create_table);
        glue!(drop_table, alter::drop_table);
        glue!(default, default::default);
        glue!(limit, limit::limit);
        glue!(error, error::error);
        glue!(filter, filter::filter);
        glue!(function_upper_lower, function::upper_lower::upper_lower);
        glue!(function_gcd_lcm, function::gcd_lcm::gcd_lcm);
        glue!(function_left_right, function::left_right::left_right);
        glue!(function_sqrt, function::sqrt_power::sqrt);
        glue!(function_power, function::sqrt_power::power);
        glue!(function_lpad_rpad, function::lpad_rpad::lpad_rpad);
        glue!(function_trim, function::trim::trim);
        glue!(function_div_mod, function::div_mod::div_mod);
        glue!(function_ltrim_rtrim, function::ltrim_rtrim::ltrim_rtrim);
        glue!(function_cast_literal, function::cast::cast_literal);
        glue!(function_cast_value, function::cast::cast_value);
        glue!(function_math_function_asin, function::math_function::asin);
        glue!(function_math_function_acos, function::math_function::acos);
        glue!(function_math_function_atan, function::math_function::atan);
        glue!(function_math_function_sin, function::math_function::sin);
        glue!(function_math_function_cos, function::math_function::cos);
        glue!(function_math_function_tan, function::math_function::tan);
        glue!(function_ceil, function::ceil::ceil);
        glue!(function_round, function::round::round);
        glue!(function_floor, function::floor::floor);
        glue!(function_ln, function::exp_log::ln);
        glue!(function_log, function::exp_log::log);
        glue!(function_log2, function::exp_log::log2);
        glue!(function_log10, function::exp_log::log10);
        glue!(function_exp, function::exp_log::exp);
        glue!(join, join::join);
        glue!(join_blend, join::blend);
        glue!(migrate, migrate::migrate);
        glue!(nested_select, nested_select::nested_select);
        glue!(nullable, nullable::nullable);
        glue!(nullable_text, nullable::nullable_text);
        glue!(nullable_implicit_insert, nullable::nullable_implicit_insert);
        glue!(ordering, ordering::ordering);
        glue!(order_by, order_by::order_by);
        glue!(sql_types, data_type::sql_types::sql_types);
        glue!(date, data_type::date::date);
        glue!(timestamp, data_type::timestamp::timestamp);
        glue!(time, data_type::time::time);
        glue!(interval, data_type::interval::interval);
        glue!(list, data_type::list::list);
        glue!(map, data_type::map::map);
        glue!(synthesize, synthesize::synthesize);
        glue!(validate_unique, validate::unique::unique);
        glue!(validate_types, validate::types::types);
        glue!(function_radians, function::radians::radians);
        glue!(function_degrees, function::degrees::degrees);
        glue!(function_pi, function::pi::pi);
        glue!(function_reverse, function::reverse::reverse);
<<<<<<< HEAD
        glue!(function_repeat, function::repeat::repeat);
=======
        glue!(function_substr, function::substr::substr);
        glue!(uuid, data_type::uuid::uuid);
>>>>>>> 0880d0a8
    };
}

#[cfg(feature = "alter-table")]
#[macro_export]
macro_rules! generate_alter_table_tests {
    ($test: meta, $storage: ident) => {
        macro_rules! glue {
            ($title: ident, $func: path) => {
                declare_test_fn!($test, $storage, $title, $func);
            };
        }

        glue!(alter_table_rename, alter::alter_table_rename);
        glue!(alter_table_add_drop, alter::alter_table_add_drop);
    };
}

#[cfg(feature = "index")]
#[macro_export]
macro_rules! generate_index_tests {
    ($test: meta, $storage: ident) => {
        macro_rules! glue {
            ($title: ident, $func: path) => {
                declare_test_fn!($test, $storage, $title, $func);
            };
        }

        glue!(index_basic, index::basic);
        glue!(index_and, index::and);
        glue!(index_nested, index::nested);
        glue!(index_null, index::null);
        glue!(index_expr, index::expr);
        glue!(index_value, index::value);
        glue!(index_order_by, index::order_by);
        #[cfg(feature = "sorter")]
        glue!(index_order_by_multi, index::order_by_multi);
    };
}

#[cfg(feature = "transaction")]
#[macro_export]
macro_rules! generate_transaction_tests {
    ($test: meta, $storage: ident) => {
        macro_rules! glue {
            ($title: ident, $func: path) => {
                declare_test_fn!($test, $storage, $title, $func);
            };
        }

        glue!(transaction_basic, transaction::basic);
        glue!(
            transaction_create_drop_table,
            transaction::create_drop_table
        );
    };
}

#[cfg(all(feature = "alter-table", feature = "index"))]
#[macro_export]
macro_rules! generate_alter_table_index_tests {
    ($test: meta, $storage: ident) => {
        macro_rules! glue {
            ($title: ident, $func: path) => {
                declare_test_fn!($test, $storage, $title, $func);
            };
        }

        glue!(alter_table_drop_indexed_table, alter::drop_indexed_table);
        glue!(alter_table_drop_indexed_column, alter::drop_indexed_column);
    };
}

#[cfg(all(feature = "transaction", feature = "alter-table"))]
#[macro_export]
macro_rules! generate_transaction_alter_table_tests {
    ($test: meta, $storage: ident) => {
        macro_rules! glue {
            ($title: ident, $func: path) => {
                declare_test_fn!($test, $storage, $title, $func);
            };
        }

        glue!(
            transaction_alter_table_rename_column,
            transaction::alter_table_rename_column
        );
        glue!(
            transaction_alter_table_add_column,
            transaction::alter_table_add_column
        );
        glue!(
            transaction_alter_table_drop_column,
            transaction::alter_table_drop_column
        );
    };
}

#[cfg(all(feature = "transaction", feature = "index"))]
#[macro_export]
macro_rules! generate_transaction_index_tests {
    ($test: meta, $storage: ident) => {
        macro_rules! glue {
            ($title: ident, $func: path) => {
                declare_test_fn!($test, $storage, $title, $func);
            };
        }

        glue!(transaction_index_create, transaction::index_create);
        glue!(transaction_index_drop, transaction::index_drop);
    };
}<|MERGE_RESOLUTION|>--- conflicted
+++ resolved
@@ -110,12 +110,9 @@
         glue!(function_degrees, function::degrees::degrees);
         glue!(function_pi, function::pi::pi);
         glue!(function_reverse, function::reverse::reverse);
-<<<<<<< HEAD
         glue!(function_repeat, function::repeat::repeat);
-=======
         glue!(function_substr, function::substr::substr);
         glue!(uuid, data_type::uuid::uuid);
->>>>>>> 0880d0a8
     };
 }
 
