pub mod aggregate;
pub mod alter;
pub mod arithmetic;
pub mod basic;
pub mod blend;
pub mod case;
pub mod concat;
pub mod data_type;
pub mod default;
pub mod error;
pub mod filter;
pub mod function;
pub mod index;
pub mod join;
pub mod limit;
pub mod migrate;
pub mod nested_select;
pub mod nullable;
pub mod order_by;
pub mod ordering;
pub mod synthesize;
pub mod transaction;
pub mod validate;

mod tester;

pub mod macros;

pub use tester::*;

#[macro_export]
macro_rules! declare_test_fn {
    ($test: meta, $storage: ident, $title: ident, $func: path) => {
        #[$test]
        async fn $title() {
            let path = stringify!($title);
            let storage = $storage::new(path);

            $func(storage).await;
        }
    };
}

#[macro_export]
macro_rules! generate_store_tests {
    ($test: meta, $storage: ident) => {
        macro_rules! glue {
            ($title: ident, $func: path) => {
                declare_test_fn!($test, $storage, $title, $func);
            };
        }

        glue!(basic, basic::basic);
        glue!(aggregate, aggregate::aggregate);
        glue!(aggregate_group_by, aggregate::group_by);
        glue!(arithmetic, arithmetic::arithmetic);
        glue!(arithmetic_blend, arithmetic::blend);
        glue!(concat, concat::concat);
        glue!(blend, blend::blend);
        glue!(create_table, alter::create_table);
        glue!(drop_table, alter::drop_table);
        glue!(default, default::default);
        glue!(limit, limit::limit);
        glue!(error, error::error);
        glue!(filter, filter::filter);
        glue!(function_upper_lower, function::upper_lower::upper_lower);
        glue!(function_gcd_lcm, function::gcd_lcm::gcd_lcm);
        glue!(function_left_right, function::left_right::left_right);
        glue!(function_sqrt, function::sqrt_power::sqrt);
        glue!(function_power, function::sqrt_power::power);
        glue!(function_lpad_rpad, function::lpad_rpad::lpad_rpad);
        glue!(function_trim, function::trim::trim);
        glue!(function_div_mod, function::div_mod::div_mod);
        glue!(function_ltrim_rtrim, function::ltrim_rtrim::ltrim_rtrim);
        glue!(function_cast_literal, function::cast::cast_literal);
        glue!(function_cast_value, function::cast::cast_value);
        glue!(function_math_function_asin, function::math_function::asin);
        glue!(function_math_function_acos, function::math_function::acos);
        glue!(function_math_function_atan, function::math_function::atan);
        glue!(function_math_function_sin, function::math_function::sin);
        glue!(function_math_function_cos, function::math_function::cos);
        glue!(function_math_function_tan, function::math_function::tan);
        glue!(function_ceil, function::ceil::ceil);
        glue!(function_round, function::round::round);
        glue!(function_floor, function::floor::floor);
        glue!(function_ln, function::exp_log::ln);
        glue!(function_log2, function::exp_log::log2);
        glue!(function_log10, function::exp_log::log10);
        glue!(function_exp, function::exp_log::exp);
        glue!(join, join::join);
        glue!(join_blend, join::blend);
        glue!(migrate, migrate::migrate);
        glue!(nested_select, nested_select::nested_select);
        glue!(nullable, nullable::nullable);
        glue!(nullable_text, nullable::nullable_text);
        glue!(ordering, ordering::ordering);
        glue!(order_by, order_by::order_by);
        glue!(sql_types, data_type::sql_types::sql_types);
        glue!(date, data_type::date::date);
        glue!(timestamp, data_type::timestamp::timestamp);
        glue!(time, data_type::time::time);
        glue!(interval, data_type::interval::interval);
        glue!(synthesize, synthesize::synthesize);
        glue!(validate_unique, validate::unique::unique);
        glue!(validate_types, validate::types::types);
        glue!(function_radians, function::radians::radians);
        glue!(function_degrees, function::degrees::degrees);
        glue!(function_pi, function::pi::pi);
        glue!(function_reverse, function::reverse::reverse);
<<<<<<< HEAD
        glue!(case, case::case);
=======
    };
}
>>>>>>> 9e3a94b6

#[cfg(feature = "alter-table")]
#[macro_export]
macro_rules! generate_alter_table_tests {
    ($test: meta, $storage: ident) => {
        macro_rules! glue {
            ($title: ident, $func: path) => {
                declare_test_fn!($test, $storage, $title, $func);
            };
        }

        glue!(alter_table_rename, alter::alter_table_rename);
        glue!(alter_table_add_drop, alter::alter_table_add_drop);
    };
}

#[cfg(feature = "index")]
#[macro_export]
macro_rules! generate_index_tests {
    ($test: meta, $storage: ident) => {
        macro_rules! glue {
            ($title: ident, $func: path) => {
                declare_test_fn!($test, $storage, $title, $func);
            };
        }

        glue!(index_basic, index::basic);
        glue!(index_and, index::and);
        glue!(index_nested, index::nested);
        glue!(index_null, index::null);
        glue!(index_expr, index::expr);
        glue!(index_value, index::value);
        glue!(index_order_by, index::order_by);
        #[cfg(feature = "sorter")]
        glue!(index_order_by_multi, index::order_by_multi);
    };
}

#[cfg(feature = "transaction")]
#[macro_export]
macro_rules! generate_transaction_tests {
    ($test: meta, $storage: ident) => {
        macro_rules! glue {
            ($title: ident, $func: path) => {
                declare_test_fn!($test, $storage, $title, $func);
            };
        }

        glue!(transaction_basic, transaction::basic);
        glue!(
            transaction_create_drop_table,
            transaction::create_drop_table
        );
    };
}

#[cfg(all(feature = "alter-table", feature = "index"))]
#[macro_export]
macro_rules! generate_alter_table_index_tests {
    ($test: meta, $storage: ident) => {
        macro_rules! glue {
            ($title: ident, $func: path) => {
                declare_test_fn!($test, $storage, $title, $func);
            };
        }

        glue!(alter_table_drop_indexed_table, alter::drop_indexed_table);
        glue!(alter_table_drop_indexed_column, alter::drop_indexed_column);
    };
}

#[cfg(all(feature = "transaction", feature = "alter-table"))]
#[macro_export]
macro_rules! generate_transaction_alter_table_tests {
    ($test: meta, $storage: ident) => {
        macro_rules! glue {
            ($title: ident, $func: path) => {
                declare_test_fn!($test, $storage, $title, $func);
            };
        }

        glue!(
            transaction_alter_table_rename_column,
            transaction::alter_table_rename_column
        );
        glue!(
            transaction_alter_table_add_column,
            transaction::alter_table_add_column
        );
        glue!(
            transaction_alter_table_drop_column,
            transaction::alter_table_drop_column
        );
    };
}

#[cfg(all(feature = "transaction", feature = "index"))]
#[macro_export]
macro_rules! generate_transaction_index_tests {
    ($test: meta, $storage: ident) => {
        macro_rules! glue {
            ($title: ident, $func: path) => {
                declare_test_fn!($test, $storage, $title, $func);
            };
        }

        glue!(transaction_index_create, transaction::index_create);
        glue!(transaction_index_drop, transaction::index_drop);
    };
}<|MERGE_RESOLUTION|>--- conflicted
+++ resolved
@@ -107,12 +107,9 @@
         glue!(function_degrees, function::degrees::degrees);
         glue!(function_pi, function::pi::pi);
         glue!(function_reverse, function::reverse::reverse);
-<<<<<<< HEAD
         glue!(case, case::case);
-=======
-    };
-}
->>>>>>> 9e3a94b6
+    };
+}
 
 #[cfg(feature = "alter-table")]
 #[macro_export]
