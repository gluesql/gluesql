--- conflicted
+++ resolved
@@ -66,15 +66,10 @@
         glue!(drop_table, drop_table::drop_table);
         glue!(error, error::error);
         glue!(filter, filter::filter);
-<<<<<<< HEAD
-        glue!(function_cast, function::cast::cast);
         glue!(function_upper_lower, function::upper_lower::upper_lower);
         glue!(function_left_right, function::left_right::left_right);
-=======
-        glue!(function, function::function);
         glue!(function_cast_literal, function::cast::cast_literal);
         glue!(function_cast_value, function::cast::cast_value);
->>>>>>> a8694d7e
         glue!(join, join::join);
         glue!(join_blend, join::blend);
         glue!(migrate, migrate::migrate);
