<<<<<<< HEAD
use std::{
    convert::{From, Into},
    vec::IntoIter,
};
=======
use std::convert::From;
use std::vec::IntoIter;
>>>>>>> e45739fe

pub struct Vector<T>(Vec<T>);

impl<T> Vector<T> {
    pub fn new() -> Self {
        Self(vec![])
    }

    pub fn push(mut self, value: T) -> Self {
        self.0.push(value);

        self
    }

    #[cfg(all(feature = "alter-table", feature = "sled-storage"))]
    pub fn update(mut self, i: usize, value: T) -> Self {
        self.0[i] = value;

        self
    }

    pub fn get(&self, i: usize) -> Option<&T> {
        self.0.get(i)
    }
}

impl<T> Default for Vector<T> {
    fn default() -> Self {
        Self::new()
    }
}

impl<T> IntoIterator for Vector<T> {
    type Item = T;
    type IntoIter = IntoIter<Self::Item>;

    fn into_iter(self) -> Self::IntoIter {
        self.0.into_iter()
    }
}

impl<T> From<Vec<T>> for Vector<T> {
    fn from(vector: Vec<T>) -> Self {
        Self(vector)
    }
}

impl<T> From<Vector<T>> for Vec<T> {
    fn from(vector: Vector<T>) -> Self {
        vector.0
    }
}<|MERGE_RESOLUTION|>--- conflicted
+++ resolved
@@ -1,12 +1,5 @@
-<<<<<<< HEAD
-use std::{
-    convert::{From, Into},
-    vec::IntoIter,
-};
-=======
 use std::convert::From;
 use std::vec::IntoIter;
->>>>>>> e45739fe
 
 pub struct Vector<T>(Vec<T>);
 
