--- conflicted
+++ resolved
@@ -14,12 +14,8 @@
         SqlDataType::Timestamp => Ok(DataType::Timestamp),
         SqlDataType::Time => Ok(DataType::Time),
         SqlDataType::Interval => Ok(DataType::Interval),
-<<<<<<< HEAD
-        SqlDataType::Uuid => Ok(DataType::UUID),
+        SqlDataType::Uuid => Ok(DataType::Uuid),
         SqlDataType::Decimal(..) => Ok(DataType::Decimal),
-=======
-        SqlDataType::Uuid => Ok(DataType::Uuid),
->>>>>>> ab8511d3
         SqlDataType::Custom(name) => {
             let name = name.0.get(0).map(|v| v.value.to_uppercase());
 
