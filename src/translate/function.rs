--- conflicted
+++ resolved
@@ -78,7 +78,9 @@
 
             Ok(Expr::Function(Box::new(Function::Right { expr, size })))
         }
-<<<<<<< HEAD
+        "CEIL" => func_with_one_arg!(Function::Ceil),
+        "ROUND" => func_with_one_arg!(Function::Round),
+        "FLOOR" => func_with_one_arg!(Function::Floor),
         "SIN" => {
             check_len(name, args.len(), 1)?;
 
@@ -103,11 +105,6 @@
                 .map(Box::new)
                 .map(Expr::Function)
         }
-=======
-        "CEIL" => func_with_one_arg!(Function::Ceil),
-        "ROUND" => func_with_one_arg!(Function::Round),
-        "FLOOR" => func_with_one_arg!(Function::Floor),
->>>>>>> 35636a55
         "COUNT" => aggr!(Aggregate::Count),
         "SUM" => aggr!(Aggregate::Sum),
         "MIN" => aggr!(Aggregate::Min),
