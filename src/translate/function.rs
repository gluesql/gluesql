use {
    super::{expr::translate_expr, translate_object_name, TranslateError},
    crate::{
        ast::{Aggregate, Expr, Function, ObjectName},
        result::Result,
    },
    sqlparser::ast::{Function as SqlFunction, FunctionArg as SqlFunctionArg},
};

pub fn translate_function(sql_function: &SqlFunction) -> Result<Expr> {
    let SqlFunction { name, args, .. } = sql_function;
    let name = {
        let ObjectName(names) = translate_object_name(name);

        names[0].to_uppercase()
    };
    let args = args
        .iter()
        .map(|arg| match arg {
            SqlFunctionArg::Named { .. } => {
                Err(TranslateError::NamedFunctionArgNotSupported.into())
            }
            SqlFunctionArg::Unnamed(expr) => Ok(expr),
        })
        .collect::<Result<Vec<_>>>()?;

    let check_len = |name, found, expected| -> Result<_> {
        if found == expected {
            Ok(())
        } else {
            Err(TranslateError::FunctionArgsLengthNotMatching {
                name,
                expected,
                found,
            }
            .into())
        }
    };

    let check_len_range = |name, found, expected_minimum, expected_maximum| -> Result<_> {
        if found >= expected_minimum && found <= expected_maximum {
            Ok(())
        } else {
            Err(TranslateError::FunctionArgsLengthNotWithinRange {
                name,
                expected_minimum,
                expected_maximum,
                found,
            }
            .into())
        }
    };

    macro_rules! aggr {
        ($aggregate: expr) => {{
            check_len(name, args.len(), 1)?;

            translate_expr(args[0])
                .map($aggregate)
                .map(Box::new)
                .map(Expr::Aggregate)
        }};
    }

    macro_rules! func_with_one_arg {
        ($func: expr) => {{
            check_len(name, args.len(), 1)?;

            translate_expr(args[0])
                .map($func)
                .map(Box::new)
                .map(Expr::Function)
        }};
    }

    macro_rules! func_with_two_arg {
        ($func: ident) => {{
            check_len_range(stringify!($func).to_owned(), args.len(), 1, 2)?;
            let expr = translate_expr(args[0])?;
            let chars = if args.len() == 1 {
                None
            } else {
                Some(translate_expr(args[1])?)
            };
            Ok(Expr::Function(Box::new(Function::$func { expr, chars })))
        }};
    }

    match name.as_str() {
        "LOWER" => func_with_one_arg!(Function::Lower),
        "UPPER" => func_with_one_arg!(Function::Upper),
        "LEFT" => {
            check_len(name, args.len(), 2)?;

            let expr = translate_expr(args[0])?;
            let size = translate_expr(args[1])?;

            Ok(Expr::Function(Box::new(Function::Left { expr, size })))
        }
        "RIGHT" => {
            check_len(name, args.len(), 2)?;

            let expr = translate_expr(args[0])?;
            let size = translate_expr(args[1])?;

            Ok(Expr::Function(Box::new(Function::Right { expr, size })))
        }
<<<<<<< HEAD
        "ASIN" => func_with_one_arg!(Function::ASin),
        "ACOS" => func_with_one_arg!(Function::ACos),
        "ATAN" => func_with_one_arg!(Function::ATan),
=======
        "SQRT" => {
            check_len(name, args.len(), 1)?;

            translate_expr(args[0])
                .map(Function::Sqrt)
                .map(Box::new)
                .map(Expr::Function)
        }
        "POWER" => {
            check_len(name, args.len(), 2)?;

            let expr = translate_expr(args[0])?;
            let power = translate_expr(args[1])?;

            Ok(Expr::Function(Box::new(Function::Power { expr, power })))
        }
        "LPAD" => {
            check_len_range(name, args.len(), 2, 3)?;

            let expr = translate_expr(args[0])?;
            let size = translate_expr(args[1])?;
            let fill = if args.len() == 2 {
                None
            } else {
                Some(translate_expr(args[2])?)
            };

            Ok(Expr::Function(Box::new(Function::Lpad {
                expr,
                size,
                fill,
            })))
        }
        "RPAD" => {
            check_len_range(name, args.len(), 2, 3)?;

            let expr = translate_expr(args[0])?;
            let size = translate_expr(args[1])?;
            let fill = if args.len() == 2 {
                None
            } else {
                Some(translate_expr(args[2])?)
            };

            Ok(Expr::Function(Box::new(Function::Rpad {
                expr,
                size,
                fill,
            })))
        }
        "CEIL" => func_with_one_arg!(Function::Ceil),
        "ROUND" => func_with_one_arg!(Function::Round),
        "FLOOR" => func_with_one_arg!(Function::Floor),
        "EXP" => func_with_one_arg!(Function::Exp),
        "LN" => func_with_one_arg!(Function::Ln),
        "LOG2" => func_with_one_arg!(Function::Log2),
        "LOG10" => func_with_one_arg!(Function::Log10),
        "SIN" => func_with_one_arg!(Function::Sin),
        "COS" => func_with_one_arg!(Function::Cos),
        "TAN" => func_with_one_arg!(Function::Tan),
        "RADIANS" => func_with_one_arg!(Function::Radians),
        "DEGREES" => func_with_one_arg!(Function::Degrees),
        "PI" => {
            check_len(name, args.len(), 0)?;

            Ok(Expr::Function(Box::new(Function::Pi())))
        }
        "GCD" => {
            check_len(name, args.len(), 2)?;

            let left = translate_expr(args[0])?;
            let right = translate_expr(args[1])?;

            Ok(Expr::Function(Box::new(Function::Gcd { left, right })))
        }
        "LCM" => {
            check_len(name, args.len(), 2)?;

            let left = translate_expr(args[0])?;
            let right = translate_expr(args[1])?;

            Ok(Expr::Function(Box::new(Function::Lcm { left, right })))
        }
        "LTRIM" => func_with_two_arg!(Ltrim),
        "RTRIM" => func_with_two_arg!(Rtrim),
>>>>>>> 23e0e875
        "COUNT" => aggr!(Aggregate::Count),
        "SUM" => aggr!(Aggregate::Sum),
        "MIN" => aggr!(Aggregate::Min),
        "MAX" => aggr!(Aggregate::Max),
        "TRIM" => func_with_one_arg!(Function::Trim),
        "DIV" => {
            check_len(name, args.len(), 2)?;

            let dividend = translate_expr(args[0])?;
            let divisor = translate_expr(args[1])?;

            Ok(Expr::Function(Box::new(Function::Div {
                dividend,
                divisor,
            })))
        }
        "MOD" => {
            check_len(name, args.len(), 2)?;

            let dividend = translate_expr(args[0])?;
            let divisor = translate_expr(args[1])?;

            Ok(Expr::Function(Box::new(Function::Mod {
                dividend,
                divisor,
            })))
        }
        "REVERSE" => func_with_one_arg!(Function::Reverse),
        _ => Err(TranslateError::UnsupportedFunction(name).into()),
    }
}<|MERGE_RESOLUTION|>--- conflicted
+++ resolved
@@ -105,11 +105,6 @@
 
             Ok(Expr::Function(Box::new(Function::Right { expr, size })))
         }
-<<<<<<< HEAD
-        "ASIN" => func_with_one_arg!(Function::ASin),
-        "ACOS" => func_with_one_arg!(Function::ACos),
-        "ATAN" => func_with_one_arg!(Function::ATan),
-=======
         "SQRT" => {
             check_len(name, args.len(), 1)?;
 
@@ -170,6 +165,9 @@
         "SIN" => func_with_one_arg!(Function::Sin),
         "COS" => func_with_one_arg!(Function::Cos),
         "TAN" => func_with_one_arg!(Function::Tan),
+        "ASIN" => func_with_one_arg!(Function::ASin),
+        "ACOS" => func_with_one_arg!(Function::ACos),
+        "ATAN" => func_with_one_arg!(Function::ATan),
         "RADIANS" => func_with_one_arg!(Function::Radians),
         "DEGREES" => func_with_one_arg!(Function::Degrees),
         "PI" => {
@@ -195,7 +193,6 @@
         }
         "LTRIM" => func_with_two_arg!(Ltrim),
         "RTRIM" => func_with_two_arg!(Rtrim),
->>>>>>> 23e0e875
         "COUNT" => aggr!(Aggregate::Count),
         "SUM" => aggr!(Aggregate::Sum),
         "MIN" => aggr!(Aggregate::Min),
