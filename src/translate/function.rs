use {
    super::{expr::translate_expr, translate_object_name, TranslateError},
    crate::{
        ast::{Aggregate, Expr, Function, ObjectName},
        result::Result,
    },
    sqlparser::ast::{Function as SqlFunction, FunctionArg as SqlFunctionArg},
};

pub fn translate_function(sql_function: &SqlFunction) -> Result<Expr> {
    let SqlFunction { name, args, .. } = sql_function;
    let name = {
        let ObjectName(names) = translate_object_name(name);

        names[0].to_uppercase()
    };
    let args = args
        .iter()
        .map(|arg| match arg {
            SqlFunctionArg::Named { .. } => {
                Err(TranslateError::NamedFunctionArgNotSupported.into())
            }
            SqlFunctionArg::Unnamed(expr) => Ok(expr),
        })
        .collect::<Result<Vec<_>>>()?;

    let check_len = |name, found, expected| -> Result<_> {
        if found == expected {
            Ok(())
        } else {
            Err(TranslateError::FunctionArgsLengthNotMatching {
                name,
                expected,
                found,
            }
            .into())
        }
    };

    macro_rules! aggr {
        ($aggregate: expr) => {{
            check_len(name, args.len(), 1)?;

            translate_expr(args[0])
                .map($aggregate)
                .map(Box::new)
                .map(Expr::Aggregate)
        }};
    }

    macro_rules! func_with_one_arg {
        ($func: expr) => {{
            check_len(name, args.len(), 1)?;

            translate_expr(args[0])
                .map($func)
                .map(Box::new)
                .map(Expr::Function)
        }};
    }

    match name.as_str() {
        "LOWER" => func_with_one_arg!(Function::Lower),
        "UPPER" => func_with_one_arg!(Function::Upper),
        "LEFT" => {
            check_len(name, args.len(), 2)?;

            let expr = translate_expr(args[0])?;
            let size = translate_expr(args[1])?;

            Ok(Expr::Function(Box::new(Function::Left { expr, size })))
        }
        "RIGHT" => {
            check_len(name, args.len(), 2)?;

            let expr = translate_expr(args[0])?;
            let size = translate_expr(args[1])?;

            Ok(Expr::Function(Box::new(Function::Right { expr, size })))
        }
        "CEIL" => func_with_one_arg!(Function::Ceil),
        "ROUND" => func_with_one_arg!(Function::Round),
        "FLOOR" => func_with_one_arg!(Function::Floor),
<<<<<<< HEAD
        "SIN" => {
            check_len(name, args.len(), 1)?;

            translate_expr(args[0])
                .map(Function::Sin)
                .map(Box::new)
                .map(Expr::Function)
        }
        "COS" => {
            check_len(name, args.len(), 1)?;

            translate_expr(args[0])
                .map(Function::Cos)
                .map(Box::new)
                .map(Expr::Function)
        }
        "TAN" => {
            check_len(name, args.len(), 1)?;

            translate_expr(args[0])
                .map(Function::Tan)
                .map(Box::new)
                .map(Expr::Function)
=======
        "GCD" => {
            check_len(name, args.len(), 2)?;

            let left = translate_expr(args[0])?;
            let right = translate_expr(args[1])?;

            Ok(Expr::Function(Box::new(Function::Gcd { left, right })))
        }
        "LCM" => {
            check_len(name, args.len(), 2)?;

            let left = translate_expr(args[0])?;
            let right = translate_expr(args[1])?;

            Ok(Expr::Function(Box::new(Function::Lcm { left, right })))
>>>>>>> 631e3fa6
        }
        "COUNT" => aggr!(Aggregate::Count),
        "SUM" => aggr!(Aggregate::Sum),
        "MIN" => aggr!(Aggregate::Min),
        "MAX" => aggr!(Aggregate::Max),
        "TRIM" => func_with_one_arg!(Function::Trim),
        "DIV" => {
            check_len(name, args.len(), 2)?;

            let dividend = translate_expr(args[0])?;
            let divisor = translate_expr(args[1])?;

            Ok(Expr::Function(Box::new(Function::Div {
                dividend,
                divisor,
            })))
        }
        "MOD" => {
            check_len(name, args.len(), 2)?;

            let dividend = translate_expr(args[0])?;
            let divisor = translate_expr(args[1])?;

            Ok(Expr::Function(Box::new(Function::Mod {
                dividend,
                divisor,
            })))
        }
        _ => Err(TranslateError::UnsupportedFunction(name).into()),
    }
}<|MERGE_RESOLUTION|>--- conflicted
+++ resolved
@@ -81,7 +81,6 @@
         "CEIL" => func_with_one_arg!(Function::Ceil),
         "ROUND" => func_with_one_arg!(Function::Round),
         "FLOOR" => func_with_one_arg!(Function::Floor),
-<<<<<<< HEAD
         "SIN" => {
             check_len(name, args.len(), 1)?;
 
@@ -105,7 +104,7 @@
                 .map(Function::Tan)
                 .map(Box::new)
                 .map(Expr::Function)
-=======
+        }
         "GCD" => {
             check_len(name, args.len(), 2)?;
 
@@ -121,7 +120,6 @@
             let right = translate_expr(args[1])?;
 
             Ok(Expr::Function(Box::new(Function::Lcm { left, right })))
->>>>>>> 631e3fa6
         }
         "COUNT" => aggr!(Aggregate::Count),
         "SUM" => aggr!(Aggregate::Sum),
