use {
    super::{expr::translate_expr, translate_object_name, TranslateError},
    crate::{
        ast::{Aggregate, Expr, Function, ObjectName},
        result::Result,
    },
    sqlparser::ast::{Function as SqlFunction, FunctionArg as SqlFunctionArg},
};

pub fn translate_function(sql_function: &SqlFunction) -> Result<Expr> {
    let SqlFunction { name, args, .. } = sql_function;
    let name = {
        let ObjectName(names) = translate_object_name(name);

        names[0].to_uppercase()
    };
    let args = args
        .iter()
        .map(|arg| match arg {
            SqlFunctionArg::Named { .. } => {
                Err(TranslateError::NamedFunctionArgNotSupported.into())
            }
            SqlFunctionArg::Unnamed(expr) => Ok(expr),
        })
        .collect::<Result<Vec<_>>>()?;

    let check_len = |name, found, expected| -> Result<_> {
        if found == expected {
            Ok(())
        } else {
            Err(TranslateError::FunctionArgsLengthNotMatching {
                name,
                expected,
                found,
            }
            .into())
        }
    };

    let check_len_range = |name, found, expected_minimum, expected_maximum| -> Result<_> {
        if found >= expected_minimum && found <= expected_maximum {
            Ok(())
        } else {
            Err(TranslateError::FunctionArgsLengthNotWithinRange {
                name,
                expected_minimum,
                expected_maximum,
                found,
            }
            .into())
        }
    };

    macro_rules! aggr {
        ($aggregate: expr) => {{
            check_len(name, args.len(), 1)?;

            translate_expr(args[0])
                .map($aggregate)
                .map(Box::new)
                .map(Expr::Aggregate)
        }};
    }

    macro_rules! func_with_one_arg {
        ($func: expr) => {{
            check_len(name, args.len(), 1)?;

            translate_expr(args[0])
                .map($func)
                .map(Box::new)
                .map(Expr::Function)
        }};
    }

    match name.as_str() {
        "LOWER" => func_with_one_arg!(Function::Lower),
        "UPPER" => func_with_one_arg!(Function::Upper),
        "LEFT" => {
            check_len(name, args.len(), 2)?;

            let expr = translate_expr(args[0])?;
            let size = translate_expr(args[1])?;

            Ok(Expr::Function(Box::new(Function::Left { expr, size })))
        }
        "RIGHT" => {
            check_len(name, args.len(), 2)?;

            let expr = translate_expr(args[0])?;
            let size = translate_expr(args[1])?;

            Ok(Expr::Function(Box::new(Function::Right { expr, size })))
        }
        "LPAD" => {
            check_len_range(name, args.len(), 2, 3)?;

            let expr = translate_expr(args[0])?;
            let size = translate_expr(args[1])?;
            let fill = if args.len() == 2 {
                None
            } else {
                Some(translate_expr(args[2])?)
            };

            Ok(Expr::Function(Box::new(Function::Lpad {
                expr,
                size,
                fill,
            })))
        }
        "RPAD" => {
            check_len_range(name, args.len(), 2, 3)?;

            let expr = translate_expr(args[0])?;
            let size = translate_expr(args[1])?;
            let fill = if args.len() == 2 {
                None
            } else {
                Some(translate_expr(args[2])?)
            };

            Ok(Expr::Function(Box::new(Function::Rpad {
                expr,
                size,
                fill,
            })))
        }
        "CEIL" => func_with_one_arg!(Function::Ceil),
        "ROUND" => func_with_one_arg!(Function::Round),
        "FLOOR" => func_with_one_arg!(Function::Floor),
<<<<<<< HEAD
        "EXP" => func_with_one_arg!(Function::Exp),
        "LN" => func_with_one_arg!(Function::Ln),
        "LOG2" => func_with_one_arg!(Function::Log2),
        "LOG10" => func_with_one_arg!(Function::Log10),
=======
        "SIN" => func_with_one_arg!(Function::Sin),
        "COS" => func_with_one_arg!(Function::Cos),
        "TAN" => func_with_one_arg!(Function::Tan),
        "GCD" => {
            check_len(name, args.len(), 2)?;

            let left = translate_expr(args[0])?;
            let right = translate_expr(args[1])?;

            Ok(Expr::Function(Box::new(Function::Gcd { left, right })))
        }
        "LCM" => {
            check_len(name, args.len(), 2)?;

            let left = translate_expr(args[0])?;
            let right = translate_expr(args[1])?;

            Ok(Expr::Function(Box::new(Function::Lcm { left, right })))
        }
>>>>>>> 83db4959
        "COUNT" => aggr!(Aggregate::Count),
        "SUM" => aggr!(Aggregate::Sum),
        "MIN" => aggr!(Aggregate::Min),
        "MAX" => aggr!(Aggregate::Max),
        "TRIM" => func_with_one_arg!(Function::Trim),
        "DIV" => {
            check_len(name, args.len(), 2)?;

            let dividend = translate_expr(args[0])?;
            let divisor = translate_expr(args[1])?;

            Ok(Expr::Function(Box::new(Function::Div {
                dividend,
                divisor,
            })))
        }
        "MOD" => {
            check_len(name, args.len(), 2)?;

            let dividend = translate_expr(args[0])?;
            let divisor = translate_expr(args[1])?;

            Ok(Expr::Function(Box::new(Function::Mod {
                dividend,
                divisor,
            })))
        }
        _ => Err(TranslateError::UnsupportedFunction(name).into()),
    }
}<|MERGE_RESOLUTION|>--- conflicted
+++ resolved
@@ -129,12 +129,10 @@
         "CEIL" => func_with_one_arg!(Function::Ceil),
         "ROUND" => func_with_one_arg!(Function::Round),
         "FLOOR" => func_with_one_arg!(Function::Floor),
-<<<<<<< HEAD
         "EXP" => func_with_one_arg!(Function::Exp),
         "LN" => func_with_one_arg!(Function::Ln),
         "LOG2" => func_with_one_arg!(Function::Log2),
         "LOG10" => func_with_one_arg!(Function::Log10),
-=======
         "SIN" => func_with_one_arg!(Function::Sin),
         "COS" => func_with_one_arg!(Function::Cos),
         "TAN" => func_with_one_arg!(Function::Tan),
@@ -154,7 +152,6 @@
 
             Ok(Expr::Function(Box::new(Function::Lcm { left, right })))
         }
->>>>>>> 83db4959
         "COUNT" => aggr!(Aggregate::Count),
         "SUM" => aggr!(Aggregate::Sum),
         "MIN" => aggr!(Aggregate::Min),
