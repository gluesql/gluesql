--- conflicted
+++ resolved
@@ -99,10 +99,9 @@
     #[error("operator doesn't exist: {0:?} LIKE {1:?}")]
     LikeOnNonString(Value, Value),
 
-<<<<<<< HEAD
     #[error("extract format does not support value: EXTRACT({0:?},{1:?})")]
     ExtractFormatNotMatched(Value, DateTimeField),
-=======
+  
     #[error("operator doesn't exist: {0:?} ILIKE {1:?}")]
     ILikeOnNonString(Value, Value),
 
@@ -123,5 +122,4 @@
 
     #[error("selector requires MAP or LIST types")]
     SelectorRequiresMapOrListTypes,
->>>>>>> 1b6b4b8c
 }