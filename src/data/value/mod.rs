--- conflicted
+++ resolved
@@ -1,13 +1,8 @@
 use {
     super::{Interval, StringExt},
-<<<<<<< HEAD
     crate::{ast::DataType, ast::DateTimeField, result::Result},
     chrono::{Datelike, NaiveDate, NaiveDateTime, NaiveTime, Timelike},
-=======
-    crate::{ast::DataType, result::Result},
     binary_op::TryBinaryOperator,
-    chrono::{NaiveDate, NaiveDateTime, NaiveTime},
->>>>>>> 3776b1b5
     core::ops::Sub,
     rust_decimal::Decimal,
     serde::{Deserialize, Serialize},
