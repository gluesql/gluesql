use {
    super::{Interval, StringExt},
    crate::{ast::DataType, result::Result},
    binary_op::TryBinaryOperator,
    chrono::{NaiveDate, NaiveDateTime, NaiveTime},
    core::ops::Sub,
    rust_decimal::Decimal,
    serde::{Deserialize, Serialize},
    std::{cmp::Ordering, collections::HashMap, convert::TryInto, fmt::Debug},
};

mod big_edian;
mod binary_op;
mod date;
mod error;
mod group_key;
mod into;
mod json;
mod literal;
mod selector;
mod unique_key;
mod uuid;

pub use error::ValueError;

#[derive(Debug, Clone, Serialize, Deserialize)]
pub enum Value {
    Bool(bool),
    I8(i8),
    I64(i64),
    F64(f64),
    Decimal(Decimal),
    Str(String),
    Date(NaiveDate),
    Timestamp(NaiveDateTime),
    Time(NaiveTime),
    Interval(Interval),
    Uuid(u128),
    Map(HashMap<String, Value>),
    List(Vec<Value>),
    Null,
}

impl PartialEq<Value> for Value {
    fn eq(&self, other: &Value) -> bool {
        match (self, other) {
            (Value::Bool(l), Value::Bool(r)) => l == r,
            (Value::I8(l), _) => l == other,
            (Value::I64(l), _) => l == other,
            (Value::F64(l), _) => l == other,
            (Value::Str(l), Value::Str(r)) => l == r,
            (Value::Date(l), Value::Date(r)) => l == r,
            (Value::Date(l), Value::Timestamp(r)) => &l.and_hms(0, 0, 0) == r,
            (Value::Timestamp(l), Value::Date(r)) => l == &r.and_hms(0, 0, 0),
            (Value::Timestamp(l), Value::Timestamp(r)) => l == r,
            (Value::Time(l), Value::Time(r)) => l == r,
            (Value::Interval(l), Value::Interval(r)) => l == r,
            (Value::Uuid(l), Value::Uuid(r)) => l == r,
            (Value::Map(l), Value::Map(r)) => l == r,
            (Value::List(l), Value::List(r)) => l == r,
            (Value::Decimal(l), Value::Decimal(r)) => l == r,
            _ => false,
        }
    }
}

impl PartialOrd<Value> for Value {
    fn partial_cmp(&self, other: &Value) -> Option<Ordering> {
        match (self, other) {
            (Value::Bool(l), Value::Bool(r)) => Some(l.cmp(r)),
            (Value::I8(l), _) => l.partial_cmp(other),
            (Value::I64(l), _) => l.partial_cmp(other),
            (Value::F64(l), _) => l.partial_cmp(other),
            (Value::Str(l), Value::Str(r)) => Some(l.cmp(r)),
            (Value::Date(l), Value::Date(r)) => Some(l.cmp(r)),
            (Value::Date(l), Value::Timestamp(r)) => Some(l.and_hms(0, 0, 0).cmp(r)),
            (Value::Timestamp(l), Value::Date(r)) => Some(l.cmp(&r.and_hms(0, 0, 0))),
            (Value::Timestamp(l), Value::Timestamp(r)) => Some(l.cmp(r)),
            (Value::Time(l), Value::Time(r)) => Some(l.cmp(r)),
            (Value::Interval(l), Value::Interval(r)) => l.partial_cmp(r),
            (Value::Uuid(l), Value::Uuid(r)) => Some(l.cmp(r)),
            (Value::Decimal(l), Value::Decimal(r)) => Some(l.cmp(r)),
            _ => None,
        }
    }
}

impl Value {
    pub fn is_zero(&self) -> bool {
        match self {
            Value::I8(v) => *v == 0,
            Value::I64(v) => *v == 0,
            Value::F64(v) => *v == 0.0,
            _ => false,
        }
    }

    pub fn validate_type(&self, data_type: &DataType) -> Result<()> {
        let valid = match self {
            Value::Bool(_) => matches!(data_type, DataType::Boolean),
            Value::I8(_) => matches!(data_type, DataType::Int8),
            Value::I64(_) => matches!(data_type, DataType::Int),
            Value::F64(_) => matches!(data_type, DataType::Float),
            Value::Str(_) => matches!(data_type, DataType::Text),
            Value::Date(_) => matches!(data_type, DataType::Date),
            Value::Timestamp(_) => matches!(data_type, DataType::Timestamp),
            Value::Time(_) => matches!(data_type, DataType::Time),
            Value::Interval(_) => matches!(data_type, DataType::Interval),
            Value::Uuid(_) => matches!(data_type, DataType::Uuid),
            Value::Map(_) => matches!(data_type, DataType::Map),
            Value::List(_) => matches!(data_type, DataType::List),
            Value::Decimal(_) => matches!(data_type, DataType::Decimal),
            Value::Null => true,
        };

        if !valid {
            return Err(ValueError::IncompatibleDataType {
                data_type: data_type.clone(),
                value: self.clone(),
            }
            .into());
        }

        Ok(())
    }

    pub fn validate_null(&self, nullable: bool) -> Result<()> {
        if !nullable && matches!(self, Value::Null) {
            return Err(ValueError::NullValueOnNotNullField.into());
        }

        Ok(())
    }

    pub fn cast(&self, data_type: &DataType) -> Result<Self> {
        match (data_type, self) {
            (DataType::Boolean, Value::Bool(_))
            | (DataType::Int8, Value::I8(_))
            | (DataType::Int, Value::I64(_))
            | (DataType::Float, Value::F64(_))
            | (DataType::Text, Value::Str(_))
            | (DataType::Date, Value::Date(_))
            | (DataType::Timestamp, Value::Timestamp(_))
            | (DataType::Time, Value::Time(_))
            | (DataType::Interval, Value::Interval(_))
            | (DataType::Uuid, Value::Uuid(_))
            | (DataType::Decimal, Value::Decimal(_)) => Ok(self.clone()),
            (_, Value::Null) => Ok(Value::Null),

            (DataType::Boolean, value) => value.try_into().map(Value::Bool),
            (DataType::Int8, value) => value.try_into().map(Value::I8),
            (DataType::Int, value) => value.try_into().map(Value::I64),
            (DataType::Float, value) => value.try_into().map(Value::F64),
            (DataType::Text, value) => Ok(Value::Str(value.into())),
            (DataType::Date, value) => value.try_into().map(Value::Date),
            (DataType::Time, value) => value.try_into().map(Value::Time),
            (DataType::Timestamp, value) => value.try_into().map(Value::Timestamp),
            (DataType::Interval, value) => value.try_into().map(Value::Interval),
            (DataType::Uuid, value) => value.try_into().map(Value::Uuid),

            _ => Err(ValueError::UnimplementedCast.into()),
        }
    }

    pub fn concat(&self, other: &Value) -> Value {
        match (self, other) {
            (Value::Null, _) | (_, Value::Null) => Value::Null,
            _ => Value::Str(String::from(self) + &String::from(other)),
        }
    }

    pub fn add(&self, other: &Value) -> Result<Value> {
        use Value::*;

        match (self, other) {
            (I8(a), b) => a.try_add(b),
            (I64(a), b) => a.try_add(b),
            (F64(a), b) => a.try_add(b),
            (Date(a), Time(b)) => Ok(Timestamp(NaiveDateTime::new(*a, *b))),
            (Date(a), Interval(b)) => b.add_date(a).map(Timestamp),
            (Timestamp(a), Interval(b)) => b.add_timestamp(a).map(Timestamp),
            (Time(a), Interval(b)) => b.add_time(a).map(Time),
            (Interval(a), Interval(b)) => a.add(b).map(Interval),
<<<<<<< HEAD
            (Null, I8(_))
            | (Null, I64(_))
=======
            (Decimal(a), Decimal(b)) => Ok(Decimal(a + b)),
            (Null, I64(_))
>>>>>>> 95f3f882
            | (Null, F64(_))
            | (Null, Date(_))
            | (Null, Timestamp(_))
            | (Null, Interval(_))
            | (Date(_), Null)
            | (Timestamp(_), Null)
            | (Time(_), Null)
            | (Interval(_), Null)
            | (Null, Null) => Ok(Null),
            _ => Err(ValueError::AddOnNonNumeric(self.clone(), other.clone()).into()),
        }
    }

    pub fn subtract(&self, other: &Value) -> Result<Value> {
        use super::Interval as I;
        use Value::*;

        match (self, other) {
            (I8(a), _) => a.try_subtract(other),
            (I64(a), _) => a.try_subtract(other),
            (F64(a), _) => a.try_subtract(other),
            (Date(a), Date(b)) => Ok(Interval(I::days((*a - *b).num_days() as i32))),
            (Date(a), Interval(b)) => b.subtract_from_date(a).map(Timestamp),
            (Timestamp(a), Interval(b)) => b.subtract_from_timestamp(a).map(Timestamp),
            (Timestamp(a), Timestamp(b)) => a
                .sub(*b)
                .num_microseconds()
                .ok_or_else(|| {
                    ValueError::UnreachableIntegerOverflow(format!("{:?} - {:?}", a, b)).into()
                })
                .map(|v| Interval(I::microseconds(v))),
            (Time(a), Time(b)) => a
                .sub(*b)
                .num_microseconds()
                .ok_or_else(|| {
                    ValueError::UnreachableIntegerOverflow(format!("{:?} - {:?}", a, b)).into()
                })
                .map(|v| Interval(I::microseconds(v))),
            (Time(a), Interval(b)) => b.subtract_from_time(a).map(Time),
            (Interval(a), Interval(b)) => a.subtract(b).map(Interval),
<<<<<<< HEAD
            (Null, I8(_))
            | (Null, I64(_))
=======
            (Decimal(a), Decimal(b)) => Ok(Decimal(a - b)),
            (Null, I64(_))
>>>>>>> 95f3f882
            | (Null, F64(_))
            | (Null, Date(_))
            | (Null, Timestamp(_))
            | (Null, Time(_))
            | (Null, Interval(_))
            | (Date(_), Null)
            | (Timestamp(_), Null)
            | (Time(_), Null)
            | (Interval(_), Null)
            | (Null, Null) => Ok(Null),
            _ => Err(ValueError::SubtractOnNonNumeric(self.clone(), other.clone()).into()),
        }
    }

    pub fn multiply(&self, other: &Value) -> Result<Value> {
        use Value::*;

        match (self, other) {
            (I8(a), _) => a.try_multiply(other),
            (I64(a), _) => a.try_multiply(other),
            (F64(a), _) => a.try_multiply(other),
            (Interval(a), I8(b)) => Ok(Interval(*a * *b)),
            (Interval(a), I64(b)) => Ok(Interval(*a * *b)),
            (Interval(a), F64(b)) => Ok(Interval(*a * *b)),
<<<<<<< HEAD
            (Null, I8(_))
            | (Null, I64(_))
=======
            (Decimal(a), Decimal(b)) => Ok(Decimal(a * b)),
            (Null, I64(_))
>>>>>>> 95f3f882
            | (Null, F64(_))
            | (Null, Interval(_))
            | (Interval(_), Null)
            | (Null, Null) => Ok(Null),
            _ => Err(ValueError::MultiplyOnNonNumeric(self.clone(), other.clone()).into()),
        }
    }

    pub fn divide(&self, other: &Value) -> Result<Value> {
        use Value::*;

        if self.is_zero() {
            return Err(ValueError::DivisorShouldNotBeZero.into());
        }

        match (self, other) {
            (I8(a), _) => a.try_divide(other),
            (I64(a), _) => a.try_divide(other),
            (F64(a), _) => a.try_divide(other),
            (Interval(a), I8(b)) => Ok(Interval(*a / *b)),
            (Interval(a), I64(b)) => Ok(Interval(*a / *b)),
            (Interval(a), F64(b)) => Ok(Interval(*a / *b)),
<<<<<<< HEAD
            (Null, I8(_))
            | (Null, I64(_))
=======
            (Decimal(a), Decimal(b)) => Ok(Decimal(a / b)),
            (Null, I64(_))
>>>>>>> 95f3f882
            | (Null, F64(_))
            | (Interval(_), Null)
            | (Null, Null) => Ok(Null),
            _ => Err(ValueError::DivideOnNonNumeric(self.clone(), other.clone()).into()),
        }
    }

    pub fn modulo(&self, other: &Value) -> Result<Value> {
        use Value::*;

        if self.is_zero() {
            return Err(ValueError::DivisorShouldNotBeZero.into());
        }

        match (self, other) {
<<<<<<< HEAD
            (I8(a), _) => a.try_modulo(other),
            (I64(a), _) => a.try_modulo(other),
            (F64(a), _) => a.try_modulo(other),
            (Null, I8(_)) | (Null, I64(_)) | (Null, F64(_)) | (Null, Null) => Ok(Null),
=======
            (I64(a), I64(b)) => Ok(I64(a % b)),
            (I64(a), F64(b)) => Ok(F64(*a as f64 % b)),
            (F64(a), I64(b)) => Ok(F64(a % *b as f64)),
            (F64(a), F64(b)) => Ok(F64(a % b)),
            (Decimal(a), Decimal(b)) => Ok(Decimal(a % b)),
            (Null, I64(_)) | (Null, F64(_)) | (I64(_), Null) | (F64(_), Null) | (Null, Null) => {
                Ok(Null)
            }
>>>>>>> 95f3f882
            _ => Err(ValueError::ModuloOnNonNumeric(self.clone(), other.clone()).into()),
        }
    }

    pub fn is_null(&self) -> bool {
        matches!(self, Value::Null)
    }

    pub fn unary_plus(&self) -> Result<Value> {
        use Value::*;

        match self {
<<<<<<< HEAD
            I8(_) | I64(_) | F64(_) | Interval(_) => Ok(self.clone()),
=======
            I64(_) | F64(_) | Interval(_) | Decimal(_) => Ok(self.clone()),
>>>>>>> 95f3f882
            Null => Ok(Null),
            _ => Err(ValueError::UnaryPlusOnNonNumeric.into()),
        }
    }

    pub fn unary_minus(&self) -> Result<Value> {
        use Value::*;

        match self {
            I8(a) => Ok(I8(-a)),
            I64(a) => Ok(I64(-a)),
            F64(a) => Ok(F64(-a)),
            Decimal(a) => Ok(Decimal(-a)),
            Interval(a) => Ok(Interval(a.unary_minus())),
            Null => Ok(Null),
            _ => Err(ValueError::UnaryMinusOnNonNumeric.into()),
        }
    }

    pub fn unary_factorial(&self) -> Result<Value> {
        use Value::*;

        let factorial_function = |a: i64| -> Result<i64> {
            (1..(a + 1))
                .into_iter()
                .try_fold(1i64, |mul, x| mul.checked_mul(x))
                .ok_or_else(|| ValueError::FactorialOverflow.into())
        };

        match self {
            I64(a) if *a >= 0 => factorial_function(*a).map(I64),
            I64(_) => Err(ValueError::FactorialOnNegativeNumeric.into()),
            F64(_) => Err(ValueError::FactorialOnNonInteger.into()),
            Null => Ok(Null),
            _ => Err(ValueError::FactorialOnNonNumeric.into()),
        }
    }

    pub fn like(&self, other: &Value, case_sensitive: bool) -> Result<Value> {
        use Value::*;

        match (self, other) {
            (Str(a), Str(b)) => a.like(b, case_sensitive).map(Bool),
            _ => match case_sensitive {
                true => Err(ValueError::LikeOnNonString(self.clone(), other.clone()).into()),
                false => Err(ValueError::ILikeOnNonString(self.clone(), other.clone()).into()),
            },
        }
    }
}

#[cfg(test)]
mod tests {
    use {
        super::{Interval, Value::*},
        crate::data::value::uuid::parse_uuid,
    };

    #[allow(clippy::eq_op)]
    #[test]
    fn eq() {
        use super::Interval;
        use chrono::{NaiveDateTime, NaiveTime};
        let decimal = |n: i32| Decimal(n.into());

        assert_ne!(Null, Null);
        assert_eq!(Bool(true), Bool(true));
        assert_eq!(I8(1), I8(1));
        assert_eq!(I64(1), I64(1));
        assert_eq!(I64(1), F64(1.0));
        assert_eq!(F64(1.0), I64(1));
        assert_eq!(F64(6.11), F64(6.11));
        assert_eq!(Str("Glue".to_owned()), Str("Glue".to_owned()));
        assert_eq!(Interval::Month(1), Interval::Month(1));
        assert_eq!(
            Time(NaiveTime::from_hms(12, 30, 11)),
            Time(NaiveTime::from_hms(12, 30, 11))
        );
        assert_eq!(decimal(1), decimal(1));

        let date = Date("2020-05-01".parse().unwrap());
        let timestamp = Timestamp("2020-05-01T00:00:00".parse::<NaiveDateTime>().unwrap());

        assert_eq!(date, timestamp);
        assert_eq!(timestamp, date);

        assert_eq!(
            Uuid(parse_uuid("936DA01F9ABD4d9d80C702AF85C822A8").unwrap()),
            Uuid(parse_uuid("936DA01F9ABD4d9d80C702AF85C822A8").unwrap())
        );
    }

    #[test]
    fn cmp() {
        use chrono::{NaiveDate, NaiveTime};
        use std::cmp::Ordering;

        let date = Date(NaiveDate::from_ymd(2020, 5, 1));
        let timestamp = Timestamp(NaiveDate::from_ymd(2020, 3, 1).and_hms(0, 0, 0));

        let one = rust_decimal::Decimal::ONE;
        let two = rust_decimal::Decimal::TWO;

        assert_eq!(date.partial_cmp(&timestamp), Some(Ordering::Greater));
        assert_eq!(timestamp.partial_cmp(&date), Some(Ordering::Less));

        assert_eq!(
            Time(NaiveTime::from_hms(23, 0, 1)).partial_cmp(&Time(NaiveTime::from_hms(10, 59, 59))),
            Some(Ordering::Greater)
        );
        assert_eq!(
            Interval::Month(1).partial_cmp(&Interval::Month(2)),
            Some(Ordering::Less)
        );
        assert_eq!(
            Interval::Microsecond(1).partial_cmp(&Interval::Month(2)),
            None
        );

        assert_eq!(one.partial_cmp(&two), Some(Ordering::Less));
        assert_eq!(two.partial_cmp(&one), Some(Ordering::Greater));
        assert_eq!(
            Decimal(one).partial_cmp(&Decimal(two)),
            Some(Ordering::Less)
        );
    }

    #[test]
    fn arithmetic() {
        use chrono::{NaiveDate, NaiveTime};

        macro_rules! test {
            ($op: ident $a: expr, $b: expr => $c: expr) => {
                assert_eq!($a.$op(&$b), Ok($c));
            };
        }

        macro_rules! mon {
            ($n: expr) => {
                Interval(Interval::Month($n))
            };
        }

        let time = |h, m, s| NaiveTime::from_hms(h, m, s);
        let date = |y, m, d| NaiveDate::from_ymd(y, m, d);
        let decimal = |n: i32| Decimal(n.into());

        test!(add I8(1),    I8(2)    => I8(3));
        test!(add I8(1),    I64(2)   => I64(3));
        test!(add I8(1),    F64(2.0) => F64(3.0));

        test!(add I64(1),   I64(2)   => I64(3));
        test!(add I64(1),   I8(2)    => I64(3));
        test!(add I64(1),   F64(2.0) => F64(3.0));

        test!(add F64(1.0), F64(2.0) => F64(3.0));
        test!(add F64(1.0), I8(2)    => F64(3.0));
        test!(add F64(1.0), I64(2)   => F64(3.0));

        test!(add
            Date(date(2021, 11, 11)),
            mon!(14)
            =>
            Timestamp(date(2023, 1, 11).and_hms(0, 0, 0))
        );
        test!(add
            Date(date(2021, 5, 7)),
            Time(time(12, 0, 0))
            =>
            Timestamp(date(2021, 5, 7).and_hms(12, 0, 0))
        );
        test!(add
            Timestamp(date(2021, 11, 11).and_hms(0, 0, 0)),
            mon!(14)
            =>
            Timestamp(date(2023, 1, 11).and_hms(0, 0, 0))
        );
        test!(add
            Time(time(1, 4, 6)),
            Interval(Interval::hours(20))
            =>
            Time(time(21, 4, 6))
        );
        test!(add
            Time(time(23, 10, 0)),
            Interval(Interval::hours(5))
            =>
            Time(time(4, 10, 0))
        );
        test!(add mon!(1),    mon!(2)    => mon!(3));
        test!(add decimal(1), decimal(2) => decimal(3));

        test!(subtract I8(3),    I8(2)    => I8(1));
        test!(subtract I8(3),    I64(2)   => I64(1));
        test!(subtract I8(3),    F64(2.0) => F64(1.0));

        test!(subtract I64(3),   I64(2)   => I64(1));
        test!(subtract I64(3),   I8(2)    => I64(1));
        test!(subtract I64(3),   F64(2.0) => F64(1.0));

        test!(subtract F64(3.0), F64(2.0) => F64(1.0));
        test!(subtract F64(3.0), I8(2)    => F64(1.0));
        test!(subtract F64(3.0), I64(2)   => F64(1.0));

        test!(subtract
            Date(NaiveDate::from_ymd(2021, 11, 11)),
            Date(NaiveDate::from_ymd(2021, 6, 11))
            =>
            Interval(Interval::days(153))
        );
        test!(subtract
            Date(NaiveDate::from_ymd(2021, 1, 1)),
            Interval(Interval::days(365))
            =>
            Timestamp(NaiveDate::from_ymd(2020, 1, 2).and_hms(0, 0, 0))
        );
        test!(subtract
            Timestamp(NaiveDate::from_ymd(2021, 1, 1).and_hms(15, 0, 0)),
            Timestamp(NaiveDate::from_ymd(2021, 1, 1).and_hms(12, 0, 0))
            =>
            Interval(Interval::hours(3))
        );
        test!(subtract
            Timestamp(NaiveDate::from_ymd(2021, 1, 1).and_hms(0, 3, 0)),
            Interval(Interval::days(365))
            =>
            Timestamp(NaiveDate::from_ymd(2020, 1, 2).and_hms(0, 3, 0))
        );
        test!(subtract
            Time(time(1, 4, 6)),
            Interval(Interval::hours(20))
            =>
            Time(time(5, 4, 6))
        );
        test!(subtract
            Time(time(23, 10, 0)),
            Interval(Interval::hours(5))
            =>
            Time(time(18, 10, 0))
        );
<<<<<<< HEAD
        test!(subtract mon!(1),  mon!(2)  => mon!(-1));

        test!(multiply I8(3),    I8(2)    => I8(6));
        test!(multiply I8(3),    I64(2)   => I64(6));
        test!(multiply I8(3),    F64(2.0) => F64(6.0));

        test!(multiply I64(3),   I64(2)   => I64(6));
        test!(multiply I64(3),   I8(2)    => I64(6));
        test!(multiply I64(3),   F64(2.0) => F64(6.0));

        test!(multiply F64(3.0), F64(2.0) => F64(6.0));
        test!(multiply F64(3.0), I8(2)    => F64(6.0));
        test!(multiply F64(3.0), I64(2)   => F64(6.0));

        test!(multiply I8(3),    mon!(3)  => mon!(9));
        test!(multiply I64(3),   mon!(3)  => mon!(9));
        test!(multiply F64(3.0), mon!(3)  => mon!(9));
        test!(multiply mon!(3),  I8(2)   => mon!(6));
        test!(multiply mon!(3),  I64(2)   => mon!(6));
        test!(multiply mon!(3),  F64(2.0) => mon!(6));

        test!(divide I8(6),    I8(2)    => I8(3));
        test!(divide I8(6),    I8(2)    => I64(3));
        test!(divide I8(6),    F64(2.0) => F64(3.0));

        test!(divide I64(6),   I64(2)   => I64(3));
        test!(divide I64(6),   I8(2)    => I64(3));
        test!(divide I64(6),   F64(2.0) => F64(3.0));

        test!(divide F64(6.0), I8(2)    => F64(3.0));
        test!(divide F64(6.0), I64(2)   => F64(3.0));
        test!(divide F64(6.0), F64(2.0) => F64(3.0));

        test!(divide mon!(6),  I8(2)    => mon!(3));
        test!(divide mon!(6),  I64(2)   => mon!(3));
        test!(divide mon!(6),  F64(2.0) => mon!(3));

        test!(modulo I64(6),   I64(2)   => I64(0));
        test!(modulo I64(6),   F64(2.0) => F64(0.0));
        test!(modulo F64(6.0), I64(2)   => F64(0.0));
        test!(modulo F64(6.0), F64(2.0) => F64(0.0));
=======
        test!(subtract mon!(1),    mon!(2)    => mon!(-1));
        test!(subtract decimal(3), decimal(2) => decimal(1));

        test!(multiply I64(3),     I64(2)     => I64(6));
        test!(multiply I64(3),     F64(2.0)   => F64(6.0));
        test!(multiply I64(3),     mon!(3)    => mon!(9));
        test!(multiply F64(3.0),   I64(2)     => F64(6.0));
        test!(multiply F64(3.0),   F64(2.0)   => F64(6.0));
        test!(multiply F64(3.0),   mon!(3)    => mon!(9));
        test!(multiply mon!(3),    I64(2)     => mon!(6));
        test!(multiply mon!(3),    F64(2.0)   => mon!(6));
        test!(multiply decimal(3), decimal(2) => decimal(6));

        test!(divide I64(6),     I64(2)     => I64(3));
        test!(divide I64(6),     F64(2.0)   => F64(3.0));
        test!(divide F64(6.0),   I64(2)     => F64(3.0));
        test!(divide F64(6.0),   F64(2.0)   => F64(3.0));
        test!(divide mon!(6),    I64(2)     => mon!(3));
        test!(divide mon!(6),    F64(2.0)   => mon!(3));
        test!(divide decimal(6), decimal(2) => decimal(3));

        test!(modulo I64(6),     I64(2)     => I64(0));
        test!(modulo I64(6),     F64(2.0)   => F64(0.0));
        test!(modulo F64(6.0),   I64(2)     => F64(0.0));
        test!(modulo F64(6.0),   F64(2.0)   => F64(0.0));
        test!(modulo decimal(6), decimal(2) => decimal(0));
>>>>>>> 95f3f882

        macro_rules! null_test {
            ($op: ident $a: expr, $b: expr) => {
                matches!($a.$op(&$b), Ok(Null));
            };
        }

        let date = || Date(NaiveDate::from_ymd(1989, 3, 1));
        let time = || Time(NaiveTime::from_hms(6, 1, 1));
        let ts = || Timestamp(NaiveDate::from_ymd(1989, 1, 1).and_hms(0, 0, 0));

<<<<<<< HEAD
        null_test!(add      I8(1),    Null);
        null_test!(add      I64(1),   Null);
        null_test!(add      F64(1.0), Null);
        null_test!(add      date(),   Null);
        null_test!(add      ts(),     Null);
        null_test!(add      time(),   Null);
        null_test!(add      mon!(1),  Null);
        null_test!(subtract I8(1),    Null);
        null_test!(subtract I64(1),   Null);
        null_test!(subtract F64(1.0), Null);
        null_test!(subtract date(),   Null);
        null_test!(subtract ts(),     Null);
        null_test!(subtract time(),   Null);
        null_test!(subtract mon!(1),  Null);
        null_test!(multiply I8(1),    Null);
        null_test!(multiply I64(1),   Null);
        null_test!(multiply F64(1.0), Null);
        null_test!(multiply mon!(1),  Null);
        null_test!(divide   I8(1),    Null);
        null_test!(divide   I64(1),   Null);
        null_test!(divide   F64(1.0), Null);
        null_test!(divide   mon!(1),  Null);
        null_test!(modulo   I8(1),    Null);
        null_test!(modulo   I64(1),   Null);
        null_test!(modulo   F64(1.0), Null);
=======
        null_test!(add      I64(1),     Null);
        null_test!(add      F64(1.0),   Null);
        null_test!(add      date(),     Null);
        null_test!(add      ts(),       Null);
        null_test!(add      time(),     Null);
        null_test!(add      mon!(1),    Null);
        null_test!(add      decimal(1), Null);
        null_test!(subtract I64(1),     Null);
        null_test!(subtract F64(1.0),   Null);
        null_test!(subtract date(),     Null);
        null_test!(subtract ts(),       Null);
        null_test!(subtract time(),     Null);
        null_test!(subtract mon!(1),    Null);
        null_test!(subtract decimal(1), Null);
        null_test!(multiply I64(1),     Null);
        null_test!(multiply F64(1.0),   Null);
        null_test!(multiply mon!(1),    Null);
        null_test!(multiply decimal(1), Null);
        null_test!(divide   I64(1),     Null);
        null_test!(divide   F64(1.0),   Null);
        null_test!(divide   mon!(1),    Null);
        null_test!(divide   decimal(1), Null);
        null_test!(modulo   I64(1),     Null);
        null_test!(modulo   F64(1.0),   Null);
        null_test!(modulo   decimal(1), Null);
>>>>>>> 95f3f882

        null_test!(add      Null, I8(1));
        null_test!(add      Null, I64(1));
        null_test!(add      Null, F64(1.0));
        null_test!(add      Null, mon!(1));
        null_test!(add      Null, date());
        null_test!(add      Null, ts());
<<<<<<< HEAD
        null_test!(subtract Null, I8(1));
=======
        null_test!(add      Null, decimal(1));
>>>>>>> 95f3f882
        null_test!(subtract Null, I64(1));
        null_test!(subtract Null, F64(1.0));
        null_test!(subtract Null, date());
        null_test!(subtract Null, ts());
        null_test!(subtract Null, time());
        null_test!(subtract Null, mon!(1));
<<<<<<< HEAD
        null_test!(multiply Null, I8(1));
        null_test!(multiply Null, I64(1));
        null_test!(multiply Null, F64(1.0));
        null_test!(divide   Null, I8(1));
        null_test!(divide   Null, I64(1));
        null_test!(divide   Null, F64(1.0));
        null_test!(modulo   Null, I8(1));
=======
        null_test!(subtract Null, decimal(1));
        null_test!(multiply Null, I64(1));
        null_test!(multiply Null, F64(1.0));
        null_test!(multiply Null, decimal(1));
        null_test!(divide   Null, I64(1));
        null_test!(divide   Null, F64(1.0));
        null_test!(divide   Null, decimal(1));
>>>>>>> 95f3f882
        null_test!(modulo   Null, I64(1));
        null_test!(modulo   Null, F64(1.0));
        null_test!(modulo   Null, decimal(1));

        null_test!(add      Null, Null);
        null_test!(subtract Null, Null);
        null_test!(multiply Null, Null);
        null_test!(divide   Null, Null);
        null_test!(modulo   Null, Null);
    }

    #[test]
    fn cast() {
        use {
            crate::{ast::DataType::*, prelude::Value},
            chrono::{NaiveDate, NaiveTime},
        };

        macro_rules! cast {
            ($input: expr => $data_type: expr, $expected: expr) => {
                let found = $input.cast(&$data_type).unwrap();

                match ($expected, found) {
                    (Null, Null) => {}
                    (expected, found) => {
                        assert_eq!(expected, found);
                    }
                }
            };
        }

        // Same as
        cast!(Bool(true)            => Boolean      , Bool(true));
        cast!(Str("a".to_owned())   => Text         , Str("a".to_owned()));
        cast!(I8(1)                 => Int8          , I8(1));
        cast!(I64(1)                => Int          , I64(1));
        cast!(F64(1.0)              => Float        , F64(1.0));
        cast!(Value::Uuid(123)      => Uuid         , Value::Uuid(123));

        // Boolean
        cast!(Str("TRUE".to_owned())    => Boolean, Bool(true));
        cast!(Str("FALSE".to_owned())   => Boolean, Bool(false));
        cast!(I8(1)                     => Boolean, Bool(true));
        cast!(I8(0)                     => Boolean, Bool(false));
        cast!(I64(1)                    => Boolean, Bool(true));
        cast!(I64(0)                    => Boolean, Bool(false));
        cast!(F64(1.0)                  => Boolean, Bool(true));
        cast!(F64(0.0)                  => Boolean, Bool(false));
        cast!(Null                      => Boolean, Null);

        // Integer
        cast!(Bool(true)            => Int8, I8(1));
        cast!(Bool(false)           => Int8, I8(0));
        cast!(F64(1.1)              => Int8, I8(1));
        cast!(Str("11".to_owned())  => Int8, I8(11));
        cast!(Null                  => Int8, Null);

        cast!(Bool(true)            => Int, I64(1));
        cast!(Bool(false)           => Int, I64(0));
        cast!(F64(1.1)              => Int, I64(1));
        cast!(Str("11".to_owned())  => Int, I64(11));
        cast!(Null                  => Int, Null);

        // Float
        cast!(Bool(true)            => Float, F64(1.0));
        cast!(Bool(false)           => Float, F64(0.0));
        cast!(I8(1)                 => Float, F64(1.0));
        cast!(I64(1)                => Float, F64(1.0));
        cast!(Str("11".to_owned())  => Float, F64(11.0));
        cast!(Null                  => Float, Null);

        // Text
        cast!(Bool(true)    => Text, Str("TRUE".to_owned()));
        cast!(Bool(false)   => Text, Str("FALSE".to_owned()));
        cast!(I8(11)        => Text, Str("11".to_owned()));
        cast!(I64(11)       => Text, Str("11".to_owned()));
        cast!(F64(1.0)      => Text, Str("1".to_owned()));

        let date = Value::Date(NaiveDate::from_ymd(2021, 5, 1));
        cast!(date          => Text, Str("2021-05-01".to_owned()));

        let timestamp = Value::Timestamp(NaiveDate::from_ymd(2021, 5, 1).and_hms(12, 34, 50));
        cast!(timestamp     => Text, Str("2021-05-01 12:34:50".to_owned()));
        cast!(Null          => Text, Null);

        // Date
        let date = Value::Date(NaiveDate::from_ymd(2021, 5, 1));
        let timestamp = Value::Timestamp(NaiveDate::from_ymd(2021, 5, 1).and_hms(12, 34, 50));

        cast!(Str("2021-05-01".to_owned()) => Date, date.to_owned());
        cast!(timestamp                    => Date, date);
        cast!(Null                         => Date, Null);

        // Time
        cast!(Str("08:05:30".to_owned()) => Time, Value::Time(NaiveTime::from_hms(8, 5, 30)));
        cast!(Null                       => Time, Null);

        // Timestamp
        cast!(Value::Date(NaiveDate::from_ymd(2021, 5, 1)) => Timestamp, Value::Timestamp(NaiveDate::from_ymd(2021, 5, 1).and_hms(0, 0, 0)));
        cast!(Str("2021-05-01 08:05:30".to_owned())        => Timestamp, Value::Timestamp(NaiveDate::from_ymd(2021, 5, 1).and_hms(8, 5, 30)));
        cast!(Null                                         => Timestamp, Null);
    }

    #[test]
    fn concat() {
        let a = Str("A".to_owned());

        assert_eq!(a.concat(&Str("B".to_owned())), Str("AB".to_owned()));
        assert_eq!(a.concat(&Bool(true)), Str("ATRUE".to_owned()));
        assert_eq!(a.concat(&I64(1)), Str("A1".to_owned()));
        assert_eq!(a.concat(&F64(1.0)), Str("A1".to_owned()));
        assert_eq!(I64(2).concat(&I64(1)), Str("21".to_owned()));
        matches!(a.concat(&Null), Null);
    }

    #[test]
    fn validate_type() {
        use {
            super::{Value, ValueError},
            crate::{ast::DataType as D, data::Interval as I},
            chrono::{NaiveDate, NaiveTime},
        };

        let date = Date(NaiveDate::from_ymd(2021, 5, 1));
        let timestamp = Timestamp(NaiveDate::from_ymd(2021, 5, 1).and_hms(12, 34, 50));
        let time = Time(NaiveTime::from_hms(12, 30, 11));
        let interval = Interval(I::hours(5));
        let uuid = Uuid(parse_uuid("936DA01F9ABD4d9d80C702AF85C822A8").unwrap());
        let map = Value::parse_json_map(r#"{ "a": 10 }"#).unwrap();
        let list = Value::parse_json_list(r#"[ true ]"#).unwrap();

        assert!(Bool(true).validate_type(&D::Boolean).is_ok());
        assert!(Bool(true).validate_type(&D::Int).is_err());
        assert!(I8(1).validate_type(&D::Int8).is_ok());
        assert!(I8(1).validate_type(&D::Text).is_err());
        assert!(I64(1).validate_type(&D::Int).is_ok());
        assert!(I64(1).validate_type(&D::Text).is_err());
        assert!(F64(1.0).validate_type(&D::Float).is_ok());
        assert!(F64(1.0).validate_type(&D::Int).is_err());
        assert!(Str("a".to_owned()).validate_type(&D::Text).is_ok());
        assert!(Str("a".to_owned()).validate_type(&D::Int).is_err());
        assert!(date.validate_type(&D::Date).is_ok());
        assert!(date.validate_type(&D::Text).is_err());
        assert!(timestamp.validate_type(&D::Timestamp).is_ok());
        assert!(timestamp.validate_type(&D::Boolean).is_err());
        assert!(time.validate_type(&D::Time).is_ok());
        assert!(time.validate_type(&D::Date).is_err());
        assert!(interval.validate_type(&D::Interval).is_ok());
        assert!(interval.validate_type(&D::Date).is_err());
        assert!(uuid.validate_type(&D::Uuid).is_ok());
        assert!(uuid.validate_type(&D::Boolean).is_err());
        assert!(map.validate_type(&D::Map).is_ok());
        assert!(map.validate_type(&D::Int).is_err());
        assert!(list.validate_type(&D::List).is_ok());
        assert!(list.validate_type(&D::Int).is_err());
        assert!(Null.validate_type(&D::Time).is_ok());
        assert!(Null.validate_type(&D::Boolean).is_ok());

        assert_eq!(
            Bool(true).validate_type(&D::Text),
            Err(ValueError::IncompatibleDataType {
                data_type: D::Text,
                value: Bool(true),
            }
            .into()),
        );
    }
}<|MERGE_RESOLUTION|>--- conflicted
+++ resolved
@@ -176,18 +176,14 @@
             (I8(a), b) => a.try_add(b),
             (I64(a), b) => a.try_add(b),
             (F64(a), b) => a.try_add(b),
+            (Decimal(a), Decimal(b)) => Ok(Decimal(a + b)),
             (Date(a), Time(b)) => Ok(Timestamp(NaiveDateTime::new(*a, *b))),
             (Date(a), Interval(b)) => b.add_date(a).map(Timestamp),
             (Timestamp(a), Interval(b)) => b.add_timestamp(a).map(Timestamp),
             (Time(a), Interval(b)) => b.add_time(a).map(Time),
             (Interval(a), Interval(b)) => a.add(b).map(Interval),
-<<<<<<< HEAD
             (Null, I8(_))
             | (Null, I64(_))
-=======
-            (Decimal(a), Decimal(b)) => Ok(Decimal(a + b)),
-            (Null, I64(_))
->>>>>>> 95f3f882
             | (Null, F64(_))
             | (Null, Date(_))
             | (Null, Timestamp(_))
@@ -209,6 +205,7 @@
             (I8(a), _) => a.try_subtract(other),
             (I64(a), _) => a.try_subtract(other),
             (F64(a), _) => a.try_subtract(other),
+            (Decimal(a), Decimal(b)) => Ok(Decimal(a - b)),
             (Date(a), Date(b)) => Ok(Interval(I::days((*a - *b).num_days() as i32))),
             (Date(a), Interval(b)) => b.subtract_from_date(a).map(Timestamp),
             (Timestamp(a), Interval(b)) => b.subtract_from_timestamp(a).map(Timestamp),
@@ -228,13 +225,8 @@
                 .map(|v| Interval(I::microseconds(v))),
             (Time(a), Interval(b)) => b.subtract_from_time(a).map(Time),
             (Interval(a), Interval(b)) => a.subtract(b).map(Interval),
-<<<<<<< HEAD
             (Null, I8(_))
             | (Null, I64(_))
-=======
-            (Decimal(a), Decimal(b)) => Ok(Decimal(a - b)),
-            (Null, I64(_))
->>>>>>> 95f3f882
             | (Null, F64(_))
             | (Null, Date(_))
             | (Null, Timestamp(_))
@@ -256,16 +248,12 @@
             (I8(a), _) => a.try_multiply(other),
             (I64(a), _) => a.try_multiply(other),
             (F64(a), _) => a.try_multiply(other),
+            (Decimal(a), Decimal(b)) => Ok(Decimal(a * b)),
             (Interval(a), I8(b)) => Ok(Interval(*a * *b)),
             (Interval(a), I64(b)) => Ok(Interval(*a * *b)),
             (Interval(a), F64(b)) => Ok(Interval(*a * *b)),
-<<<<<<< HEAD
             (Null, I8(_))
             | (Null, I64(_))
-=======
-            (Decimal(a), Decimal(b)) => Ok(Decimal(a * b)),
-            (Null, I64(_))
->>>>>>> 95f3f882
             | (Null, F64(_))
             | (Null, Interval(_))
             | (Interval(_), Null)
@@ -285,16 +273,12 @@
             (I8(a), _) => a.try_divide(other),
             (I64(a), _) => a.try_divide(other),
             (F64(a), _) => a.try_divide(other),
+            (Decimal(a), Decimal(b)) => Ok(Decimal(a / b)),
             (Interval(a), I8(b)) => Ok(Interval(*a / *b)),
             (Interval(a), I64(b)) => Ok(Interval(*a / *b)),
             (Interval(a), F64(b)) => Ok(Interval(*a / *b)),
-<<<<<<< HEAD
             (Null, I8(_))
             | (Null, I64(_))
-=======
-            (Decimal(a), Decimal(b)) => Ok(Decimal(a / b)),
-            (Null, I64(_))
->>>>>>> 95f3f882
             | (Null, F64(_))
             | (Interval(_), Null)
             | (Null, Null) => Ok(Null),
@@ -310,21 +294,11 @@
         }
 
         match (self, other) {
-<<<<<<< HEAD
             (I8(a), _) => a.try_modulo(other),
             (I64(a), _) => a.try_modulo(other),
             (F64(a), _) => a.try_modulo(other),
+            (Decimal(a), Decimal(b)) => Ok(Decimal(a % b)),
             (Null, I8(_)) | (Null, I64(_)) | (Null, F64(_)) | (Null, Null) => Ok(Null),
-=======
-            (I64(a), I64(b)) => Ok(I64(a % b)),
-            (I64(a), F64(b)) => Ok(F64(*a as f64 % b)),
-            (F64(a), I64(b)) => Ok(F64(a % *b as f64)),
-            (F64(a), F64(b)) => Ok(F64(a % b)),
-            (Decimal(a), Decimal(b)) => Ok(Decimal(a % b)),
-            (Null, I64(_)) | (Null, F64(_)) | (I64(_), Null) | (F64(_), Null) | (Null, Null) => {
-                Ok(Null)
-            }
->>>>>>> 95f3f882
             _ => Err(ValueError::ModuloOnNonNumeric(self.clone(), other.clone()).into()),
         }
     }
@@ -337,11 +311,7 @@
         use Value::*;
 
         match self {
-<<<<<<< HEAD
-            I8(_) | I64(_) | F64(_) | Interval(_) => Ok(self.clone()),
-=======
-            I64(_) | F64(_) | Interval(_) | Decimal(_) => Ok(self.clone()),
->>>>>>> 95f3f882
+            I8(_) | I64(_) | F64(_) | Interval(_) | Decimal(_) => Ok(self.clone()),
             Null => Ok(Null),
             _ => Err(ValueError::UnaryPlusOnNonNumeric.into()),
         }
@@ -501,6 +471,8 @@
         test!(add F64(1.0), I8(2)    => F64(3.0));
         test!(add F64(1.0), I64(2)   => F64(3.0));
 
+        test!(add decimal(1), decimal(2) => decimal(3));
+
         test!(add
             Date(date(2021, 11, 11)),
             mon!(14)
@@ -532,7 +504,6 @@
             Time(time(4, 10, 0))
         );
         test!(add mon!(1),    mon!(2)    => mon!(3));
-        test!(add decimal(1), decimal(2) => decimal(3));
 
         test!(subtract I8(3),    I8(2)    => I8(1));
         test!(subtract I8(3),    I64(2)   => I64(1));
@@ -546,6 +517,8 @@
         test!(subtract F64(3.0), I8(2)    => F64(1.0));
         test!(subtract F64(3.0), I64(2)   => F64(1.0));
 
+        test!(subtract decimal(3), decimal(2) => decimal(1));
+
         test!(subtract
             Date(NaiveDate::from_ymd(2021, 11, 11)),
             Date(NaiveDate::from_ymd(2021, 6, 11))
@@ -582,7 +555,6 @@
             =>
             Time(time(18, 10, 0))
         );
-<<<<<<< HEAD
         test!(subtract mon!(1),  mon!(2)  => mon!(-1));
 
         test!(multiply I8(3),    I8(2)    => I8(6));
@@ -596,6 +568,8 @@
         test!(multiply F64(3.0), F64(2.0) => F64(6.0));
         test!(multiply F64(3.0), I8(2)    => F64(6.0));
         test!(multiply F64(3.0), I64(2)   => F64(6.0));
+
+        test!(multiply decimal(3), decimal(2) => decimal(6));
 
         test!(multiply I8(3),    mon!(3)  => mon!(9));
         test!(multiply I64(3),   mon!(3)  => mon!(9));
@@ -624,34 +598,6 @@
         test!(modulo I64(6),   F64(2.0) => F64(0.0));
         test!(modulo F64(6.0), I64(2)   => F64(0.0));
         test!(modulo F64(6.0), F64(2.0) => F64(0.0));
-=======
-        test!(subtract mon!(1),    mon!(2)    => mon!(-1));
-        test!(subtract decimal(3), decimal(2) => decimal(1));
-
-        test!(multiply I64(3),     I64(2)     => I64(6));
-        test!(multiply I64(3),     F64(2.0)   => F64(6.0));
-        test!(multiply I64(3),     mon!(3)    => mon!(9));
-        test!(multiply F64(3.0),   I64(2)     => F64(6.0));
-        test!(multiply F64(3.0),   F64(2.0)   => F64(6.0));
-        test!(multiply F64(3.0),   mon!(3)    => mon!(9));
-        test!(multiply mon!(3),    I64(2)     => mon!(6));
-        test!(multiply mon!(3),    F64(2.0)   => mon!(6));
-        test!(multiply decimal(3), decimal(2) => decimal(6));
-
-        test!(divide I64(6),     I64(2)     => I64(3));
-        test!(divide I64(6),     F64(2.0)   => F64(3.0));
-        test!(divide F64(6.0),   I64(2)     => F64(3.0));
-        test!(divide F64(6.0),   F64(2.0)   => F64(3.0));
-        test!(divide mon!(6),    I64(2)     => mon!(3));
-        test!(divide mon!(6),    F64(2.0)   => mon!(3));
-        test!(divide decimal(6), decimal(2) => decimal(3));
-
-        test!(modulo I64(6),     I64(2)     => I64(0));
-        test!(modulo I64(6),     F64(2.0)   => F64(0.0));
-        test!(modulo F64(6.0),   I64(2)     => F64(0.0));
-        test!(modulo F64(6.0),   F64(2.0)   => F64(0.0));
-        test!(modulo decimal(6), decimal(2) => decimal(0));
->>>>>>> 95f3f882
 
         macro_rules! null_test {
             ($op: ident $a: expr, $b: expr) => {
@@ -663,10 +609,10 @@
         let time = || Time(NaiveTime::from_hms(6, 1, 1));
         let ts = || Timestamp(NaiveDate::from_ymd(1989, 1, 1).and_hms(0, 0, 0));
 
-<<<<<<< HEAD
         null_test!(add      I8(1),    Null);
         null_test!(add      I64(1),   Null);
         null_test!(add      F64(1.0), Null);
+        null_test!(add      decimal(1), Null);
         null_test!(add      date(),   Null);
         null_test!(add      ts(),     Null);
         null_test!(add      time(),   Null);
@@ -674,6 +620,7 @@
         null_test!(subtract I8(1),    Null);
         null_test!(subtract I64(1),   Null);
         null_test!(subtract F64(1.0), Null);
+        null_test!(subtract decimal(1), Null);
         null_test!(subtract date(),   Null);
         null_test!(subtract ts(),     Null);
         null_test!(subtract time(),   Null);
@@ -681,76 +628,42 @@
         null_test!(multiply I8(1),    Null);
         null_test!(multiply I64(1),   Null);
         null_test!(multiply F64(1.0), Null);
+        null_test!(multiply decimal(1), Null);
         null_test!(multiply mon!(1),  Null);
         null_test!(divide   I8(1),    Null);
         null_test!(divide   I64(1),   Null);
         null_test!(divide   F64(1.0), Null);
+        null_test!(divide   decimal(1), Null);
         null_test!(divide   mon!(1),  Null);
         null_test!(modulo   I8(1),    Null);
         null_test!(modulo   I64(1),   Null);
         null_test!(modulo   F64(1.0), Null);
-=======
-        null_test!(add      I64(1),     Null);
-        null_test!(add      F64(1.0),   Null);
-        null_test!(add      date(),     Null);
-        null_test!(add      ts(),       Null);
-        null_test!(add      time(),     Null);
-        null_test!(add      mon!(1),    Null);
-        null_test!(add      decimal(1), Null);
-        null_test!(subtract I64(1),     Null);
-        null_test!(subtract F64(1.0),   Null);
-        null_test!(subtract date(),     Null);
-        null_test!(subtract ts(),       Null);
-        null_test!(subtract time(),     Null);
-        null_test!(subtract mon!(1),    Null);
-        null_test!(subtract decimal(1), Null);
-        null_test!(multiply I64(1),     Null);
-        null_test!(multiply F64(1.0),   Null);
-        null_test!(multiply mon!(1),    Null);
-        null_test!(multiply decimal(1), Null);
-        null_test!(divide   I64(1),     Null);
-        null_test!(divide   F64(1.0),   Null);
-        null_test!(divide   mon!(1),    Null);
-        null_test!(divide   decimal(1), Null);
-        null_test!(modulo   I64(1),     Null);
-        null_test!(modulo   F64(1.0),   Null);
         null_test!(modulo   decimal(1), Null);
->>>>>>> 95f3f882
 
         null_test!(add      Null, I8(1));
         null_test!(add      Null, I64(1));
         null_test!(add      Null, F64(1.0));
+        null_test!(add      Null, decimal(1));
         null_test!(add      Null, mon!(1));
         null_test!(add      Null, date());
         null_test!(add      Null, ts());
-<<<<<<< HEAD
         null_test!(subtract Null, I8(1));
-=======
-        null_test!(add      Null, decimal(1));
->>>>>>> 95f3f882
         null_test!(subtract Null, I64(1));
         null_test!(subtract Null, F64(1.0));
+        null_test!(subtract Null, decimal(1));
         null_test!(subtract Null, date());
         null_test!(subtract Null, ts());
         null_test!(subtract Null, time());
         null_test!(subtract Null, mon!(1));
-<<<<<<< HEAD
         null_test!(multiply Null, I8(1));
         null_test!(multiply Null, I64(1));
         null_test!(multiply Null, F64(1.0));
+        null_test!(multiply Null, decimal(1));
         null_test!(divide   Null, I8(1));
         null_test!(divide   Null, I64(1));
         null_test!(divide   Null, F64(1.0));
+        null_test!(divide   Null, decimal(1));
         null_test!(modulo   Null, I8(1));
-=======
-        null_test!(subtract Null, decimal(1));
-        null_test!(multiply Null, I64(1));
-        null_test!(multiply Null, F64(1.0));
-        null_test!(multiply Null, decimal(1));
-        null_test!(divide   Null, I64(1));
-        null_test!(divide   Null, F64(1.0));
-        null_test!(divide   Null, decimal(1));
->>>>>>> 95f3f882
         null_test!(modulo   Null, I64(1));
         null_test!(modulo   Null, F64(1.0));
         null_test!(modulo   Null, decimal(1));
