use {
    super::{Interval, StringExt},
    crate::{ast::DataType, result::Result},
    chrono::{NaiveDate, NaiveDateTime, NaiveTime},
    core::ops::Sub,
    serde::{Deserialize, Serialize},
<<<<<<< HEAD
    std::{cmp::Ordering, collections::HashMap, convert::TryInto, fmt::Debug},
    rust_decimal::Decimal,
=======
    std::{cmp::Ordering, collections::HashMap, fmt::Debug},
>>>>>>> ab8511d3
};

mod big_edian;
mod date;
mod error;
mod group_key;
mod into;
mod json;
mod literal;
mod selector;
mod unique_key;
mod uuid;

pub use error::ValueError;

#[derive(Debug, Clone, Serialize, Deserialize)]
pub enum Value {
    Bool(bool),
    I64(i64),
    F64(f64),
    Str(String),
    Date(NaiveDate),
    Timestamp(NaiveDateTime),
    Time(NaiveTime),
    Interval(Interval),
    Uuid(u128),
    Map(HashMap<String, Value>),
    List(Vec<Value>),
    Null,
    #[serde(with = "serde_str")]
    Decimal(Decimal),
}

impl PartialEq<Value> for Value {
    fn eq(&self, other: &Value) -> bool {
        match (self, other) {
            (Value::Bool(l), Value::Bool(r)) => l == r,
            (Value::I64(l), Value::I64(r)) => l == r,
            (Value::I64(l), Value::F64(r)) => &(*l as f64) == r,
            (Value::F64(l), Value::I64(r)) => l == &(*r as f64),
            (Value::F64(l), Value::F64(r)) => l == r,
            (Value::Str(l), Value::Str(r)) => l == r,
            (Value::Date(l), Value::Date(r)) => l == r,
            (Value::Date(l), Value::Timestamp(r)) => &l.and_hms(0, 0, 0) == r,
            (Value::Timestamp(l), Value::Date(r)) => l == &r.and_hms(0, 0, 0),
            (Value::Timestamp(l), Value::Timestamp(r)) => l == r,
            (Value::Time(l), Value::Time(r)) => l == r,
            (Value::Interval(l), Value::Interval(r)) => l == r,
            (Value::Uuid(l), Value::Uuid(r)) => l == r,
            (Value::Map(l), Value::Map(r)) => l == r,
            (Value::List(l), Value::List(r)) => l == r,
            (Value::Decimal(l), Value::Decimal(r)) => l == r,
            _ => false,
        }
    }
}

impl PartialOrd<Value> for Value {
    fn partial_cmp(&self, other: &Value) -> Option<Ordering> {
        match (self, other) {
            (Value::Bool(l), Value::Bool(r)) => Some(l.cmp(r)),
            (Value::I64(l), Value::I64(r)) => Some(l.cmp(r)),
            (Value::I64(l), Value::F64(r)) => (*l as f64).partial_cmp(r),
            (Value::F64(l), Value::I64(r)) => l.partial_cmp(&(*r as f64)),
            (Value::F64(l), Value::F64(r)) => l.partial_cmp(r),
            (Value::Str(l), Value::Str(r)) => Some(l.cmp(r)),
            (Value::Date(l), Value::Date(r)) => Some(l.cmp(r)),
            (Value::Date(l), Value::Timestamp(r)) => Some(l.and_hms(0, 0, 0).cmp(r)),
            (Value::Timestamp(l), Value::Date(r)) => Some(l.cmp(&r.and_hms(0, 0, 0))),
            (Value::Timestamp(l), Value::Timestamp(r)) => Some(l.cmp(r)),
            (Value::Time(l), Value::Time(r)) => Some(l.cmp(r)),
            (Value::Interval(l), Value::Interval(r)) => l.partial_cmp(r),
<<<<<<< HEAD
            (Value::UUID(l), Value::UUID(r)) => Some(l.cmp(r)),
            (Value::Decimal(l), Value::Decimal(r)) => Some(l.cmp(r)),
=======
            (Value::Uuid(l), Value::Uuid(r)) => Some(l.cmp(r)),
>>>>>>> ab8511d3
            _ => None,
        }
    }
}

impl Value {
    pub fn validate_type(&self, data_type: &DataType) -> Result<()> {
        let valid = match self {
            Value::Bool(_) => matches!(data_type, DataType::Boolean),
            Value::I64(_) => matches!(data_type, DataType::Int),
            Value::F64(_) => matches!(data_type, DataType::Float),
            Value::Str(_) => matches!(data_type, DataType::Text),
            Value::Date(_) => matches!(data_type, DataType::Date),
            Value::Timestamp(_) => matches!(data_type, DataType::Timestamp),
            Value::Time(_) => matches!(data_type, DataType::Time),
            Value::Interval(_) => matches!(data_type, DataType::Interval),
            Value::Uuid(_) => matches!(data_type, DataType::Uuid),
            Value::Map(_) => matches!(data_type, DataType::Map),
            Value::List(_) => matches!(data_type, DataType::List),
            Value::Decimal(_) => matches!(data_type, DataType::Decimal),
            Value::Null => true,
        };

        if !valid {
            return Err(ValueError::IncompatibleDataType {
                data_type: data_type.clone(),
                value: self.clone(),
            }
            .into());
        }

        Ok(())
    }

    pub fn validate_null(&self, nullable: bool) -> Result<()> {
        if !nullable && matches!(self, Value::Null) {
            return Err(ValueError::NullValueOnNotNullField.into());
        }

        Ok(())
    }

    pub fn cast(&self, data_type: &DataType) -> Result<Self> {
        match (data_type, self) {
            (DataType::Boolean, Value::Bool(_))
            | (DataType::Int, Value::I64(_))
            | (DataType::Float, Value::F64(_))
            | (DataType::Text, Value::Str(_))
            | (DataType::Date, Value::Date(_))
            | (DataType::Timestamp, Value::Timestamp(_))
            | (DataType::Time, Value::Time(_))
            | (DataType::Interval, Value::Interval(_))
<<<<<<< HEAD
            | (DataType::UUID, Value::UUID(_)) 
            | (DataType::Decimal, Value::Decimal(_))
            => Ok(self.clone()),
=======
            | (DataType::Uuid, Value::Uuid(_)) => Ok(self.clone()),
>>>>>>> ab8511d3

            (_, Value::Null) => Ok(Value::Null),

            (DataType::Boolean, value) => value.try_into().map(Value::Bool),
            (DataType::Int, value) => value.try_into().map(Value::I64),
            (DataType::Float, value) => value.try_into().map(Value::F64),
            (DataType::Text, value) => Ok(Value::Str(value.into())),
            (DataType::Date, value) => value.try_into().map(Value::Date),
            (DataType::Time, value) => value.try_into().map(Value::Time),
            (DataType::Timestamp, value) => value.try_into().map(Value::Timestamp),
            (DataType::Interval, value) => value.try_into().map(Value::Interval),
            (DataType::Uuid, value) => value.try_into().map(Value::Uuid),

            _ => Err(ValueError::UnimplementedCast.into()),
        }
    }

    pub fn concat(&self, other: &Value) -> Value {
        match (self, other) {
            (Value::Null, _) | (_, Value::Null) => Value::Null,
            _ => Value::Str(String::from(self) + &String::from(other)),
        }
    }

    pub fn add(&self, other: &Value) -> Result<Value> {
        use Value::*;

        match (self, other) {
            (I64(a), I64(b)) => Ok(I64(a + b)),
            (F64(a), F64(b)) => Ok(F64(a + b)),
            (I64(a), F64(b)) | (F64(b), I64(a)) => Ok(F64(*a as f64 + b)),
            (Date(a), Time(b)) => Ok(Timestamp(NaiveDateTime::new(*a, *b))),
            (Date(a), Interval(b)) => b.add_date(a).map(Timestamp),
            (Timestamp(a), Interval(b)) => b.add_timestamp(a).map(Timestamp),
            (Time(a), Interval(b)) => b.add_time(a).map(Time),
            (Interval(a), Interval(b)) => a.add(b).map(Interval),
            (Decimal(a), Decimal(b)) => Ok(Decimal(a + b)),
            (Null, I64(_))
            | (Null, F64(_))
            | (Null, Date(_))
            | (Null, Timestamp(_))
            | (Null, Interval(_))
            | (I64(_), Null)
            | (F64(_), Null)
            | (Date(_), Null)
            | (Timestamp(_), Null)
            | (Time(_), Null)
            | (Interval(_), Null)
            | (Null, Null) => Ok(Null),
            _ => Err(ValueError::AddOnNonNumeric(self.clone(), other.clone()).into()),
        }
    }

    pub fn subtract(&self, other: &Value) -> Result<Value> {
        use super::Interval as I;
        use Value::*;

        match (self, other) {
            (I64(a), I64(b)) => Ok(I64(a - b)),
            (I64(a), F64(b)) => Ok(F64(*a as f64 - b)),
            (F64(a), I64(b)) => Ok(F64(a - *b as f64)),
            (F64(a), F64(b)) => Ok(F64(a - b)),
            (Date(a), Date(b)) => Ok(Interval(I::days((*a - *b).num_days() as i32))),
            (Date(a), Interval(b)) => b.subtract_from_date(a).map(Timestamp),
            (Timestamp(a), Interval(b)) => b.subtract_from_timestamp(a).map(Timestamp),
            (Timestamp(a), Timestamp(b)) => a
                .sub(*b)
                .num_microseconds()
                .ok_or_else(|| {
                    ValueError::UnreachableIntegerOverflow(format!("{:?} - {:?}", a, b)).into()
                })
                .map(|v| Interval(I::microseconds(v))),
            (Time(a), Time(b)) => a
                .sub(*b)
                .num_microseconds()
                .ok_or_else(|| {
                    ValueError::UnreachableIntegerOverflow(format!("{:?} - {:?}", a, b)).into()
                })
                .map(|v| Interval(I::microseconds(v))),
            (Time(a), Interval(b)) => b.subtract_from_time(a).map(Time),
            (Interval(a), Interval(b)) => a.subtract(b).map(Interval),
            (Decimal(a), Decimal(b)) => Ok(Decimal(a - b)),
            (Null, I64(_))
            | (Null, F64(_))
            | (Null, Date(_))
            | (Null, Timestamp(_))
            | (Null, Time(_))
            | (Null, Interval(_))
            | (I64(_), Null)
            | (F64(_), Null)
            | (Date(_), Null)
            | (Timestamp(_), Null)
            | (Time(_), Null)
            | (Interval(_), Null)
            | (Null, Null) => Ok(Null),
            _ => Err(ValueError::SubtractOnNonNumeric(self.clone(), other.clone()).into()),
        }
    }

    pub fn multiply(&self, other: &Value) -> Result<Value> {
        use Value::*;

        match (self, other) {
            (I64(a), I64(b)) => Ok(I64(a * b)),
            (I64(a), Interval(b)) => Ok(Interval(*a * *b)),
            (F64(a), F64(b)) => Ok(F64(a * b)),
            (F64(a), Interval(b)) => Ok(Interval(*a * *b)),
            (I64(a), F64(b)) | (F64(b), I64(a)) => Ok(F64(*a as f64 * b)),
            (Interval(a), I64(b)) => Ok(Interval(*a * *b)),
            (Interval(a), F64(b)) => Ok(Interval(*a * *b)),
            (Decimal(a), Decimal(b))=> Ok(Decimal(*a * *b)),
            (Null, I64(_))
            | (Null, F64(_))
            | (Null, Interval(_))
            | (I64(_), Null)
            | (F64(_), Null)
            | (Interval(_), Null)
            | (Null, Null) => Ok(Null),
            _ => Err(ValueError::MultiplyOnNonNumeric(self.clone(), other.clone()).into()),
        }
    }

    pub fn divide(&self, other: &Value) -> Result<Value> {
        use Value::*;

        if (other == &I64(0)) | (other == &F64(0.0)) {
            return Err(ValueError::DivisorShouldNotBeZero.into());
        }

        match (self, other) {
            (I64(a), I64(b)) => Ok(I64(a / b)),
            (I64(a), F64(b)) => Ok(F64(*a as f64 / b)),
            (F64(a), I64(b)) => Ok(F64(a / *b as f64)),
            (F64(a), F64(b)) => Ok(F64(a / b)),
            (Interval(a), I64(b)) => Ok(Interval(*a / *b)),
            (Interval(a), F64(b)) => Ok(Interval(*a / *b)),
            (Decimal(a), Decimal(b)) => Ok(Decimal(*a / *b)),
            (Null, I64(_))
            | (Null, F64(_))
            | (I64(_), Null)
            | (F64(_), Null)
            | (Interval(_), Null)
            | (Null, Null) => Ok(Null),
            _ => Err(ValueError::DivideOnNonNumeric(self.clone(), other.clone()).into()),
        }
    }

    pub fn modulo(&self, other: &Value) -> Result<Value> {
        use Value::*;

        if (other == &I64(0)) | (other == &F64(0.0)) {
            return Err(ValueError::DivisorShouldNotBeZero.into());
        }

        match (self, other) {
            (I64(a), I64(b)) => Ok(I64(a % b)),
            (I64(a), F64(b)) => Ok(F64(*a as f64 % b)),
            (F64(a), I64(b)) => Ok(F64(a % *b as f64)),
            (F64(a), F64(b)) => Ok(F64(a % b)),
            (Decimal(a), Decimal(b)) => Ok(Decimal(a % b)),
            (Null, I64(_)) | (Null, F64(_)) | (I64(_), Null) | (F64(_), Null) | (Null, Null) => {
                Ok(Null)
            }
            _ => Err(ValueError::ModuloOnNonNumeric(self.clone(), other.clone()).into()),
        }
    }

    pub fn is_null(&self) -> bool {
        matches!(self, Value::Null)
    }

    pub fn unary_plus(&self) -> Result<Value> {
        use Value::*;

        match self {
            I64(_) | F64(_) | Interval(_) | Decimal(_) => Ok(self.clone()),
            Null => Ok(Null),
            _ => Err(ValueError::UnaryPlusOnNonNumeric.into()),
        }
    }

    pub fn unary_minus(&self) -> Result<Value> {
        use Value::*;

        match self {
            I64(a) => Ok(I64(-a)),
            F64(a) => Ok(F64(-a)),
            Decimal(a) => Ok(Decimal(-a)),
            Interval(a) => Ok(Interval(a.unary_minus())),
            Null => Ok(Null),
            _ => Err(ValueError::UnaryMinusOnNonNumeric.into()),
        }
    }

    pub fn like(&self, other: &Value, case_sensitive: bool) -> Result<Value> {
        use Value::*;

        match (self, other) {
            (Str(a), Str(b)) => a.like(b, case_sensitive).map(Bool),
            _ => match case_sensitive {
                true => Err(ValueError::LikeOnNonString(self.clone(), other.clone()).into()),
                false => Err(ValueError::ILikeOnNonString(self.clone(), other.clone()).into()),
            },
        }
    }
}

#[cfg(test)]
mod tests {
    use {
        super::{Interval, Value::*},
        crate::data::value::uuid::parse_uuid,
    };

    #[allow(clippy::eq_op)]
    #[test]
    fn eq() {
        use super::Interval;
        use chrono::{NaiveDateTime, NaiveTime};

        assert_ne!(Null, Null);
        assert_eq!(Bool(true), Bool(true));
        assert_eq!(I64(1), I64(1));
        assert_eq!(I64(1), F64(1.0));
        assert_eq!(F64(1.0), I64(1));
        assert_eq!(F64(6.11), F64(6.11));
        assert_eq!(Str("Glue".to_owned()), Str("Glue".to_owned()));
        assert_eq!(Interval::Month(1), Interval::Month(1));
        assert_eq!(
            Time(NaiveTime::from_hms(12, 30, 11)),
            Time(NaiveTime::from_hms(12, 30, 11))
        );
        assert_eq!(Decimal(1.into()), Decimal(1.into()));

        let date = Date("2020-05-01".parse().unwrap());
        let timestamp = Timestamp("2020-05-01T00:00:00".parse::<NaiveDateTime>().unwrap());

        assert_eq!(date, timestamp);
        assert_eq!(timestamp, date);

        assert_eq!(
            Uuid(parse_uuid("936DA01F9ABD4d9d80C702AF85C822A8").unwrap()),
            Uuid(parse_uuid("936DA01F9ABD4d9d80C702AF85C822A8").unwrap())
        );
    }

    #[test]
    fn cmp() {
        use chrono::{NaiveDate, NaiveTime};
        use std::cmp::Ordering;

        let date = Date(NaiveDate::from_ymd(2020, 5, 1));
        let timestamp = Timestamp(NaiveDate::from_ymd(2020, 3, 1).and_hms(0, 0, 0));

        assert_eq!(date.partial_cmp(&timestamp), Some(Ordering::Greater));
        assert_eq!(timestamp.partial_cmp(&date), Some(Ordering::Less));

        assert_eq!(
            Time(NaiveTime::from_hms(23, 0, 1)).partial_cmp(&Time(NaiveTime::from_hms(10, 59, 59))),
            Some(Ordering::Greater)
        );
        assert_eq!(
            Interval::Month(1).partial_cmp(&Interval::Month(2)),
            Some(Ordering::Less)
        );
        assert_eq!(
            Interval::Microsecond(1).partial_cmp(&Interval::Month(2)),
            None
        );
    }

    #[test]
    fn arithmetic() {
        use chrono::{NaiveDate, NaiveTime};

        macro_rules! test {
            ($op: ident $a: expr, $b: expr => $c: expr) => {
                assert_eq!($a.$op(&$b), Ok($c));
            };
        }

        macro_rules! mon {
            ($n: expr) => {
                Interval(Interval::Month($n))
            };
        }

        let time = |h, m, s| NaiveTime::from_hms(h, m, s);
        let date = |y, m, d| NaiveDate::from_ymd(y, m, d);

        test!(add I64(1),   I64(2)   => I64(3));
        test!(add I64(1),   F64(2.0) => F64(3.0));
        test!(add F64(1.0), I64(2)   => F64(3.0));
        test!(add F64(1.0), F64(2.0) => F64(3.0));
        test!(add
            Date(date(2021, 11, 11)),
            mon!(14)
            =>
            Timestamp(date(2023, 1, 11).and_hms(0, 0, 0))
        );
        test!(add
            Date(date(2021, 5, 7)),
            Time(time(12, 0, 0))
            =>
            Timestamp(date(2021, 5, 7).and_hms(12, 0, 0))
        );
        test!(add
            Timestamp(date(2021, 11, 11).and_hms(0, 0, 0)),
            mon!(14)
            =>
            Timestamp(date(2023, 1, 11).and_hms(0, 0, 0))
        );
        test!(add
            Time(time(1, 4, 6)),
            Interval(Interval::hours(20))
            =>
            Time(time(21, 4, 6))
        );
        test!(add
            Time(time(23, 10, 0)),
            Interval(Interval::hours(5))
            =>
            Time(time(4, 10, 0))
        );
        test!(add mon!(1),  mon!(2)  => mon!(3));
        test!(add Decimal(1.into()), Decimal(2.into()) => Decimal(3.into()));

        test!(subtract I64(3),   I64(2)   => I64(1));
        test!(subtract I64(3),   F64(2.0) => F64(1.0));
        test!(subtract F64(3.0), I64(2)   => F64(1.0));
        test!(subtract F64(3.0), F64(2.0) => F64(1.0));
        test!(subtract
            Date(NaiveDate::from_ymd(2021, 11, 11)),
            Date(NaiveDate::from_ymd(2021, 6, 11))
            =>
            Interval(Interval::days(153))
        );
        test!(subtract
            Date(NaiveDate::from_ymd(2021, 1, 1)),
            Interval(Interval::days(365))
            =>
            Timestamp(NaiveDate::from_ymd(2020, 1, 2).and_hms(0, 0, 0))
        );
        test!(subtract
            Timestamp(NaiveDate::from_ymd(2021, 1, 1).and_hms(15, 0, 0)),
            Timestamp(NaiveDate::from_ymd(2021, 1, 1).and_hms(12, 0, 0))
            =>
            Interval(Interval::hours(3))
        );
        test!(subtract
            Timestamp(NaiveDate::from_ymd(2021, 1, 1).and_hms(0, 3, 0)),
            Interval(Interval::days(365))
            =>
            Timestamp(NaiveDate::from_ymd(2020, 1, 2).and_hms(0, 3, 0))
        );
        test!(subtract
            Time(time(1, 4, 6)),
            Interval(Interval::hours(20))
            =>
            Time(time(5, 4, 6))
        );
        test!(subtract
            Time(time(23, 10, 0)),
            Interval(Interval::hours(5))
            =>
            Time(time(18, 10, 0))
        );
        test!(subtract mon!(1),  mon!(2)  => mon!(-1));
        test!(subtract Decimal(3.into()), Decimal(2.into()) => Decimal(1.into())); 

        test!(multiply I64(3),   I64(2)   => I64(6));
        test!(multiply I64(3),   F64(2.0) => F64(6.0));
        test!(multiply I64(3),   mon!(3)  => mon!(9));
        test!(multiply F64(3.0), I64(2)   => F64(6.0));
        test!(multiply F64(3.0), F64(2.0) => F64(6.0));
        test!(multiply F64(3.0), mon!(3)  => mon!(9));
        test!(multiply mon!(3),  I64(2)   => mon!(6));
        test!(multiply mon!(3),  F64(2.0) => mon!(6));
        test!(multiply Decimal(3.into()), Decimal(2.into()) => Decimal(6.into()));

        test!(divide I64(6),   I64(2)   => I64(3));
        test!(divide I64(6),   F64(2.0) => F64(3.0));
        test!(divide F64(6.0), I64(2)   => F64(3.0));
        test!(divide F64(6.0), F64(2.0) => F64(3.0));
        test!(divide mon!(6),  I64(2)   => mon!(3));
        test!(divide mon!(6),  F64(2.0) => mon!(3));
        test!(divide Decimal(6.into()), Decimal(2.into()) => Decimal(3.into()));

        test!(modulo I64(6),   I64(2)   => I64(0));
        test!(modulo I64(6),   F64(2.0) => F64(0.0));
        test!(modulo F64(6.0), I64(2)   => F64(0.0));
        test!(modulo F64(6.0), F64(2.0) => F64(0.0));

        macro_rules! null_test {
            ($op: ident $a: expr, $b: expr) => {
                matches!($a.$op(&$b), Ok(Null));
            };
        }

        let date = || Date(NaiveDate::from_ymd(1989, 3, 1));
        let time = || Time(NaiveTime::from_hms(6, 1, 1));
        let ts = || Timestamp(NaiveDate::from_ymd(1989, 1, 1).and_hms(0, 0, 0));

        null_test!(add      I64(1),   Null);
        null_test!(add      F64(1.0), Null);
        null_test!(add      date(),   Null);
        null_test!(add      ts(),     Null);
        null_test!(add      time(),   Null);
        null_test!(add      mon!(1),  Null);
        null_test!(subtract I64(1),   Null);
        null_test!(subtract F64(1.0), Null);
        null_test!(subtract date(),   Null);
        null_test!(subtract ts(),     Null);
        null_test!(subtract time(),   Null);
        null_test!(subtract mon!(1),  Null);
        null_test!(multiply I64(1),   Null);
        null_test!(multiply F64(1.0), Null);
        null_test!(multiply mon!(1),  Null);
        null_test!(divide   I64(1),   Null);
        null_test!(divide   F64(1.0), Null);
        null_test!(divide   mon!(1),  Null);
        null_test!(modulo   I64(1),   Null);
        null_test!(modulo   F64(1.0), Null);

        null_test!(add      Null, I64(1));
        null_test!(add      Null, F64(1.0));
        null_test!(add      Null, mon!(1));
        null_test!(add      Null, date());
        null_test!(add      Null, ts());
        null_test!(subtract Null, I64(1));
        null_test!(subtract Null, F64(1.0));
        null_test!(subtract Null, date());
        null_test!(subtract Null, ts());
        null_test!(subtract Null, time());
        null_test!(subtract Null, mon!(1));
        null_test!(multiply Null, I64(1));
        null_test!(multiply Null, F64(1.0));
        null_test!(divide   Null, I64(1));
        null_test!(divide   Null, F64(1.0));
        null_test!(modulo   Null, I64(1));
        null_test!(modulo   Null, F64(1.0));

        null_test!(add      Null, Null);
        null_test!(subtract Null, Null);
        null_test!(multiply Null, Null);
        null_test!(divide   Null, Null);
        null_test!(modulo   Null, Null);
    }

    #[test]
    fn cast() {
        use {
            crate::{ast::DataType::*, Value},
            chrono::{NaiveDate, NaiveTime},
        };

        macro_rules! cast {
            ($input: expr => $data_type: expr, $expected: expr) => {
                let found = $input.cast(&$data_type).unwrap();

                match ($expected, found) {
                    (Null, Null) => {}
                    (expected, found) => {
                        assert_eq!(expected, found);
                    }
                }
            };
        }

        // Same as
        cast!(Bool(true)            => Boolean      , Bool(true));
        cast!(Str("a".to_owned())   => Text         , Str("a".to_owned()));
        cast!(I64(1)                => Int          , I64(1));
        cast!(F64(1.0)              => Float        , F64(1.0));
        cast!(Value::Uuid(123)      => Uuid         , Value::Uuid(123));

        // Boolean
        cast!(Str("TRUE".to_owned())    => Boolean, Bool(true));
        cast!(Str("FALSE".to_owned())   => Boolean, Bool(false));
        cast!(I64(1)                    => Boolean, Bool(true));
        cast!(I64(0)                    => Boolean, Bool(false));
        cast!(F64(1.0)                  => Boolean, Bool(true));
        cast!(F64(0.0)                  => Boolean, Bool(false));
        cast!(Null                      => Boolean, Null);

        // Integer
        cast!(Bool(true)            => Int, I64(1));
        cast!(Bool(false)           => Int, I64(0));
        cast!(F64(1.1)              => Int, I64(1));
        cast!(Str("11".to_owned())  => Int, I64(11));
        cast!(Null                  => Int, Null);

        // Float
        cast!(Bool(true)            => Float, F64(1.0));
        cast!(Bool(false)           => Float, F64(0.0));
        cast!(I64(1)                => Float, F64(1.0));
        cast!(Str("11".to_owned())  => Float, F64(11.0));
        cast!(Null                  => Float, Null);

        // Text
        cast!(Bool(true)    => Text, Str("TRUE".to_owned()));
        cast!(Bool(false)   => Text, Str("FALSE".to_owned()));
        cast!(I64(11)       => Text, Str("11".to_owned()));
        cast!(F64(1.0)      => Text, Str("1".to_owned()));

        let date = Value::Date(NaiveDate::from_ymd(2021, 5, 1));
        cast!(date          => Text, Str("2021-05-01".to_owned()));

        let timestamp = Value::Timestamp(NaiveDate::from_ymd(2021, 5, 1).and_hms(12, 34, 50));
        cast!(timestamp     => Text, Str("2021-05-01 12:34:50".to_owned()));
        cast!(Null          => Text, Null);

        // Date
        let date = Value::Date(NaiveDate::from_ymd(2021, 5, 1));
        let timestamp = Value::Timestamp(NaiveDate::from_ymd(2021, 5, 1).and_hms(12, 34, 50));

        cast!(Str("2021-05-01".to_owned()) => Date, date.to_owned());
        cast!(timestamp                    => Date, date);
        cast!(Null                         => Date, Null);

        // Time
        cast!(Str("08:05:30".to_owned()) => Time, Value::Time(NaiveTime::from_hms(8, 5, 30)));
        cast!(Null                       => Time, Null);

        // Timestamp
        cast!(Value::Date(NaiveDate::from_ymd(2021, 5, 1)) => Timestamp, Value::Timestamp(NaiveDate::from_ymd(2021, 5, 1).and_hms(0, 0, 0)));
        cast!(Str("2021-05-01 08:05:30".to_owned())        => Timestamp, Value::Timestamp(NaiveDate::from_ymd(2021, 5, 1).and_hms(8, 5, 30)));
        cast!(Null                                         => Timestamp, Null);
    }

    #[test]
    fn concat() {
        let a = Str("A".to_owned());

        assert_eq!(a.concat(&Str("B".to_owned())), Str("AB".to_owned()));
        assert_eq!(a.concat(&Bool(true)), Str("ATRUE".to_owned()));
        assert_eq!(a.concat(&I64(1)), Str("A1".to_owned()));
        assert_eq!(a.concat(&F64(1.0)), Str("A1".to_owned()));
        assert_eq!(I64(2).concat(&I64(1)), Str("21".to_owned()));
        matches!(a.concat(&Null), Null);
    }

    #[test]
    fn validate_type() {
        use {
            super::{Value, ValueError},
            crate::{ast::DataType as D, data::Interval as I},
            chrono::{NaiveDate, NaiveTime},
        };

        let date = Date(NaiveDate::from_ymd(2021, 5, 1));
        let timestamp = Timestamp(NaiveDate::from_ymd(2021, 5, 1).and_hms(12, 34, 50));
        let time = Time(NaiveTime::from_hms(12, 30, 11));
        let interval = Interval(I::hours(5));
        let uuid = Uuid(parse_uuid("936DA01F9ABD4d9d80C702AF85C822A8").unwrap());
        let map = Value::parse_json_map(r#"{ "a": 10 }"#).unwrap();
        let list = Value::parse_json_list(r#"[ true ]"#).unwrap();

        assert!(Bool(true).validate_type(&D::Boolean).is_ok());
        assert!(Bool(true).validate_type(&D::Int).is_err());
        assert!(I64(1).validate_type(&D::Int).is_ok());
        assert!(I64(1).validate_type(&D::Text).is_err());
        assert!(F64(1.0).validate_type(&D::Float).is_ok());
        assert!(F64(1.0).validate_type(&D::Int).is_err());
        assert!(Str("a".to_owned()).validate_type(&D::Text).is_ok());
        assert!(Str("a".to_owned()).validate_type(&D::Int).is_err());
        assert!(date.validate_type(&D::Date).is_ok());
        assert!(date.validate_type(&D::Text).is_err());
        assert!(timestamp.validate_type(&D::Timestamp).is_ok());
        assert!(timestamp.validate_type(&D::Boolean).is_err());
        assert!(time.validate_type(&D::Time).is_ok());
        assert!(time.validate_type(&D::Date).is_err());
        assert!(interval.validate_type(&D::Interval).is_ok());
        assert!(interval.validate_type(&D::Date).is_err());
        assert!(uuid.validate_type(&D::Uuid).is_ok());
        assert!(uuid.validate_type(&D::Boolean).is_err());
        assert!(map.validate_type(&D::Map).is_ok());
        assert!(map.validate_type(&D::Int).is_err());
        assert!(list.validate_type(&D::List).is_ok());
        assert!(list.validate_type(&D::Int).is_err());
        assert!(Null.validate_type(&D::Time).is_ok());
        assert!(Null.validate_type(&D::Boolean).is_ok());

        assert_eq!(
            Bool(true).validate_type(&D::Text),
            Err(ValueError::IncompatibleDataType {
                data_type: D::Text,
                value: Bool(true),
            }
            .into()),
        );
    }
}<|MERGE_RESOLUTION|>--- conflicted
+++ resolved
@@ -3,13 +3,9 @@
     crate::{ast::DataType, result::Result},
     chrono::{NaiveDate, NaiveDateTime, NaiveTime},
     core::ops::Sub,
+    rust_decimal::Decimal,
     serde::{Deserialize, Serialize},
-<<<<<<< HEAD
     std::{cmp::Ordering, collections::HashMap, convert::TryInto, fmt::Debug},
-    rust_decimal::Decimal,
-=======
-    std::{cmp::Ordering, collections::HashMap, fmt::Debug},
->>>>>>> ab8511d3
 };
 
 mod big_edian;
@@ -82,12 +78,8 @@
             (Value::Timestamp(l), Value::Timestamp(r)) => Some(l.cmp(r)),
             (Value::Time(l), Value::Time(r)) => Some(l.cmp(r)),
             (Value::Interval(l), Value::Interval(r)) => l.partial_cmp(r),
-<<<<<<< HEAD
-            (Value::UUID(l), Value::UUID(r)) => Some(l.cmp(r)),
+            (Value::Uuid(l), Value::Uuid(r)) => Some(l.cmp(r)),
             (Value::Decimal(l), Value::Decimal(r)) => Some(l.cmp(r)),
-=======
-            (Value::Uuid(l), Value::Uuid(r)) => Some(l.cmp(r)),
->>>>>>> ab8511d3
             _ => None,
         }
     }
@@ -140,14 +132,8 @@
             | (DataType::Timestamp, Value::Timestamp(_))
             | (DataType::Time, Value::Time(_))
             | (DataType::Interval, Value::Interval(_))
-<<<<<<< HEAD
-            | (DataType::UUID, Value::UUID(_)) 
-            | (DataType::Decimal, Value::Decimal(_))
-            => Ok(self.clone()),
-=======
-            | (DataType::Uuid, Value::Uuid(_)) => Ok(self.clone()),
->>>>>>> ab8511d3
-
+            | (DataType::Uuid, Value::Uuid(_))
+            | (DataType::Decimal, Value::Decimal(_)) => Ok(self.clone()),
             (_, Value::Null) => Ok(Value::Null),
 
             (DataType::Boolean, value) => value.try_into().map(Value::Bool),
@@ -257,7 +243,7 @@
             (I64(a), F64(b)) | (F64(b), I64(a)) => Ok(F64(*a as f64 * b)),
             (Interval(a), I64(b)) => Ok(Interval(*a * *b)),
             (Interval(a), F64(b)) => Ok(Interval(*a * *b)),
-            (Decimal(a), Decimal(b))=> Ok(Decimal(*a * *b)),
+            (Decimal(a), Decimal(b)) => Ok(Decimal(*a * *b)),
             (Null, I64(_))
             | (Null, F64(_))
             | (Null, Interval(_))
@@ -515,7 +501,7 @@
             Time(time(18, 10, 0))
         );
         test!(subtract mon!(1),  mon!(2)  => mon!(-1));
-        test!(subtract Decimal(3.into()), Decimal(2.into()) => Decimal(1.into())); 
+        test!(subtract Decimal(3.into()), Decimal(2.into()) => Decimal(1.into()));
 
         test!(multiply I64(3),   I64(2)   => I64(6));
         test!(multiply I64(3),   F64(2.0) => F64(6.0));
