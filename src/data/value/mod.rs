--- conflicted
+++ resolved
@@ -1,14 +1,11 @@
 use {
-<<<<<<< HEAD
     super::Interval,
     super::StringExt,
     crate::{ast::DataType, ast::DateTimeField, result::Result},
     chrono::{Datelike, NaiveDate, NaiveDateTime, NaiveTime, Timelike},
-=======
     super::{Interval, StringExt},
     crate::{ast::DataType, result::Result},
     chrono::{NaiveDate, NaiveDateTime, NaiveTime},
->>>>>>> 1b6b4b8c
     core::ops::Sub,
     serde::{Deserialize, Serialize},
     std::{cmp::Ordering, collections::HashMap, convert::TryInto, fmt::Debug},
