--- conflicted
+++ resolved
@@ -9,15 +9,9 @@
         data::{value::uuid::parse_uuid, Interval, Literal},
         result::{Error, Result},
     },
-<<<<<<< HEAD
-    chrono::{offset::Utc, DateTime, NaiveDate, NaiveDateTime, NaiveTime},
+    chrono::NaiveDate,
+    rust_decimal::Decimal,
     std::{cmp::Ordering, convert::TryFrom, str::FromStr},
-    rust_decimal::Decimal,
-    uuid::Uuid,
-=======
-    chrono::NaiveDate,
-    std::cmp::Ordering,
->>>>>>> ab8511d3
 };
 
 impl PartialEq<Literal<'_>> for Value {
@@ -236,65 +230,6 @@
     }
 }
 
-<<<<<<< HEAD
-fn parse_timestamp(v: &str) -> Result<NaiveDateTime> {
-    if let Ok(v) = v.parse::<DateTime<Utc>>() {
-        return Ok(v.naive_utc());
-    } else if let Ok(v) = v.parse::<NaiveDateTime>() {
-        return Ok(v);
-    } else if let Ok(v) = v.parse::<NaiveDate>() {
-        return Ok(v.and_hms(0, 0, 0));
-    }
-
-    let forms = ["%Y-%m-%d %H:%M:%S", "%Y-%m-%d %H:%M:%S%.f"];
-
-    for form in forms.iter() {
-        if let Ok(v) = NaiveDateTime::parse_from_str(v, form) {
-            return Ok(v);
-        }
-    }
-
-    Err(ValueError::FailedToParseTimestamp(v.to_string()).into())
-}
-
-fn parse_time(v: &str) -> Result<NaiveTime> {
-    if let Ok(v) = v.parse::<NaiveTime>() {
-        return Ok(v);
-    }
-
-    let forms = [
-        "%P %I:%M",
-        "%P %l:%M",
-        "%P %I:%M:%S",
-        "%P %l:%M:%S",
-        "%P %I:%M:%S%.f",
-        "%P %l:%M:%S%.f",
-        "%I:%M %P",
-        "%l:%M %P",
-        "%I:%M:%S %P",
-        "%l:%M:%S %P",
-        "%I:%M:%S%.f %P",
-        "%l:%M:%S%.f %P",
-    ];
-
-    let v = v.to_uppercase();
-
-    for form in forms.iter() {
-        if let Ok(v) = NaiveTime::parse_from_str(&v, form) {
-            return Ok(v);
-        }
-    }
-
-    Err(ValueError::FailedToParseTime(v).into())
-}
-
-fn parse_uuid(v: &str) -> Result<u128> {
-    match Uuid::parse_str(v) {
-        Ok(u) => Ok(u.as_u128()),
-        _ => Err(ValueError::FailedToParseUUID(v.to_owned()).into()),
-    }
-}
-
 fn parse_decimal(v: &str) -> Result<Decimal> {
     match Decimal::from_str(v) {
         Ok(v) => Ok(v),
@@ -302,8 +237,6 @@
     }
 }
 
-=======
->>>>>>> ab8511d3
 #[cfg(test)]
 mod tests {
     #[test]
