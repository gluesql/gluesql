--- conflicted
+++ resolved
@@ -1,6 +1,5 @@
 use {
     crate::{
-<<<<<<< HEAD
         data::{schema::ColumnDefExt, value::TryFromLiteral, Value},
         evaluate,
         result::Result,
@@ -11,19 +10,9 @@
     std::fmt::Debug,
     thiserror::Error,
 };
-=======
-        data::{schema::ColumnDefExt, Value},
-        result::Result,
-    },
-    serde::{Deserialize, Serialize},
-    sqlparser::ast::{ColumnDef, Expr, Ident},
-    std::fmt::Debug,
-    thiserror::Error,
-};
 
 #[cfg(feature = "auto-increment")]
 use sqlparser::ast::Value as Literal;
->>>>>>> 9c0fb6db
 
 #[derive(Error, Serialize, Debug, PartialEq)]
 pub enum RowError {
@@ -145,28 +134,9 @@
                     columns.iter().position(|target| target.value == name)
                 };
 
-<<<<<<< HEAD
-=======
-                let expr = i.map(|i| values.get(i));
-
+                let nullable = column_def.is_nullable();
                 #[cfg(feature = "auto-increment")]
-                if matches!(expr, None | Some(Some(Expr::Value(Literal::Null))))
-                    && column_def.is_auto_incremented()
-                {
-                    return Ok(Value::Null);
-                }
-
-                let default = column_def.get_default();
-                let expr = match (expr, default) {
-                    (Some(expr), _) => {
-                        expr.ok_or_else(|| RowError::LackOfRequiredValue(name.clone()))
-                    }
-                    (None, Some(expr)) => Ok(expr),
-                    (None, _) => Err(RowError::LackOfRequiredColumn(name.clone())),
-                }?;
-
->>>>>>> 9c0fb6db
-                let nullable = column_def.is_nullable();
+                let nullable = nullable || column_def.is_auto_incremented();
 
                 let default = column_def.get_default();
                 let failure_value = if do_default && default.is_some() {
