--- conflicted
+++ resolved
@@ -1,6 +1,5 @@
 use {
     crate::{
-<<<<<<< HEAD
         data::{schema::ColumnDefExt, value::TryFromLiteral, Value},
         evaluate,
         result::Result,
@@ -11,19 +10,9 @@
     std::fmt::Debug,
     thiserror::Error,
 };
-=======
-        data::{schema::ColumnDefExt, Value},
-        result::Result,
-    },
-    serde::{Deserialize, Serialize},
-    sqlparser::ast::{ColumnDef, Expr, Ident},
-    std::fmt::Debug,
-    thiserror::Error,
-};
 
 #[cfg(feature = "auto-increment")]
 use sqlparser::ast::Value as Literal;
->>>>>>> 8de7b045
 
 #[derive(Error, Serialize, Debug, PartialEq)]
 pub enum RowError {
@@ -145,8 +134,6 @@
                     columns.iter().position(|target| target.value == name)
                 };
 
-<<<<<<< HEAD
-=======
                 let expr = i.map(|i| values.get(i));
 
                 #[cfg(feature = "auto-increment")]
@@ -165,7 +152,6 @@
                     (None, _) => Err(RowError::LackOfRequiredColumn(name.clone())),
                 }?;
 
->>>>>>> 8de7b045
                 let nullable = column_def.is_nullable();
 
                 let default = column_def.get_default();
