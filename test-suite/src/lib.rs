#![deny(clippy::str_to_string)]

pub mod aggregate;
pub mod alter;
pub mod array;
pub mod ast_builder;
pub mod basic;
pub mod column_alias;
pub mod custom_function;
pub mod data_type;
pub mod default;
pub mod delete;
pub mod dictionary;
pub mod dictionary_index;
pub mod distinct;
pub mod expr;
pub mod filter;
pub mod foreign_key;
pub mod function;
pub mod index;
pub mod inline_view;
pub mod insert;
pub mod join;
pub mod like_ilike;
pub mod limit;
pub mod metadata;
pub mod migrate;
pub mod nested_select;
pub mod nullable;
pub mod order_by;
pub mod ordering;
pub mod primary_key;
pub mod project;
pub mod schemaless;
pub mod series;
pub mod show_columns;
pub mod store;
pub mod synthesize;
pub mod transaction;
pub mod type_match;
pub mod update;
pub mod validate;
pub mod values;

pub mod tester;

pub use tester::*;

#[macro_export]
macro_rules! declare_test_fn {
    ($test: meta, $storage: ident, $title: ident, $func: path) => {
        #[$test]
        async fn $title() {
            let path = stringify!($title);
            let storage = $storage::new(path).await;

            $func(storage).await;
        }
    };
}

#[macro_export]
macro_rules! generate_store_tests {
    ($test: meta, $storage: ident) => {
        macro_rules! glue {
            ($title: ident, $func: path) => {
                declare_test_fn!($test, $storage, $title, $func);
            };
        }
        glue!(update, update::update);
        glue!(insert, insert::insert);
        glue!(delete, delete::delete);
        glue!(basic, basic::basic);
        glue!(array, array::array);
        glue!(aggregate_avg, aggregate::avg::avg);
        glue!(aggregate_count, aggregate::count::count);
        glue!(aggregate_group_by, aggregate::group_by::group_by);
        glue!(aggregate_max, aggregate::max::max);
        glue!(aggregate_min, aggregate::min::min);
        glue!(aggregate_stdev, aggregate::stdev::stdev);
        glue!(aggregate_sum, aggregate::sum::sum);
        glue!(aggregate_variance, aggregate::variance::variance);
        glue!(aggregate_error, aggregate::error::error);
        glue!(aggregate_expr, aggregate::expr::expr);
        glue!(project, project::project);

        // expression tests
        glue!(arithmetic_error, expr::arithmetic::error::error);
        glue!(arithmetic_project, expr::arithmetic::project::project);
        glue!(arithmetic_on_where, expr::arithmetic::on_where::on_where);
        glue!(bitwise_and, expr::bitwise_and::bitwise_and);
        glue!(
            bitwise_shift_left,
            expr::bitwise_shift_left::bitwise_shift_left
        );
        glue!(
            bitwise_shift_right,
            expr::bitwise_shift_right::bitwise_shift_right
        );
        glue!(case, expr::case::case);
        glue!(concat, expr::concat::concat);
        glue!(expr_between, expr::between::between);
        glue!(expr_in_list, expr::in_list::in_list);
<<<<<<< HEAD
        glue!(expr_arrow, expr::arrow::arrow);
=======
>>>>>>> e33b3f79
        glue!(unary_operator, expr::unary_operator::unary_operator);

        glue!(create_table, alter::create_table);
        glue!(drop_table, alter::drop_table);
        glue!(default, default::default);
        glue!(limit, limit::limit);
        glue!(like_ilike, like_ilike::like_ilike);
        glue!(filter, filter::filter);
        glue!(inline_view, inline_view::inline_view);
        glue!(values, values::values);
        glue!(function_upper_lower, function::upper_lower::upper_lower);
        glue!(function_initcap, function::initcap::initcap);
        glue!(function_gcd_lcm, function::gcd_lcm::gcd_lcm);
        glue!(function_left_right, function::left_right::left_right);
        glue!(function_sqrt, function::sqrt_power::sqrt);
        glue!(function_power, function::sqrt_power::power);
        glue!(function_lpad_rpad, function::lpad_rpad::lpad_rpad);
        glue!(function_trim, function::trim::trim);
        glue!(function_div_mod, function::div_mod::div_mod);
        glue!(function_ltrim_rtrim, function::ltrim_rtrim::ltrim_rtrim);
        glue!(function_cast_literal, function::cast::cast_literal);
        glue!(function_cast_value, function::cast::cast_value);
        glue!(function_coalesce, function::coalesce::coalesce);
        glue!(function_concat, function::concat::concat);
        glue!(function_concat_ws, function::concat_ws::concat_ws);
        glue!(function_ifnull, function::ifnull::ifnull);
        glue!(function_is_empty, function::is_empty::is_empty);
        glue!(function_math_function_asin, function::math_function::asin);
        glue!(function_math_function_acos, function::math_function::acos);
        glue!(function_math_function_atan, function::math_function::atan);
        glue!(function_math_function_sin, function::math_function::sin);
        glue!(function_math_function_cos, function::math_function::cos);
        glue!(function_math_function_tan, function::math_function::tan);
        glue!(function_abs, function::abs::abs);
        glue!(function_ceil, function::ceil::ceil);
        glue!(function_round, function::round::round);
        glue!(function_trunc, function::trunc::trunc);
        glue!(function_rand, function::rand::rand);
        glue!(function_floor, function::floor::floor);
        glue!(function_format, function::format::format);
        glue!(function_last_day, function::last_day::last_day);
        glue!(function_ln, function::exp_log::ln);
        glue!(function_log, function::exp_log::log);
        glue!(function_log2, function::exp_log::log2);
        glue!(function_log10, function::exp_log::log10);
        glue!(function_exp, function::exp_log::exp);
        glue!(function_now, function::now::now);
        glue!(function_current_date, function::current_date::current_date);
        glue!(function_current_time, function::current_time::current_time);
        glue!(
            function_current_timestamp,
            function::current_timestamp::current_timestamp
        );
        glue!(function_sign, function::sign::sign);
        glue!(function_skip, function::skip::skip);
        glue!(function_to_date, function::to_date::to_date);
        glue!(function_ascii, function::ascii::ascii);
        glue!(function_chr, function::chr::chr);
        glue!(function_mod, function::md5::md5);
        glue!(function_replace, function::replace::replace);
        glue!(function_length, function::length::length);
        glue!(function_position, function::position::position);
        glue!(function_find_idx, function::find_idx::find_idx);
        glue!(function_geometry_get_x, function::geometry::get_x);
        glue!(function_geometry_get_y, function::geometry::get_y);
        glue!(
            function_geometry_calc_distance,
            function::geometry::calc_distance
        );
        glue!(function_add_month, function::add_month::add_month);
        glue!(function_slice, function::slice::slice);
        glue!(function_entries, function::entries::entries);
        glue!(function_keys, function::keys::keys);
        glue!(function_values, function::values::values);
        glue!(function_nullif, function::nullif::nullif);
        glue!(function_hex, function::hex::hex);
        glue!(join, join::join);
        glue!(join_project, join::project);
        glue!(migrate, migrate::migrate);
        glue!(nested_select, nested_select::nested_select);
        glue!(primary_key, primary_key::primary_key);
        glue!(foreign_key, foreign_key::foreign_key);
        glue!(series, series::series);
        glue!(nullable, nullable::nullable);
        glue!(nullable_text, nullable::nullable_text);
        glue!(nullable_implicit_insert, nullable::nullable_implicit_insert);
        glue!(ordering, ordering::ordering);
        glue!(order_by, order_by::order_by);
        glue!(sql_types, data_type::sql_types::sql_types);
        glue!(show_columns, show_columns::show_columns);
        glue!(distinct, distinct::distinct);
        glue!(int8, data_type::int8::int8);
        glue!(int16, data_type::int16::int16);
        glue!(int32, data_type::int32::int32);
        glue!(int64, data_type::int64::int64);
        glue!(int128, data_type::int128::int128);
        glue!(float32, data_type::float32::float32);
        glue!(uint16, data_type::uint16::uint16);
        glue!(uint8, data_type::uint8::uint8);
        glue!(uint64, data_type::uint64::uint64);
        glue!(uint32, data_type::uint32::uint32);
        glue!(uint128, data_type::uint128::uint128);
        glue!(date, data_type::date::date);
        glue!(timestamp, data_type::timestamp::timestamp);
        glue!(time, data_type::time::time);
        glue!(interval, data_type::interval::interval);
        glue!(list, data_type::list::list);
        glue!(map, data_type::map::map);
        glue!(bytea, data_type::bytea::bytea);
        glue!(inet, data_type::inet::inet);
        glue!(point, data_type::point::point);
        glue!(null, data_type::null::null);
        glue!(synthesize, synthesize::synthesize);
        glue!(validate_unique, validate::unique::unique);
        glue!(validate_types, validate::types::types);
        glue!(function_extract, function::extract::extract);
        glue!(function_radians, function::radians::radians);
        glue!(function_degrees, function::degrees::degrees);
        glue!(function_pi, function::pi::pi);
        glue!(function_reverse, function::reverse::reverse);
        glue!(function_repeat, function::repeat::repeat);
        glue!(function_substr, function::substr::substr);
        glue!(uuid, data_type::uuid::uuid);
        glue!(decimal, data_type::decimal::decimal);
        glue!(
            function_generate_uuid,
            function::generate_uuid::generate_uuid
        );
        glue!(function_greatest, function::greatest::greatest);
        glue!(type_match, type_match::type_match);
        glue!(dictionary, dictionary::dictionary);
        glue!(function_append, function::append::append);
        glue!(function_prepend, function::prepend::prepend);
        glue!(function_sort, function::sort::sort);
        glue!(function_take, function::take::take);
        glue!(column_alias, column_alias::column_alias);
        glue!(function_splice, function::splice::splice);
        glue!(function_dedup, function::dedup::dedup);

        // ast-builder
        glue!(ast_builder_basic, ast_builder::basic::basic);
        glue!(
            ast_builder_statements_queryinng_data_aggregation,
            ast_builder::statements::querying::data_aggregation
        );
        glue!(
            ast_builder_statements_queryinng_data_selection_and_projection,
            ast_builder::statements::querying::data_selection_and_projection
        );
        glue!(
            ast_builder_function_math_rounding,
            ast_builder::function::math::rounding
        );
        glue!(
            ast_builder_expr_pattern_matching,
            ast_builder::expr::pattern_matching::pattern_matching
        );
        glue!(ast_builder_select, ast_builder::select::select);
        glue!(ast_builder_values, ast_builder::values::values);
        glue!(ast_builder_insert, ast_builder::insert::insert);
        glue!(ast_builder_update, ast_builder::update::update);
        glue!(ast_builder_delete, ast_builder::delete::delete);
        glue!(ast_builder_alias_as, ast_builder::alias_as::alias_as);
        glue!(
            ast_builder_function_text_case_conversion,
            ast_builder::function::text::case_conversion
        );
        glue!(
            ast_builder_function_text_character_conversion,
            ast_builder::function::text::character_conversion
        );
        glue!(
            ast_builder_function_text_padding,
            ast_builder::function::text::padding
        );
        glue!(
            ast_builder_function_reference_coalesce,
            ast_builder::function::reference::coalesce
        );
        glue!(
            ast_builder_function_reference_ifnull,
            ast_builder::function::reference::ifnull
        );
        glue!(
            ast_builder_function_datetime_conversion,
            ast_builder::function::datetime::conversion
        );
        glue!(
            ast_builder_function_math_basic_arithmetic,
            ast_builder::function::math::basic_arithmetic
        );
        glue!(
            ast_builder_function_math_conversion,
            ast_builder::function::math::conversion
        );
        glue!(
            ast_builder_function_datetime_formatting,
            ast_builder::function::datetime::formatting
        );
        glue!(
            ast_builder_function_text_trimming,
            ast_builder::function::text::trimming
        );
        glue!(
            ast_builder_function_datetime_current_date_and_time,
            ast_builder::function::datetime::current_date_and_time
        );
        glue!(
            ast_builder_function_reference_current_date,
            ast_builder::function::reference::current_date
        );
        glue!(
            ast_builder_function_reference_current_time,
            ast_builder::function::reference::current_time
        );
        glue!(
            ast_builder_function_reference_current_timestamp,
            ast_builder::function::reference::current_timestamp
        );
        glue!(
            ast_builder_function_reference_generate_uuid,
            ast_builder::function::reference::generate_uuid
        );
        glue!(
            ast_builder_function_text_position_and_indexing,
            ast_builder::function::text::position_and_indexing
        );
        glue!(ast_builder_index_by, ast_builder::index_by::index_by);
        glue!(
            ast_builder_schemaless_basic,
            ast_builder::schemaless::basic::basic
        );

        // schemaless data support
        glue!(schemaless_basic, schemaless::basic);
        glue!(schemaless_error, schemaless::error);

        glue!(store_insert_schema, store::insert_schema::insert_schema);
<<<<<<< HEAD

        glue!(expr_between, expr::between::between);
        glue!(expr_in_list, expr::in_list::in_list);
        glue!(expr_arrow, expr::arrow::arrow);
=======
>>>>>>> e33b3f79
    };
}

#[macro_export]
macro_rules! generate_alter_table_tests {
    ($test: meta, $storage: ident) => {
        macro_rules! glue {
            ($title: ident, $func: path) => {
                declare_test_fn!($test, $storage, $title, $func);
            };
        }

        glue!(alter_table_rename, alter::alter_table_rename);
        glue!(alter_table_add_drop, alter::alter_table_add_drop);
    };
}

#[macro_export]
macro_rules! generate_custom_function_tests {
    ($test: meta, $storage: ident) => {
        macro_rules! glue {
            ($title: ident, $func: path) => {
                declare_test_fn!($test, $storage, $title, $func);
            };
        }

        glue!(function_custom, custom_function::custom);
    };
}

#[macro_export]
macro_rules! generate_index_tests {
    ($test: meta, $storage: ident) => {
        macro_rules! glue {
            ($title: ident, $func: path) => {
                declare_test_fn!($test, $storage, $title, $func);
            };
        }

        glue!(index_basic, index::basic);
        glue!(index_and, index::and);
        glue!(index_nested, index::nested);
        glue!(index_null, index::null);
        glue!(index_expr, index::expr);
        glue!(index_value, index::value);
        glue!(index_order_by, index::order_by);
        glue!(index_order_by_multi, index::order_by_multi);
        glue!(showindexes, index::showindexes);
        glue!(dictionary_index, dictionary_index::ditionary_index);
    };
}

#[macro_export]
macro_rules! generate_transaction_tests {
    ($test: meta, $storage: ident) => {
        macro_rules! glue {
            ($title: ident, $func: path) => {
                declare_test_fn!($test, $storage, $title, $func);
            };
        }

        glue!(transaction_basic, transaction::basic);
        glue!(
            transaction_create_drop_table,
            transaction::create_drop_table
        );
        glue!(transaction_dictionary, transaction::dictionary);
        glue!(transaction_ast_builder, transaction::ast_builder);
    };
}

#[macro_export]
macro_rules! generate_alter_table_index_tests {
    ($test: meta, $storage: ident) => {
        macro_rules! glue {
            ($title: ident, $func: path) => {
                declare_test_fn!($test, $storage, $title, $func);
            };
        }

        glue!(alter_table_drop_indexed_table, alter::drop_indexed_table);
        glue!(alter_table_drop_indexed_column, alter::drop_indexed_column);
    };
}

#[macro_export]
macro_rules! generate_transaction_alter_table_tests {
    ($test: meta, $storage: ident) => {
        macro_rules! glue {
            ($title: ident, $func: path) => {
                declare_test_fn!($test, $storage, $title, $func);
            };
        }

        glue!(
            transaction_alter_table_rename_table,
            transaction::alter_table_rename_table
        );
        glue!(
            transaction_alter_table_rename_column,
            transaction::alter_table_rename_column
        );
        glue!(
            transaction_alter_table_add_column,
            transaction::alter_table_add_column
        );
        glue!(
            transaction_alter_table_drop_column,
            transaction::alter_table_drop_column
        );
    };
}

#[macro_export]
macro_rules! generate_transaction_index_tests {
    ($test: meta, $storage: ident) => {
        macro_rules! glue {
            ($title: ident, $func: path) => {
                declare_test_fn!($test, $storage, $title, $func);
            };
        }

        glue!(transaction_index_create, transaction::index_create);
        glue!(transaction_index_drop, transaction::index_drop);
    };
}

#[macro_export]
macro_rules! generate_metadata_table_tests {
    ($test: meta, $storage: ident) => {
        macro_rules! glue {
            ($title: ident, $func: path) => {
                declare_test_fn!($test, $storage, $title, $func);
            };
        }

        glue!(metadata_table, metadata::table::table);
    };
}

#[macro_export]
macro_rules! generate_metadata_index_tests {
    ($test: meta, $storage: ident) => {
        macro_rules! glue {
            ($title: ident, $func: path) => {
                declare_test_fn!($test, $storage, $title, $func);
            };
        }

        glue!(metadata_index, metadata::index::index);
    };
}<|MERGE_RESOLUTION|>--- conflicted
+++ resolved
@@ -101,10 +101,7 @@
         glue!(concat, expr::concat::concat);
         glue!(expr_between, expr::between::between);
         glue!(expr_in_list, expr::in_list::in_list);
-<<<<<<< HEAD
         glue!(expr_arrow, expr::arrow::arrow);
-=======
->>>>>>> e33b3f79
         glue!(unary_operator, expr::unary_operator::unary_operator);
 
         glue!(create_table, alter::create_table);
@@ -343,13 +340,6 @@
         glue!(schemaless_error, schemaless::error);
 
         glue!(store_insert_schema, store::insert_schema::insert_schema);
-<<<<<<< HEAD
-
-        glue!(expr_between, expr::between::between);
-        glue!(expr_in_list, expr::in_list::in_list);
-        glue!(expr_arrow, expr::arrow::arrow);
-=======
->>>>>>> e33b3f79
     };
 }
 
