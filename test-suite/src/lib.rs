#![deny(clippy::str_to_string)]

pub mod aggregate;
pub mod alter;
pub mod arithmetic;
pub mod array;
pub mod ast_builder;
pub mod basic;
pub mod bitwise_and;
pub mod bitwise_shift_left;
pub mod bitwise_shift_right;
pub mod case;
pub mod column_alias;
pub mod concat;
pub mod custom_function;
pub mod data_type;
pub mod default;
pub mod delete;
pub mod dictionary;
pub mod dictionary_index;
<<<<<<< HEAD
pub mod distinct;
=======
pub mod expr;
>>>>>>> 2a806095
pub mod filter;
pub mod foreign_key;
pub mod function;
pub mod index;
pub mod inline_view;
pub mod insert;
pub mod join;
pub mod like_ilike;
pub mod limit;
pub mod metadata;
pub mod migrate;
pub mod nested_select;
pub mod nullable;
pub mod order_by;
pub mod ordering;
pub mod primary_key;
pub mod project;
pub mod schemaless;
pub mod series;
pub mod show_columns;
pub mod store;
pub mod synthesize;
pub mod transaction;
pub mod type_match;
pub mod unary_operator;
pub mod update;
pub mod validate;
pub mod values;

pub mod tester;

pub use tester::*;

#[macro_export]
macro_rules! declare_test_fn {
    ($test: meta, $storage: ident, $title: ident, $func: path) => {
        #[$test]
        async fn $title() {
            let path = stringify!($title);
            let storage = $storage::new(path).await;

            $func(storage).await;
        }
    };
}

#[macro_export]
macro_rules! generate_store_tests {
    ($test: meta, $storage: ident) => {
        macro_rules! glue {
            ($title: ident, $func: path) => {
                declare_test_fn!($test, $storage, $title, $func);
            };
        }
        glue!(update, update::update);
        glue!(insert, insert::insert);
        glue!(delete, delete::delete);
        glue!(basic, basic::basic);
        glue!(array, array::array);
        glue!(bitwise_and, bitwise_and::bitwise_and);
        glue!(aggregate_avg, aggregate::avg::avg);
        glue!(aggregate_count, aggregate::count::count);
        glue!(aggregate_group_by, aggregate::group_by::group_by);
        glue!(aggregate_max, aggregate::max::max);
        glue!(aggregate_min, aggregate::min::min);
        glue!(aggregate_stdev, aggregate::stdev::stdev);
        glue!(aggregate_sum, aggregate::sum::sum);
        glue!(aggregate_variance, aggregate::variance::variance);
        glue!(aggregate_error, aggregate::error::error);
        glue!(aggregate_expr, aggregate::expr::expr);
        glue!(arithmetic_error, arithmetic::error::error);
        glue!(arithmetic_project, arithmetic::project::project);
        glue!(arithmetic_on_where, arithmetic::on_where::on_where);
        glue!(concat, concat::concat);
        glue!(project, project::project);
        glue!(bitwise_shift_left, bitwise_shift_left::bitwise_shift_left);
        glue!(
            bitwise_shift_right,
            bitwise_shift_right::bitwise_shift_right
        );
        glue!(create_table, alter::create_table);
        glue!(drop_table, alter::drop_table);
        glue!(default, default::default);
        glue!(limit, limit::limit);
        glue!(like_ilike, like_ilike::like_ilike);
        glue!(filter, filter::filter);
        glue!(inline_view, inline_view::inline_view);
        glue!(values, values::values);
        glue!(unary_operator, unary_operator::unary_operator);
        glue!(function_upper_lower, function::upper_lower::upper_lower);
        glue!(function_initcap, function::initcap::initcap);
        glue!(function_gcd_lcm, function::gcd_lcm::gcd_lcm);
        glue!(function_left_right, function::left_right::left_right);
        glue!(function_sqrt, function::sqrt_power::sqrt);
        glue!(function_power, function::sqrt_power::power);
        glue!(function_lpad_rpad, function::lpad_rpad::lpad_rpad);
        glue!(function_trim, function::trim::trim);
        glue!(function_div_mod, function::div_mod::div_mod);
        glue!(function_ltrim_rtrim, function::ltrim_rtrim::ltrim_rtrim);
        glue!(function_cast_literal, function::cast::cast_literal);
        glue!(function_cast_value, function::cast::cast_value);
        glue!(function_coalesce, function::coalesce::coalesce);
        glue!(function_concat, function::concat::concat);
        glue!(function_concat_ws, function::concat_ws::concat_ws);
        glue!(function_ifnull, function::ifnull::ifnull);
        glue!(function_is_empty, function::is_empty::is_empty);
        glue!(function_math_function_asin, function::math_function::asin);
        glue!(function_math_function_acos, function::math_function::acos);
        glue!(function_math_function_atan, function::math_function::atan);
        glue!(function_math_function_sin, function::math_function::sin);
        glue!(function_math_function_cos, function::math_function::cos);
        glue!(function_math_function_tan, function::math_function::tan);
        glue!(function_abs, function::abs::abs);
        glue!(function_ceil, function::ceil::ceil);
        glue!(function_round, function::round::round);
        glue!(function_rand, function::rand::rand);
        glue!(function_floor, function::floor::floor);
        glue!(function_format, function::format::format);
        glue!(function_last_day, function::last_day::last_day);
        glue!(function_ln, function::exp_log::ln);
        glue!(function_log, function::exp_log::log);
        glue!(function_log2, function::exp_log::log2);
        glue!(function_log10, function::exp_log::log10);
        glue!(function_exp, function::exp_log::exp);
        glue!(function_now, function::now::now);
        glue!(function_current_date, function::current_date::current_date);
        glue!(function_current_time, function::current_time::current_time);
        glue!(
            function_current_timestamp,
            function::current_timestamp::current_timestamp
        );
        glue!(function_sign, function::sign::sign);
        glue!(function_skip, function::skip::skip);
        glue!(function_to_date, function::to_date::to_date);
        glue!(function_ascii, function::ascii::ascii);
        glue!(function_chr, function::chr::chr);
        glue!(function_mod, function::md5::md5);
        glue!(function_replace, function::replace::replace);
        glue!(function_length, function::length::length);
        glue!(function_position, function::position::position);
        glue!(function_find_idx, function::find_idx::find_idx);
        glue!(function_geometry_get_x, function::geometry::get_x);
        glue!(function_geometry_get_y, function::geometry::get_y);
        glue!(
            function_geometry_calc_distance,
            function::geometry::calc_distance
        );
        glue!(function_add_month, function::add_month::add_month);
        glue!(function_slice, function::slice::slice);
        glue!(function_entries, function::entries::entries);
        glue!(function_keys, function::keys::keys);
        glue!(function_values, function::values::values);
        glue!(function_nullif, function::nullif::nullif);
        glue!(function_hex, function::hex::hex);
        glue!(join, join::join);
        glue!(join_project, join::project);
        glue!(migrate, migrate::migrate);
        glue!(nested_select, nested_select::nested_select);
        glue!(primary_key, primary_key::primary_key);
        glue!(foreign_key, foreign_key::foreign_key);
        glue!(series, series::series);
        glue!(nullable, nullable::nullable);
        glue!(nullable_text, nullable::nullable_text);
        glue!(nullable_implicit_insert, nullable::nullable_implicit_insert);
        glue!(ordering, ordering::ordering);
        glue!(order_by, order_by::order_by);
        glue!(sql_types, data_type::sql_types::sql_types);
        glue!(show_columns, show_columns::show_columns);
        glue!(distinct, distinct::distinct);
        glue!(int8, data_type::int8::int8);
        glue!(int16, data_type::int16::int16);
        glue!(int32, data_type::int32::int32);
        glue!(int64, data_type::int64::int64);
        glue!(int128, data_type::int128::int128);
        glue!(float32, data_type::float32::float32);
        glue!(uint16, data_type::uint16::uint16);
        glue!(uint8, data_type::uint8::uint8);
        glue!(uint64, data_type::uint64::uint64);
        glue!(uint32, data_type::uint32::uint32);
        glue!(uint128, data_type::uint128::uint128);
        glue!(date, data_type::date::date);
        glue!(timestamp, data_type::timestamp::timestamp);
        glue!(time, data_type::time::time);
        glue!(interval, data_type::interval::interval);
        glue!(list, data_type::list::list);
        glue!(map, data_type::map::map);
        glue!(bytea, data_type::bytea::bytea);
        glue!(inet, data_type::inet::inet);
        glue!(point, data_type::point::point);
        glue!(null, data_type::null::null);
        glue!(synthesize, synthesize::synthesize);
        glue!(validate_unique, validate::unique::unique);
        glue!(validate_types, validate::types::types);
        glue!(function_extract, function::extract::extract);
        glue!(function_radians, function::radians::radians);
        glue!(function_degrees, function::degrees::degrees);
        glue!(function_pi, function::pi::pi);
        glue!(function_reverse, function::reverse::reverse);
        glue!(function_repeat, function::repeat::repeat);
        glue!(case, case::case);
        glue!(function_substr, function::substr::substr);
        glue!(uuid, data_type::uuid::uuid);
        glue!(decimal, data_type::decimal::decimal);
        glue!(
            function_generate_uuid,
            function::generate_uuid::generate_uuid
        );
        glue!(function_greatest, function::greatest::greatest);
        glue!(type_match, type_match::type_match);
        glue!(dictionary, dictionary::dictionary);
        glue!(function_append, function::append::append);
        glue!(function_prepend, function::prepend::prepend);
        glue!(function_sort, function::sort::sort);
        glue!(function_take, function::take::take);
        glue!(column_alias, column_alias::column_alias);
        glue!(function_splice, function::splice::splice);
        glue!(function_dedup, function::dedup::dedup);

        // ast-builder
        glue!(ast_builder_basic, ast_builder::basic::basic);
        glue!(
            ast_builder_statements_queryinng_data_aggregation,
            ast_builder::statements::querying::data_aggregation
        );
        glue!(
            ast_builder_statements_queryinng_data_selection_and_projection,
            ast_builder::statements::querying::data_selection_and_projection
        );
        glue!(
            ast_builder_function_math_rounding,
            ast_builder::function::math::rounding
        );
        glue!(
            ast_builder_expr_pattern_matching,
            ast_builder::expr::pattern_matching::pattern_matching
        );
        glue!(ast_builder_select, ast_builder::select::select);
        glue!(ast_builder_values, ast_builder::values::values);
        glue!(ast_builder_insert, ast_builder::insert::insert);
        glue!(ast_builder_update, ast_builder::update::update);
        glue!(ast_builder_delete, ast_builder::delete::delete);
        glue!(ast_builder_alias_as, ast_builder::alias_as::alias_as);
        glue!(
            ast_builder_function_text_case_conversion,
            ast_builder::function::text::case_conversion
        );
        glue!(
            ast_builder_function_text_character_conversion,
            ast_builder::function::text::character_conversion
        );
        glue!(
            ast_builder_function_text_padding,
            ast_builder::function::text::padding
        );
        glue!(
            ast_builder_function_other_coalesce,
            ast_builder::function::other::coalesce::coalesce
        );
        glue!(
            ast_builder_function_other_ifnull,
            ast_builder::function::other::ifnull::ifnull
        );
        glue!(
            ast_builder_function_datetime_conversion,
            ast_builder::function::datetime::conversion
        );
        glue!(
            ast_builder_function_math_basic_arithmetic,
            ast_builder::function::math::basic_arithmetic
        );
        glue!(
            ast_builder_function_math_conversion,
            ast_builder::function::math::conversion
        );
        glue!(
            ast_builder_function_datetime_formatting,
            ast_builder::function::datetime::formatting
        );
        glue!(
            ast_builder_function_text_trimming,
            ast_builder::function::text::trimming
        );
        glue!(
            ast_builder_function_datetime_current_date_and_time,
            ast_builder::function::datetime::current_date_and_time
        );
        glue!(
            ast_builder_function_reference_current_date,
            ast_builder::function::reference::current_date
        );
        glue!(
            ast_builder_function_reference_current_time,
            ast_builder::function::reference::current_time
        );
        glue!(
            ast_builder_function_reference_current_timestamp,
            ast_builder::function::reference::current_timestamp
        );
        glue!(
            ast_builder_function_reference_generate_uuid,
            ast_builder::function::reference::generate_uuid
        );
        glue!(
            ast_builder_function_text_position_and_indexing,
            ast_builder::function::text::position_and_indexing
        );
        glue!(ast_builder_index_by, ast_builder::index_by::index_by);
        glue!(
            ast_builder_schemaless_basic,
            ast_builder::schemaless::basic::basic
        );

        // schemaless data support
        glue!(schemaless_basic, schemaless::basic);
        glue!(schemaless_error, schemaless::error);

        glue!(store_insert_schema, store::insert_schema::insert_schema);

        glue!(expr_between, expr::between::between);
        glue!(expr_in_list, expr::in_list::in_list);
    };
}

#[macro_export]
macro_rules! generate_alter_table_tests {
    ($test: meta, $storage: ident) => {
        macro_rules! glue {
            ($title: ident, $func: path) => {
                declare_test_fn!($test, $storage, $title, $func);
            };
        }

        glue!(alter_table_rename, alter::alter_table_rename);
        glue!(alter_table_add_drop, alter::alter_table_add_drop);
    };
}

#[macro_export]
macro_rules! generate_custom_function_tests {
    ($test: meta, $storage: ident) => {
        macro_rules! glue {
            ($title: ident, $func: path) => {
                declare_test_fn!($test, $storage, $title, $func);
            };
        }

        glue!(function_custom, custom_function::custom);
    };
}

#[macro_export]
macro_rules! generate_index_tests {
    ($test: meta, $storage: ident) => {
        macro_rules! glue {
            ($title: ident, $func: path) => {
                declare_test_fn!($test, $storage, $title, $func);
            };
        }

        glue!(index_basic, index::basic);
        glue!(index_and, index::and);
        glue!(index_nested, index::nested);
        glue!(index_null, index::null);
        glue!(index_expr, index::expr);
        glue!(index_value, index::value);
        glue!(index_order_by, index::order_by);
        glue!(index_order_by_multi, index::order_by_multi);
        glue!(showindexes, index::showindexes);
        glue!(dictionary_index, dictionary_index::ditionary_index);
    };
}

#[macro_export]
macro_rules! generate_transaction_tests {
    ($test: meta, $storage: ident) => {
        macro_rules! glue {
            ($title: ident, $func: path) => {
                declare_test_fn!($test, $storage, $title, $func);
            };
        }

        glue!(transaction_basic, transaction::basic);
        glue!(
            transaction_create_drop_table,
            transaction::create_drop_table
        );
        glue!(transaction_dictionary, transaction::dictionary);
        glue!(transaction_ast_builder, transaction::ast_builder);
    };
}

#[macro_export]
macro_rules! generate_alter_table_index_tests {
    ($test: meta, $storage: ident) => {
        macro_rules! glue {
            ($title: ident, $func: path) => {
                declare_test_fn!($test, $storage, $title, $func);
            };
        }

        glue!(alter_table_drop_indexed_table, alter::drop_indexed_table);
        glue!(alter_table_drop_indexed_column, alter::drop_indexed_column);
    };
}

#[macro_export]
macro_rules! generate_transaction_alter_table_tests {
    ($test: meta, $storage: ident) => {
        macro_rules! glue {
            ($title: ident, $func: path) => {
                declare_test_fn!($test, $storage, $title, $func);
            };
        }

        glue!(
            transaction_alter_table_rename_table,
            transaction::alter_table_rename_table
        );
        glue!(
            transaction_alter_table_rename_column,
            transaction::alter_table_rename_column
        );
        glue!(
            transaction_alter_table_add_column,
            transaction::alter_table_add_column
        );
        glue!(
            transaction_alter_table_drop_column,
            transaction::alter_table_drop_column
        );
    };
}

#[macro_export]
macro_rules! generate_transaction_index_tests {
    ($test: meta, $storage: ident) => {
        macro_rules! glue {
            ($title: ident, $func: path) => {
                declare_test_fn!($test, $storage, $title, $func);
            };
        }

        glue!(transaction_index_create, transaction::index_create);
        glue!(transaction_index_drop, transaction::index_drop);
    };
}

#[macro_export]
macro_rules! generate_metadata_table_tests {
    ($test: meta, $storage: ident) => {
        macro_rules! glue {
            ($title: ident, $func: path) => {
                declare_test_fn!($test, $storage, $title, $func);
            };
        }

        glue!(metadata_table, metadata::table::table);
    };
}

#[macro_export]
macro_rules! generate_metadata_index_tests {
    ($test: meta, $storage: ident) => {
        macro_rules! glue {
            ($title: ident, $func: path) => {
                declare_test_fn!($test, $storage, $title, $func);
            };
        }

        glue!(metadata_index, metadata::index::index);
    };
}<|MERGE_RESOLUTION|>--- conflicted
+++ resolved
@@ -18,11 +18,8 @@
 pub mod delete;
 pub mod dictionary;
 pub mod dictionary_index;
-<<<<<<< HEAD
 pub mod distinct;
-=======
 pub mod expr;
->>>>>>> 2a806095
 pub mod filter;
 pub mod foreign_key;
 pub mod function;
