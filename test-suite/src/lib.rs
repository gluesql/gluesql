#![deny(clippy::str_to_string)]

pub mod aggregate;
pub mod alter;
pub mod arithmetic;
pub mod ast_builder;
pub mod basic;
pub mod case;
pub mod column_alias;
pub mod concat;
pub mod custom_function;
pub mod data_type;
pub mod default;
pub mod delete;
pub mod dictionary;
pub mod dictionary_index;
pub mod filter;
pub mod function;
pub mod index;
pub mod inline_view;
pub mod insert;
pub mod join;
pub mod like_ilike;
pub mod limit;
pub mod metadata;
pub mod migrate;
pub mod nested_select;
pub mod nullable;
pub mod order_by;
pub mod ordering;
pub mod primary_key;
pub mod project;
pub mod schemaless;
pub mod series;
pub mod show_columns;
pub mod synthesize;
pub mod transaction;
pub mod type_match;
pub mod unary_operator;
pub mod update;
pub mod validate;
pub mod values;

pub mod tester;

pub use tester::*;

#[macro_export]
macro_rules! declare_test_fn {
    ($test: meta, $storage: ident, $title: ident, $func: path) => {
        #[$test]
        async fn $title() {
            let path = stringify!($title);
            let storage = $storage::new(path).await;

            $func(storage).await;
        }
    };
}

#[macro_export]
macro_rules! generate_store_tests {
    ($test: meta, $storage: ident) => {
        macro_rules! glue {
            ($title: ident, $func: path) => {
                declare_test_fn!($test, $storage, $title, $func);
            };
        }
        glue!(update, update::update);
        glue!(insert, insert::insert);
        glue!(delete, delete::delete);
        glue!(basic, basic::basic);
        glue!(aggregate_avg, aggregate::avg::avg);
        glue!(aggregate_count, aggregate::count::count);
        glue!(aggregate_group_by, aggregate::group_by::group_by);
        glue!(aggregate_max, aggregate::max::max);
        glue!(aggregate_min, aggregate::min::min);
        glue!(aggregate_stdev, aggregate::stdev::stdev);
        glue!(aggregate_sum, aggregate::sum::sum);
        glue!(aggregate_variance, aggregate::variance::variance);
        glue!(aggregate_error, aggregate::error::error);
        glue!(arithmetic_error, arithmetic::error::error);
        glue!(arithmetic_project, arithmetic::project::project);
        glue!(arithmetic_on_where, arithmetic::on_where::on_where);
        glue!(concat, concat::concat);
        glue!(project, project::project);
        glue!(create_table, alter::create_table);
        glue!(drop_table, alter::drop_table);
        glue!(default, default::default);
        glue!(limit, limit::limit);
        glue!(like_ilike, like_ilike::like_ilike);
        glue!(filter, filter::filter);
        glue!(inline_view, inline_view::inline_view);
        glue!(values, values::values);
        glue!(unary_operator, unary_operator::unary_operator);
        glue!(function_upper_lower, function::upper_lower::upper_lower);
        glue!(function_initcap, function::initcap::initcap);
        glue!(function_gcd_lcm, function::gcd_lcm::gcd_lcm);
        glue!(function_left_right, function::left_right::left_right);
        glue!(function_sqrt, function::sqrt_power::sqrt);
        glue!(function_power, function::sqrt_power::power);
        glue!(function_lpad_rpad, function::lpad_rpad::lpad_rpad);
        glue!(function_trim, function::trim::trim);
        glue!(function_div_mod, function::div_mod::div_mod);
        glue!(function_ltrim_rtrim, function::ltrim_rtrim::ltrim_rtrim);
        glue!(function_cast_literal, function::cast::cast_literal);
        glue!(function_cast_value, function::cast::cast_value);
        glue!(function_concat, function::concat::concat);
        glue!(function_concat_ws, function::concat_ws::concat_ws);
        glue!(function_ifnull, function::ifnull::ifnull);
        glue!(function_math_function_asin, function::math_function::asin);
        glue!(function_math_function_acos, function::math_function::acos);
        glue!(function_math_function_atan, function::math_function::atan);
        glue!(function_math_function_sin, function::math_function::sin);
        glue!(function_math_function_cos, function::math_function::cos);
        glue!(function_math_function_tan, function::math_function::tan);
        glue!(function_abs, function::abs::abs);
        glue!(function_ceil, function::ceil::ceil);
        glue!(function_round, function::round::round);
        glue!(function_rand, function::rand::rand);
        glue!(function_floor, function::floor::floor);
        glue!(function_format, function::format::format);
        glue!(function_ln, function::exp_log::ln);
        glue!(function_log, function::exp_log::log);
        glue!(function_log2, function::exp_log::log2);
        glue!(function_log10, function::exp_log::log10);
        glue!(function_exp, function::exp_log::exp);
        glue!(function_now, function::now::now);
        glue!(function_sign, function::sign::sign);
        glue!(function_to_date, function::to_date::to_date);
        glue!(function_ascii, function::ascii::ascii);
        glue!(function_chr, function::chr::chr);
        glue!(function_position, function::position::position);
        glue!(function_find_idx, function::find_idx::find_idx);
        glue!(function_geometry_get_x, function::geometry::get_x);
        glue!(function_geometry_get_y, function::geometry::get_y);
        glue!(
            function_geometry_calc_distance,
            function::geometry::calc_distance
        );
        glue!(join, join::join);
        glue!(join_project, join::project);
        glue!(migrate, migrate::migrate);
        glue!(nested_select, nested_select::nested_select);
        glue!(primary_key, primary_key::primary_key);
        glue!(series, series::series);
        glue!(nullable, nullable::nullable);
        glue!(nullable_text, nullable::nullable_text);
        glue!(nullable_implicit_insert, nullable::nullable_implicit_insert);
        glue!(ordering, ordering::ordering);
        glue!(order_by, order_by::order_by);
        glue!(sql_types, data_type::sql_types::sql_types);
        glue!(show_columns, show_columns::show_columns);
        glue!(int8, data_type::int8::int8);
        glue!(int16, data_type::int16::int16);
        glue!(int32, data_type::int32::int32);
        glue!(int64, data_type::int64::int64);
        glue!(int128, data_type::int128::int128);
        glue!(float32, data_type::float32::float32);
        glue!(uint16, data_type::uint16::uint16);
        glue!(uint8, data_type::uint8::uint8);
        glue!(uint64, data_type::uint64::uint64);
        glue!(uint32, data_type::uint32::uint32);
        glue!(uint128, data_type::uint128::uint128);
        glue!(date, data_type::date::date);
        glue!(timestamp, data_type::timestamp::timestamp);
        glue!(time, data_type::time::time);
        glue!(interval, data_type::interval::interval);
        glue!(list, data_type::list::list);
        glue!(map, data_type::map::map);
        glue!(bytea, data_type::bytea::bytea);
        glue!(inet, data_type::inet::inet);
        glue!(point, data_type::point::point);
        glue!(synthesize, synthesize::synthesize);
        glue!(validate_unique, validate::unique::unique);
        glue!(validate_types, validate::types::types);
        glue!(function_extract, function::extract::extract);
        glue!(function_radians, function::radians::radians);
        glue!(function_degrees, function::degrees::degrees);
        glue!(function_pi, function::pi::pi);
        glue!(function_reverse, function::reverse::reverse);
        glue!(function_repeat, function::repeat::repeat);
        glue!(case, case::case);
        glue!(function_substr, function::substr::substr);
        glue!(uuid, data_type::uuid::uuid);
        glue!(decimal, data_type::decimal::decimal);
        glue!(
            function_generate_uuid,
            function::generate_uuid::generate_uuid
        );
        glue!(type_match, type_match::type_match);
        glue!(dictionary, dictionary::dictionary);
        glue!(function_append, function::append::append);
        glue!(function_prepend, function::prepend::prepend);
        glue!(column_alias, column_alias::column_alias);

        // ast-builder
        glue!(ast_builder_basic, ast_builder::basic::basic);
        glue!(
            ast_builder_function_math_rounding,
            ast_builder::function::math::rounding
        );
        glue!(ast_builder_select, ast_builder::select::select);
        glue!(ast_builder_values, ast_builder::values::values);
        glue!(ast_builder_insert, ast_builder::insert::insert);
        glue!(ast_builder_update, ast_builder::update::update);
        glue!(ast_builder_delete, ast_builder::delete::delete);
        glue!(ast_builder_alias_as, ast_builder::alias_as::alias_as);
        glue!(
            ast_builder_function_text_case_conversion,
            ast_builder::function::text::case_conversion
        );
        glue!(
            ast_builder_function_datetime_conversion,
            ast_builder::function::datetime::conversion
        );
        glue!(
            ast_builder_function_math_conversion,
            ast_builder::function::math::conversion
        );
        glue!(
<<<<<<< HEAD
            ast_builder_function_datetime_formatting,
            ast_builder::function::datetime::formatting
=======
            ast_builder_function_text_trimming,
            ast_builder::function::text::trimming
>>>>>>> a87b192f
        );

        // schemaless data support
        glue!(schemaless_basic, schemaless::basic);
        glue!(schemaless_error, schemaless::error);
    };
}

#[macro_export]
macro_rules! generate_alter_table_tests {
    ($test: meta, $storage: ident) => {
        macro_rules! glue {
            ($title: ident, $func: path) => {
                declare_test_fn!($test, $storage, $title, $func);
            };
        }

        glue!(alter_table_rename, alter::alter_table_rename);
        glue!(alter_table_add_drop, alter::alter_table_add_drop);
    };
}

#[macro_export]
macro_rules! generate_custom_function_tests {
    ($test: meta, $storage: ident) => {
        macro_rules! glue {
            ($title: ident, $func: path) => {
                declare_test_fn!($test, $storage, $title, $func);
            };
        }

        glue!(function_custom, custom_function::custom);
    };
}

#[macro_export]
macro_rules! generate_index_tests {
    ($test: meta, $storage: ident) => {
        macro_rules! glue {
            ($title: ident, $func: path) => {
                declare_test_fn!($test, $storage, $title, $func);
            };
        }

        glue!(index_basic, index::basic);
        glue!(index_and, index::and);
        glue!(index_nested, index::nested);
        glue!(index_null, index::null);
        glue!(index_expr, index::expr);
        glue!(index_value, index::value);
        glue!(index_order_by, index::order_by);
        glue!(index_order_by_multi, index::order_by_multi);
        glue!(showindexes, index::showindexes);
        glue!(dictionary_index, dictionary_index::ditionary_index);
    };
}

#[macro_export]
macro_rules! generate_transaction_tests {
    ($test: meta, $storage: ident) => {
        macro_rules! glue {
            ($title: ident, $func: path) => {
                declare_test_fn!($test, $storage, $title, $func);
            };
        }

        glue!(transaction_basic, transaction::basic);
        glue!(
            transaction_create_drop_table,
            transaction::create_drop_table
        );
        glue!(transaction_dictionary, transaction::dictionary);
    };
}

#[macro_export]
macro_rules! generate_alter_table_index_tests {
    ($test: meta, $storage: ident) => {
        macro_rules! glue {
            ($title: ident, $func: path) => {
                declare_test_fn!($test, $storage, $title, $func);
            };
        }

        glue!(alter_table_drop_indexed_table, alter::drop_indexed_table);
        glue!(alter_table_drop_indexed_column, alter::drop_indexed_column);
    };
}

#[macro_export]
macro_rules! generate_transaction_alter_table_tests {
    ($test: meta, $storage: ident) => {
        macro_rules! glue {
            ($title: ident, $func: path) => {
                declare_test_fn!($test, $storage, $title, $func);
            };
        }

        glue!(
            transaction_alter_table_rename_table,
            transaction::alter_table_rename_table
        );
        glue!(
            transaction_alter_table_rename_column,
            transaction::alter_table_rename_column
        );
        glue!(
            transaction_alter_table_add_column,
            transaction::alter_table_add_column
        );
        glue!(
            transaction_alter_table_drop_column,
            transaction::alter_table_drop_column
        );
    };
}

#[macro_export]
macro_rules! generate_transaction_index_tests {
    ($test: meta, $storage: ident) => {
        macro_rules! glue {
            ($title: ident, $func: path) => {
                declare_test_fn!($test, $storage, $title, $func);
            };
        }

        glue!(transaction_index_create, transaction::index_create);
        glue!(transaction_index_drop, transaction::index_drop);
    };
}

#[macro_export]
macro_rules! generate_metadata_table_tests {
    ($test: meta, $storage: ident) => {
        macro_rules! glue {
            ($title: ident, $func: path) => {
                declare_test_fn!($test, $storage, $title, $func);
            };
        }

        glue!(metadata_table, metadata::table::table);
    };
}

#[macro_export]
macro_rules! generate_metadata_index_tests {
    ($test: meta, $storage: ident) => {
        macro_rules! glue {
            ($title: ident, $func: path) => {
                declare_test_fn!($test, $storage, $title, $func);
            };
        }

        glue!(metadata_index, metadata::index::index);
    };
}<|MERGE_RESOLUTION|>--- conflicted
+++ resolved
@@ -219,13 +219,12 @@
             ast_builder::function::math::conversion
         );
         glue!(
-<<<<<<< HEAD
             ast_builder_function_datetime_formatting,
             ast_builder::function::datetime::formatting
-=======
+        );
+        glue!(
             ast_builder_function_text_trimming,
             ast_builder::function::text::trimming
->>>>>>> a87b192f
         );
 
         // schemaless data support
