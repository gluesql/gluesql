#![deny(clippy::str_to_string)]

pub mod aggregate;
pub mod alter;
pub mod arithmetic;
pub mod ast_builder;
pub mod basic;
pub mod case;
pub mod column_alias;
pub mod concat;
pub mod custom_function;
pub mod data_type;
pub mod default;
pub mod delete;
pub mod dictionary;
pub mod dictionary_index;
pub mod filter;
pub mod function;
pub mod index;
pub mod inline_view;
pub mod insert;
pub mod join;
pub mod like_ilike;
pub mod limit;
pub mod metadata;
pub mod migrate;
pub mod nested_select;
pub mod nullable;
pub mod order_by;
pub mod ordering;
pub mod primary_key;
pub mod project;
pub mod schemaless;
pub mod series;
pub mod show_columns;
pub mod synthesize;
pub mod transaction;
pub mod type_match;
pub mod unary_operator;
pub mod update;
pub mod validate;
pub mod values;

pub mod tester;

pub use tester::*;

#[macro_export]
macro_rules! declare_test_fn {
    ($test: meta, $storage: ident, $title: ident, $func: path) => {
        #[$test]
        async fn $title() {
            let path = stringify!($title);
            let storage = $storage::new(path).await;

            $func(storage).await;
        }
    };
}

#[macro_export]
macro_rules! generate_store_tests {
    ($test: meta, $storage: ident) => {
        macro_rules! glue {
            ($title: ident, $func: path) => {
                declare_test_fn!($test, $storage, $title, $func);
            };
        }
        glue!(update, update::update);
        glue!(insert, insert::insert);
        glue!(delete, delete::delete);
        glue!(basic, basic::basic);
        glue!(aggregate_avg, aggregate::avg::avg);
        glue!(aggregate_count, aggregate::count::count);
        glue!(aggregate_group_by, aggregate::group_by::group_by);
        glue!(aggregate_max, aggregate::max::max);
        glue!(aggregate_min, aggregate::min::min);
        glue!(aggregate_stdev, aggregate::stdev::stdev);
        glue!(aggregate_sum, aggregate::sum::sum);
        glue!(aggregate_variance, aggregate::variance::variance);
        glue!(aggregate_error, aggregate::error::error);
        glue!(arithmetic_error, arithmetic::error::error);
        glue!(arithmetic_project, arithmetic::project::project);
        glue!(arithmetic_on_where, arithmetic::on_where::on_where);
        glue!(concat, concat::concat);
        glue!(project, project::project);
        glue!(create_table, alter::create_table);
        glue!(drop_table, alter::drop_table);
        glue!(default, default::default);
        glue!(limit, limit::limit);
        glue!(like_ilike, like_ilike::like_ilike);
        glue!(filter, filter::filter);
        glue!(inline_view, inline_view::inline_view);
        glue!(values, values::values);
        glue!(unary_operator, unary_operator::unary_operator);
        glue!(function_upper_lower, function::upper_lower::upper_lower);
        glue!(function_initcap, function::initcap::initcap);
        glue!(function_gcd_lcm, function::gcd_lcm::gcd_lcm);
        glue!(function_left_right, function::left_right::left_right);
        glue!(function_sqrt, function::sqrt_power::sqrt);
        glue!(function_power, function::sqrt_power::power);
        glue!(function_lpad_rpad, function::lpad_rpad::lpad_rpad);
        glue!(function_trim, function::trim::trim);
        glue!(function_div_mod, function::div_mod::div_mod);
        glue!(function_ltrim_rtrim, function::ltrim_rtrim::ltrim_rtrim);
        glue!(function_cast_literal, function::cast::cast_literal);
        glue!(function_cast_value, function::cast::cast_value);
        glue!(function_concat, function::concat::concat);
        glue!(function_concat_ws, function::concat_ws::concat_ws);
        glue!(function_ifnull, function::ifnull::ifnull);
        glue!(function_math_function_asin, function::math_function::asin);
        glue!(function_math_function_acos, function::math_function::acos);
        glue!(function_math_function_atan, function::math_function::atan);
        glue!(function_math_function_sin, function::math_function::sin);
        glue!(function_math_function_cos, function::math_function::cos);
        glue!(function_math_function_tan, function::math_function::tan);
        glue!(function_abs, function::abs::abs);
        glue!(function_ceil, function::ceil::ceil);
        glue!(function_round, function::round::round);
        glue!(function_rand, function::rand::rand);
        glue!(function_floor, function::floor::floor);
        glue!(function_format, function::format::format);
        glue!(function_ln, function::exp_log::ln);
        glue!(function_log, function::exp_log::log);
        glue!(function_log2, function::exp_log::log2);
        glue!(function_log10, function::exp_log::log10);
        glue!(function_exp, function::exp_log::exp);
        glue!(function_now, function::now::now);
        glue!(function_sign, function::sign::sign);
        glue!(function_to_date, function::to_date::to_date);
        glue!(function_ascii, function::ascii::ascii);
        glue!(function_chr, function::chr::chr);
        glue!(function_position, function::position::position);
        glue!(function_find_idx, function::find_idx::find_idx);
        glue!(function_geometry_get_x, function::geometry::get_x);
        glue!(function_geometry_get_y, function::geometry::get_y);
        glue!(
            function_geometry_calc_distance,
            function::geometry::calc_distance
        );
        glue!(join, join::join);
        glue!(join_project, join::project);
        glue!(migrate, migrate::migrate);
        glue!(nested_select, nested_select::nested_select);
        glue!(primary_key, primary_key::primary_key);
        glue!(series, series::series);
        glue!(nullable, nullable::nullable);
        glue!(nullable_text, nullable::nullable_text);
        glue!(nullable_implicit_insert, nullable::nullable_implicit_insert);
        glue!(ordering, ordering::ordering);
        glue!(order_by, order_by::order_by);
        glue!(sql_types, data_type::sql_types::sql_types);
        glue!(show_columns, show_columns::show_columns);
        glue!(int8, data_type::int8::int8);
        glue!(int16, data_type::int16::int16);
        glue!(int32, data_type::int32::int32);
        glue!(int64, data_type::int64::int64);
        glue!(int128, data_type::int128::int128);
        glue!(float32, data_type::float32::float32);
        glue!(uint16, data_type::uint16::uint16);
        glue!(uint8, data_type::uint8::uint8);
        glue!(uint64, data_type::uint64::uint64);
        glue!(uint32, data_type::uint32::uint32);
        glue!(uint128, data_type::uint128::uint128);
        glue!(date, data_type::date::date);
        glue!(timestamp, data_type::timestamp::timestamp);
        glue!(time, data_type::time::time);
        glue!(interval, data_type::interval::interval);
        glue!(list, data_type::list::list);
        glue!(map, data_type::map::map);
        glue!(bytea, data_type::bytea::bytea);
        glue!(inet, data_type::inet::inet);
        glue!(point, data_type::point::point);
        glue!(synthesize, synthesize::synthesize);
        glue!(validate_unique, validate::unique::unique);
        glue!(validate_types, validate::types::types);
        glue!(function_extract, function::extract::extract);
        glue!(function_radians, function::radians::radians);
        glue!(function_degrees, function::degrees::degrees);
        glue!(function_pi, function::pi::pi);
        glue!(function_reverse, function::reverse::reverse);
        glue!(function_repeat, function::repeat::repeat);
        glue!(case, case::case);
        glue!(function_substr, function::substr::substr);
        glue!(uuid, data_type::uuid::uuid);
        glue!(decimal, data_type::decimal::decimal);
        glue!(
            function_generate_uuid,
            function::generate_uuid::generate_uuid
        );
        glue!(type_match, type_match::type_match);
        glue!(dictionary, dictionary::dictionary);
        glue!(function_append, function::append::append);
        glue!(function_prepend, function::prepend::prepend);
        glue!(column_alias, column_alias::column_alias);

        // ast-builder
        glue!(ast_builder_basic, ast_builder::basic::basic);
        glue!(
            ast_builder_function_math_rounding,
            ast_builder::function::math::rounding
        );
        glue!(ast_builder_select, ast_builder::select::select);
        glue!(ast_builder_values, ast_builder::values::values);
        glue!(ast_builder_insert, ast_builder::insert::insert);
        glue!(ast_builder_update, ast_builder::update::update);
        glue!(ast_builder_delete, ast_builder::delete::delete);
        glue!(ast_builder_alias_as, ast_builder::alias_as::alias_as);
        glue!(
<<<<<<< HEAD
            ast_builder_function_text_case_conversion,
            ast_builder::function::text::case_conversion
=======
            ast_builder_function_datetime_conversion,
            ast_builder::function::datetime::conversion
>>>>>>> b984ab01
        );
        glue!(
            ast_builder_function_math_conversion,
            ast_builder::function::math::conversion
        );

        // schemaless data support
        glue!(schemaless_basic, schemaless::basic);
        glue!(schemaless_error, schemaless::error);
    };
}

#[macro_export]
macro_rules! generate_alter_table_tests {
    ($test: meta, $storage: ident) => {
        macro_rules! glue {
            ($title: ident, $func: path) => {
                declare_test_fn!($test, $storage, $title, $func);
            };
        }

        glue!(alter_table_rename, alter::alter_table_rename);
        glue!(alter_table_add_drop, alter::alter_table_add_drop);
    };
}

#[macro_export]
macro_rules! generate_custom_function_tests {
    ($test: meta, $storage: ident) => {
        macro_rules! glue {
            ($title: ident, $func: path) => {
                declare_test_fn!($test, $storage, $title, $func);
            };
        }

        glue!(function_custom, custom_function::custom);
    };
}

#[macro_export]
macro_rules! generate_index_tests {
    ($test: meta, $storage: ident) => {
        macro_rules! glue {
            ($title: ident, $func: path) => {
                declare_test_fn!($test, $storage, $title, $func);
            };
        }

        glue!(index_basic, index::basic);
        glue!(index_and, index::and);
        glue!(index_nested, index::nested);
        glue!(index_null, index::null);
        glue!(index_expr, index::expr);
        glue!(index_value, index::value);
        glue!(index_order_by, index::order_by);
        glue!(index_order_by_multi, index::order_by_multi);
        glue!(showindexes, index::showindexes);
        glue!(dictionary_index, dictionary_index::ditionary_index);
    };
}

#[macro_export]
macro_rules! generate_transaction_tests {
    ($test: meta, $storage: ident) => {
        macro_rules! glue {
            ($title: ident, $func: path) => {
                declare_test_fn!($test, $storage, $title, $func);
            };
        }

        glue!(transaction_basic, transaction::basic);
        glue!(
            transaction_create_drop_table,
            transaction::create_drop_table
        );
        glue!(transaction_dictionary, transaction::dictionary);
    };
}

#[macro_export]
macro_rules! generate_alter_table_index_tests {
    ($test: meta, $storage: ident) => {
        macro_rules! glue {
            ($title: ident, $func: path) => {
                declare_test_fn!($test, $storage, $title, $func);
            };
        }

        glue!(alter_table_drop_indexed_table, alter::drop_indexed_table);
        glue!(alter_table_drop_indexed_column, alter::drop_indexed_column);
    };
}

#[macro_export]
macro_rules! generate_transaction_alter_table_tests {
    ($test: meta, $storage: ident) => {
        macro_rules! glue {
            ($title: ident, $func: path) => {
                declare_test_fn!($test, $storage, $title, $func);
            };
        }

        glue!(
            transaction_alter_table_rename_table,
            transaction::alter_table_rename_table
        );
        glue!(
            transaction_alter_table_rename_column,
            transaction::alter_table_rename_column
        );
        glue!(
            transaction_alter_table_add_column,
            transaction::alter_table_add_column
        );
        glue!(
            transaction_alter_table_drop_column,
            transaction::alter_table_drop_column
        );
    };
}

#[macro_export]
macro_rules! generate_transaction_index_tests {
    ($test: meta, $storage: ident) => {
        macro_rules! glue {
            ($title: ident, $func: path) => {
                declare_test_fn!($test, $storage, $title, $func);
            };
        }

        glue!(transaction_index_create, transaction::index_create);
        glue!(transaction_index_drop, transaction::index_drop);
    };
}

#[macro_export]
macro_rules! generate_metadata_table_tests {
    ($test: meta, $storage: ident) => {
        macro_rules! glue {
            ($title: ident, $func: path) => {
                declare_test_fn!($test, $storage, $title, $func);
            };
        }

        glue!(metadata_table, metadata::table::table);
    };
}

#[macro_export]
macro_rules! generate_metadata_index_tests {
    ($test: meta, $storage: ident) => {
        macro_rules! glue {
            ($title: ident, $func: path) => {
                declare_test_fn!($test, $storage, $title, $func);
            };
        }

        glue!(metadata_index, metadata::index::index);
    };
}<|MERGE_RESOLUTION|>--- conflicted
+++ resolved
@@ -207,13 +207,12 @@
         glue!(ast_builder_delete, ast_builder::delete::delete);
         glue!(ast_builder_alias_as, ast_builder::alias_as::alias_as);
         glue!(
-<<<<<<< HEAD
             ast_builder_function_text_case_conversion,
             ast_builder::function::text::case_conversion
-=======
+        );
+        glue!(
             ast_builder_function_datetime_conversion,
             ast_builder::function::datetime::conversion
->>>>>>> b984ab01
         );
         glue!(
             ast_builder_function_math_conversion,
