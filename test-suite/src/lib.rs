--- conflicted
+++ resolved
@@ -235,13 +235,12 @@
             ast_builder::function::text::trimming
         );
         glue!(
-<<<<<<< HEAD
             ast_builder_function_datetime_current_date_and_time,
             ast_builder::function::datetime::current_date_and_time
-=======
+        );
+        glue!(
             ast_builder_function_text_position_and_indexing,
             ast_builder::function::text::position_and_indexing
->>>>>>> 752cc0b1
         );
 
         // schemaless data support
