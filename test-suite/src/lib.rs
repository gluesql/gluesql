--- conflicted
+++ resolved
@@ -141,11 +141,8 @@
         glue!(int32, data_type::int32::int32);
         glue!(int64, data_type::int64::int64);
         glue!(int128, data_type::int128::int128);
-<<<<<<< HEAD
         glue!(uint16, data_type::uint16::uint16);
-=======
         glue!(uint8, data_type::uint8::uint8);
->>>>>>> 29e9bd2f
         glue!(date, data_type::date::date);
         glue!(timestamp, data_type::timestamp::timestamp);
         glue!(time, data_type::time::time);
