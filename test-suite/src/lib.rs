--- conflicted
+++ resolved
@@ -207,13 +207,12 @@
         glue!(ast_builder_delete, ast_builder::delete::delete);
         glue!(ast_builder_alias_as, ast_builder::alias_as::alias_as);
         glue!(
-<<<<<<< HEAD
             ast_builder_function_datetime_conversion,
             ast_builder::function::datetime::conversion
-=======
+        );
+        glue!(
             ast_builder_function_math_conversion,
             ast_builder::function::math::conversion
->>>>>>> 80f548c0
         );
 
         // schemaless data support
