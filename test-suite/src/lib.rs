--- conflicted
+++ resolved
@@ -5,11 +5,8 @@
 pub mod arithmetic;
 pub mod ast_builder;
 pub mod basic;
-<<<<<<< HEAD
 pub mod bitwise_and;
-=======
 pub mod bitwise_shift;
->>>>>>> 7cd1c5d9
 pub mod case;
 pub mod column_alias;
 pub mod concat;
