<<<<<<< HEAD
pub mod datetime;
=======
>>>>>>> 80f548c0
pub mod math;<|MERGE_RESOLUTION|>--- conflicted
+++ resolved
@@ -1,5 +1,3 @@
-<<<<<<< HEAD
 pub mod datetime;
-=======
->>>>>>> 80f548c0
+
 pub mod math;