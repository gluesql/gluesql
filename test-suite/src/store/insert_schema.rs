use {
    crate::*,
    gluesql_core::{
        ast::{AstLiteral, ColumnDef, DataType, Expr},
        data::Schema,
    },
};

test_case!(insert_schema, {
    let storage = &mut get_glue!().storage;
    let column_defs = Some(vec![ColumnDef {
        name: "id".to_owned(),
        data_type: DataType::Int,
        nullable: false,
        default: Some(Expr::Literal(AstLiteral::Number(11.into()))),
        unique: None,
        comment: Some("default value is lucky eleven".to_owned()),
    }]);

    let mut schema = Schema {
        table_name: "MutableTable".to_owned(),
        column_defs,
        indexes: Vec::new(),
        engine: None,
<<<<<<< HEAD
        foreign_keys: None,
=======
        comment: Some("this is comment for table".to_owned()),
>>>>>>> 71f26644
    };

    storage.begin(true).await.unwrap();
    storage.insert_schema(&schema).await.unwrap();

    schema.column_defs = schema.column_defs.map(|mut column_defs| {
        column_defs.push(ColumnDef {
            name: "name".to_owned(),
            data_type: DataType::Text,
            nullable: false,
            default: None,
            unique: None,
            comment: Some("this is comment for name column".to_owned()),
        });

        column_defs
    });

    storage.insert_schema(&schema).await.unwrap();

    let actual = storage.fetch_schema("MutableTable").await.unwrap().unwrap();
    assert_eq!(
        actual.column_defs, schema.column_defs,
        "Consecutive insert_schema failed"
    );
    assert_eq!(actual.comment, schema.comment, "Storing comment failed");

    let schema = Schema {
        table_name: "SchemalessTable".to_owned(),
        column_defs: None,
        indexes: Vec::new(),
        engine: None,
        comment: Some("this is comment for schemaless table".to_owned()),
    };
    storage.insert_schema(&schema).await.unwrap();

    let actual = storage
        .fetch_schema("SchemalessTable")
        .await
        .unwrap()
        .unwrap();
    assert_eq!(
        actual.comment, schema.comment,
        "Storing comment to schemaless table failed"
    );

    let _ = storage.commit().await;
});<|MERGE_RESOLUTION|>--- conflicted
+++ resolved
@@ -22,11 +22,8 @@
         column_defs,
         indexes: Vec::new(),
         engine: None,
-<<<<<<< HEAD
         foreign_keys: None,
-=======
         comment: Some("this is comment for table".to_owned()),
->>>>>>> 71f26644
     };
 
     storage.begin(true).await.unwrap();
@@ -59,6 +56,7 @@
         column_defs: None,
         indexes: Vec::new(),
         engine: None,
+        foreign_keys: None,
         comment: Some("this is comment for schemaless table".to_owned()),
     };
     storage.insert_schema(&schema).await.unwrap();
