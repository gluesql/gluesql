--- conflicted
+++ resolved
@@ -62,20 +62,14 @@
         r#"SELECT
             id,
             interval1 / 3 AS i1,
-<<<<<<< HEAD
             interval2 - INTERVAL 3600 SECOND AS i2,
             INTERVAL 30 SECOND + INTERVAL 10 SECOND * 3 AS i3
-        FROM IntervalLog WHERE id = 2;"#
-=======
-            interval2 - INTERVAL "3600" SECOND AS i2,
-            INTERVAL "30" SECOND + INTERVAL "10" SECOND * 3 AS i3
         FROM IntervalLog WHERE id = 2;"#,
         Ok(select!(
             id  | i1         | i2           | i3
             I64 | Interval   | Interval     | Interval;
             2     I::days(4)   I::hours(34)   I::minutes(1)
         ))
->>>>>>> 1bf7e420
     );
 
     test!(
