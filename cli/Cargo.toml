[package]
name = "gluesql-cli"
authors = ["Taehoon Moon <taehoon.moon@outlook.com>"]
version.workspace = true
edition.workspace = true
description.workspace = true
license.workspace = true
repository.workspace = true
documentation.workspace = true

[dependencies]
gluesql-core.workspace = true
sled-storage.workspace = true
memory-storage.workspace = true
json-storage.workspace = true
<<<<<<< HEAD
parquet-storage.workspace = true
=======
csv-storage.workspace = true
>>>>>>> a4f939d6

clap = { version = "3.2.2", features = ["derive"] }
rustyline = "9.1"
rustyline-derive = "0.6"
tabled = "0.8"
thiserror = "1.0"
edit = "0.1.4"
futures = "0.3"
anyhow = "1.0"

[dev-dependencies]
tokio = { version = "1", features = ["rt", "macros"] }<|MERGE_RESOLUTION|>--- conflicted
+++ resolved
@@ -13,11 +13,8 @@
 sled-storage.workspace = true
 memory-storage.workspace = true
 json-storage.workspace = true
-<<<<<<< HEAD
+csv-storage.workspace = true
 parquet-storage.workspace = true
-=======
-csv-storage.workspace = true
->>>>>>> a4f939d6
 
 clap = { version = "3.2.2", features = ["derive"] }
 rustyline = "9.1"
