use {
    comfy_table::{modifiers::UTF8_ROUND_CORNERS, presets::UTF8_BORDERS_ONLY, Row, Table},
<<<<<<< HEAD
    gluesql_core::ast::DataType,
    gluesql_core::prelude::{Payload, PayloadVariable},
=======
    gluesql_core::{
        ast::ToSql,
        prelude::{Payload, PayloadVariable},
    },
>>>>>>> 598c1e9d
    std::io::{Result, Write},
};

pub struct Print<W: Write> {
    pub output: W,
}

impl<W: Write> Print<W> {
    pub fn new(output: W) -> Self {
        Print { output }
    }

    pub fn payloads(&mut self, payloads: &[Payload]) -> Result<()> {
        payloads.iter().try_for_each(|p| self.payload(p))
    }

    pub fn payload(&mut self, payload: &Payload) -> Result<()> {
        let mut affected = |n: usize, msg: &str| -> Result<()> {
            writeln!(
                self.output,
                "{} row{} {}\n",
                n,
                if n > 1 { "s" } else { "" },
                msg
            )
        };

        match payload {
            Payload::Insert(n) => affected(*n, "inserted")?,
            Payload::Delete(n) => affected(*n, "deleted")?,
            Payload::Update(n) => affected(*n, "updated")?,
            Payload::ShowVariable(PayloadVariable::Version(v)) => {
                writeln!(self.output, "v{}\n", v)?
            }
            Payload::ShowVariable(PayloadVariable::Tables(names)) => {
                let mut table = get_table(["tables"]);
                for name in names {
                    table.add_row([name]);
                }

                writeln!(self.output, "{}\n", table)?;
            }
            Payload::ShowColumns(columns) => {
                let mut table = get_table(vec!["Field", "Type"]);
                for (field, fieldtype) in columns {
                    match fieldtype {
                        DataType::Decimal(p, s) => table
                            .add_row([field, &format!("Decimal({:},{:})", p.unwrap(), s.unwrap())]),
                        _ => table.add_row([field, &fieldtype.to_string()]),
                    };
                }

                writeln!(self.output, "{}\n", table)?;
            }
            Payload::ShowIndexes(indexes) => {
                let mut table = get_table(vec!["Index Name", "Order", "Description"]);
                for index in indexes {
                    table.add_row([
                        index.name.to_string(),
                        index.order.to_string(),
                        index.expr.to_sql(),
                    ]);
                }
                writeln!(self.output, "{}\n", table)?;
            }
            Payload::Select { labels, rows } => {
                let mut table = get_table(labels);
                for values in rows {
                    let values: Vec<String> = values.iter().map(Into::into).collect();

                    table.add_row(values);
                }

                writeln!(self.output, "{}\n", table)?;
            }
            _ => {}
        };

        Ok(())
    }

    pub fn help(&mut self) -> Result<()> {
        const HEADER: [&str; 2] = ["command", "description"];
        const CONTENT: [[&str; 2]; 5] = [
            [".help", "show help"],
            [".quit", "quit program"],
            [".tables", "show table names"],
            [".version", "show version"],
            [".execute FILE", "execute SQL from a file"],
        ];

        let mut table = get_table(HEADER);
        for row in CONTENT {
            table.add_row(row);
        }

        writeln!(self.output, "{}\n", table)
    }
}

fn get_table<T: Into<Row>>(header: T) -> Table {
    let mut table = Table::new();
    table
        .load_preset(UTF8_BORDERS_ONLY)
        .apply_modifier(UTF8_ROUND_CORNERS)
        .set_header(header);

    table
}

#[cfg(test)]
mod tests {
    use super::Print;
    use gluesql_core::{data::SchemaIndex, data::SchemaIndexOrd};

    #[test]
    fn print_help() {
        let mut print = Print::new(Vec::new());

        let expected = "
╭─────────────────────────────────────────╮
│ command         description             │
╞═════════════════════════════════════════╡
│ .help           show help               │
│ .quit           quit program            │
│ .tables         show table names        │
│ .version        show version            │
│ .execute FILE   execute SQL from a file │
╰─────────────────────────────────────────╯";
        let found = {
            print.help().unwrap();

            String::from_utf8(print.output).unwrap()
        };

        assert_eq!(
            expected.trim_matches('\n'),
            found.as_str().trim_matches('\n')
        );
    }

    #[test]
    fn print_payload() {
        use gluesql_core::{
            ast::{BinaryOperator, DataType, Expr},
            prelude::{Payload, PayloadVariable, Value},
        };

        let mut print = Print::new(Vec::new());

        macro_rules! test {
            ($expected: literal, $payload: expr) => {
                print.payload($payload).unwrap();

                assert_eq!(
                    $expected.trim_matches('\n'),
                    String::from_utf8(print.output.clone())
                        .unwrap()
                        .as_str()
                        .trim_matches('\n')
                );

                print.output.clear();
            };
        }

        test!("0 row inserted", &Payload::Insert(0));
        test!("1 row inserted", &Payload::Insert(1));
        test!("7 rows inserted", &Payload::Insert(7));
        test!("300 rows deleted", &Payload::Delete(300));
        test!("123 rows updated", &Payload::Update(123));
        test!(
            "v11.6.1989",
            &Payload::ShowVariable(PayloadVariable::Version("11.6.1989".to_owned()))
        );
        test!(
            "
╭────────╮
│ tables │
╞════════╡
╰────────╯",
            &Payload::ShowVariable(PayloadVariable::Tables(Vec::new()))
        );
        test!(
            "
╭──────────────────╮
│ tables           │
╞══════════════════╡
│ Allocator        │
│ ExtendFromWithin │
│ IntoRawParts     │
│ Reserve          │
│ Splice           │
╰──────────────────╯",
            &Payload::ShowVariable(PayloadVariable::Tables(
                [
                    "Allocator",
                    "ExtendFromWithin",
                    "IntoRawParts",
                    "Reserve",
                    "Splice",
                ]
                .into_iter()
                .map(ToOwned::to_owned)
                .collect()
            ))
        );
        test!(
            "
╭──────╮
│ id   │
╞══════╡
│ 101  │
│ 202  │
│ 301  │
│ 505  │
│ 1001 │
╰──────╯",
            &Payload::Select {
                labels: vec!["id".to_owned()],
                rows: [101, 202, 301, 505, 1001]
                    .into_iter()
                    .map(Value::I64)
                    .map(|v| vec![v])
                    .collect::<Vec<Vec<Value>>>(),
            }
        );
        test!(
            "
╭────────────────────╮
│ id   title   valid │
╞════════════════════╡
│ 1    foo     TRUE  │
│ 2    bar     FALSE │
│ 3    bas     FALSE │
│ 4    lim     TRUE  │
│ 5    kim     TRUE  │
╰────────────────────╯",
            &Payload::Select {
                labels: ["id", "title", "valid"]
                    .into_iter()
                    .map(ToOwned::to_owned)
                    .collect(),
                rows: vec![
                    vec![
                        Value::I64(1),
                        Value::Str("foo".to_owned()),
                        Value::Bool(true)
                    ],
                    vec![
                        Value::I64(2),
                        Value::Str("bar".to_owned()),
                        Value::Bool(false)
                    ],
                    vec![
                        Value::I64(3),
                        Value::Str("bas".to_owned()),
                        Value::Bool(false)
                    ],
                    vec![
                        Value::I64(4),
                        Value::Str("lim".to_owned()),
                        Value::Bool(true)
                    ],
                    vec![
                        Value::I64(5),
                        Value::Str("kim".to_owned()),
                        Value::Bool(true)
                    ],
                ],
            }
        );

        test!(
            "
╭────────────────────────────────────╮
│ Index Name   Order   Description   │
╞════════════════════════════════════╡
│ id_ndx       ASC     id            │
│ name_ndx     DESC    name          │
│ expr_ndx     BOTH    expr1 - expr2 │
╰────────────────────────────────────╯",
            &Payload::ShowIndexes(vec![
                SchemaIndex {
                    name: "id_ndx".to_string(),
                    order: SchemaIndexOrd::Asc,
                    expr: Expr::Identifier("id".to_string())
                },
                SchemaIndex {
                    name: "name_ndx".to_string(),
                    order: SchemaIndexOrd::Desc,
                    expr: Expr::Identifier("name".to_string())
                },
                SchemaIndex {
                    name: "expr_ndx".to_string(),
                    order: SchemaIndexOrd::Both,
                    expr: Expr::BinaryOp {
                        left: Box::new(Expr::Identifier("expr1".to_string())),
                        op: BinaryOperator::Minus,
                        right: Box::new(Expr::Identifier("expr2".to_string()))
                    }
                }
            ],)
        );

        test!(
            "
╭───────────────────╮
│ Field     Type    │
╞═══════════════════╡
│ id        INT     │
│ name      TEXT    │
│ isabear   BOOLEAN │
╰───────────────────╯",
            &Payload::ShowColumns(vec![
                ("id".to_string(), DataType::Int),
                ("name".to_string(), DataType::Text),
                ("isabear".to_string(), DataType::Boolean),
            ],)
        );

        test!(
            "
╭───────────────────────╮
│ Field    Type         │
╞═══════════════════════╡
│ id       INT8         │
│ calc1    FLOAT        │
│ cost     Decimal(5,2) │
│ DOB      DATE         │
│ clock    TIME         │
│ tstamp   TIMESTAMP    │
│ ival     INTERVAL     │
│ uuid     UUID         │
│ hash     MAP          │
│ mylist   LIST         │
╰───────────────────────╯",
            &Payload::ShowColumns(vec![
                ("id".to_string(), DataType::Int8),
                ("calc1".to_string(), DataType::Float),
                ("cost".to_string(), DataType::Decimal(Some(5), Some(2))),
                ("DOB".to_string(), DataType::Date),
                ("clock".to_string(), DataType::Time),
                ("tstamp".to_string(), DataType::Timestamp),
                ("ival".to_string(), DataType::Interval),
                ("uuid".to_string(), DataType::Uuid),
                ("hash".to_string(), DataType::Map),
                ("mylist".to_string(), DataType::List),
            ],)
        );
    }
}<|MERGE_RESOLUTION|>--- conflicted
+++ resolved
@@ -1,14 +1,9 @@
 use {
     comfy_table::{modifiers::UTF8_ROUND_CORNERS, presets::UTF8_BORDERS_ONLY, Row, Table},
-<<<<<<< HEAD
-    gluesql_core::ast::DataType,
-    gluesql_core::prelude::{Payload, PayloadVariable},
-=======
     gluesql_core::{
-        ast::ToSql,
+        ast::{ToSql, DataType},
         prelude::{Payload, PayloadVariable},
     },
->>>>>>> 598c1e9d
     std::io::{Result, Write},
 };
 
