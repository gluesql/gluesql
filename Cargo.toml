--- conflicted
+++ resolved
@@ -1,67 +1,12 @@
-<<<<<<< HEAD
-[package]
-name = "gluesql"
-version = "0.11.0"
-edition = "2021"
-authors = ["Taehoon Moon <taehoon.moon@outlook.com>"]
-description = "GlueSQL - Open source SQL database engine fully written in Rust with pure functional execution layer, easily swappable storage and web assembly support!"
-license = "Apache-2.0"
-repository = "https://github.com/gluesql/gluesql"
-documentation = "https://docs.rs/gluesql/"
-readme = "README.md"
-keywords = [
-	"sql-database",
-	"sql",
-	"functional",
-	"no-mut-in-the-middle",
-	"webassembly",
-]
-
-[package.metadata.docs.rs]
-all-features = true
-
-# ref. https://github.com/rustwasm/wasm-pack/issues/1111
-# enable this only for gluesql-js build
-# [profile.release]
-# opt-level = "s"
-
-[dependencies]
-gluesql-core = { path = "./core", version = "0.11.0" }
-cli = { package = "gluesql-cli", path = "./cli", version = "0.11.0", optional = true }
-test-suite = { package = "gluesql-test-suite", path = "./test-suite", version = "0.11.0", optional = true }
-memory-storage = { package = "gluesql_memory_storage", path = "./storages/memory-storage", version = "0.11.0", optional = true }
-shared-memory-storage = { package = "gluesql-shared-memory-storage", path = "./storages/shared-memory-storage", version = "0.11.0", optional = true }
-sled-storage = { package = "gluesql_sled_storage", path = "./storages/sled-storage", version = "0.11.0", optional = true }
-csv-storage = { package = "gluesql-csv-storage", path = "./storages/csv-storage", version = "0.11.0", optional = true }
-
-[dev-dependencies]
-futures = "0.3"
-
-[features]
-# DB User
-default = [
-	"gluesql-core/alter-table",
-	"gluesql-core/index",
-	"gluesql-core/transaction",
-	"gluesql-core/metadata",
-=======
 [workspace]
 members = [
->>>>>>> 10a4f1cb
 	"cli",
 	"core",
 	"pkg/rust",
 	"pkg/javascript/web",
 	"storages/*",
 	"test-suite",
-<<<<<<< HEAD
-	"memory-storage",
-	"shared-memory-storage",
-	"sled-storage",
-	"csv-storage",
-=======
 	"utils",
->>>>>>> 10a4f1cb
 ]
 default-members = [
 	"cli",
